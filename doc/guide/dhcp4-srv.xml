<!--
 - Copyright (C) 2014-2018 Internet Systems Consortium, Inc. ("ISC")
 -
 - This Source Code Form is subject to the terms of the Mozilla Public
 - License, v. 2.0. If a copy of the MPL was not distributed with this
 - file, You can obtain one at http://mozilla.org/MPL/2.0/.
-->
<!-- Converted by db4-upgrade version 1.1 -->
<chapter xmlns="http://docbook.org/ns/docbook" version="5.0" xml:id="dhcp4">
    <title>The DHCPv4 Server</title>

    <section xml:id="dhcp4-start-stop">
      <title>Starting and Stopping the DHCPv4 Server</title>

      <para>
        It is recommended that the Kea DHCPv4 server be started and stopped
        using <command>keactrl</command> (described in <xref linkend="keactrl"/>).
        However, it is also possible to run the server directly: it accepts
        the following command-line switches:
      </para>

      <itemizedlist>
          <listitem>
            <simpara>
            <command>-c <replaceable>file</replaceable></command> -
            specifies the configuration file. This is the only mandatory
            switch.</simpara>
          </listitem>
          <listitem>
            <simpara>
            <command>-d</command> - specifies whether the server
            logging should be switched to debug/verbose mode. In verbose mode,
            the logging severity and debuglevel specified in the configuration
            file are ignored and "debug" severity and the maximum debuglevel
            (99) are assumed. The flag is convenient, for temporarily
            switching the server into maximum verbosity, e.g. when
            debugging.</simpara>
          </listitem>
          <listitem>
            <simpara>
            <command>-p <replaceable>port</replaceable></command> -
            specifies UDP port on which the server will listen. This is only
            useful during testing, as a DHCPv4 server listening on
            ports other than the standard ones will not be able to
            handle regular DHCPv4 queries.</simpara>
          </listitem>
          <listitem>
            <simpara>
            <command>-t <replaceable>file</replaceable></command> -
            specifies the configuration file to be tested. Kea-dhcp4
            will attempt to load it, and will conduct sanity
            checks. Note that certain checks are possible only while
            running the actual server. The actual status is reported
            with exit code (0 = configuration looks ok, 1 = error
            encountered). Kea will print out log messages to standard
            output and error to standard error when testing
            configuration.</simpara>
          </listitem>
          <listitem>
            <simpara>
              <command>-v</command> - prints out the Kea version and exits.
            </simpara>
          </listitem>
          <listitem>
            <simpara>
              <command>-V</command> - prints out the Kea extended version with
              additional parameters and exits. The listing includes the versions
              of the libraries dynamically linked to Kea.
            </simpara>
          </listitem>
          <listitem>
            <simpara>
              <command>-W</command> - prints out the Kea configuration report
              and exits. The report is a copy of the
              <filename>config.report</filename> file produced by
              <userinput>./configure</userinput>: it is embedded in the
              executable binary.
            </simpara>
          </listitem>
      </itemizedlist>

      <para>
        The <filename>config.report</filename> may also be accessed more
        directly.  The following command may be used to extract this
        information.  The binary <userinput>path</userinput> may be found
        in the install directory or in the <filename>.libs</filename>
        subdirectory in the source tree. For example
        <filename>kea/src/bin/dhcp4/.libs/kea-dhcp4</filename>.

<screen>
strings <userinput>path</userinput>/kea-dhcp4 | sed -n 's/;;;; //p'
</screen>
      </para>

      <para>
        On start-up, the server will detect available network interfaces
        and will attempt to open UDP sockets on all interfaces
        mentioned in the configuration file.
        Since the DHCPv4 server opens privileged ports, it requires root
        access. Make sure you run this daemon as root.
      </para>

      <para>
        During startup the server will attempt to create a PID file of the
        form: localstatedir]/[conf name].kea-dhcp6.pid where:
        <itemizedlist>
            <listitem>
            <simpara><command>localstatedir</command>: The value as passed into the
            build configure script. It defaults to "/usr/local/var".  (Note
            that this value may be overridden at run time by setting the environment
            variable KEA_PIDFILE_DIR.  This is intended primarily for testing purposes.)
            </simpara>
            </listitem>
            <listitem>
            <simpara><command>conf name</command>: The configuration file name
            used to start the server, minus all preceding path and file extension.
            For example, given a pathname of "/usr/local/etc/kea/myconf.txt", the
            portion used would be "myconf".
            </simpara>
            </listitem>
        </itemizedlist>
        If the file already exists and contains the PID of a live process,
        the server will issue a DHCP4_ALREADY_RUNNING log message and exit. It
        is possible, though unlikely, that the file is a remnant of a system crash
        and the process to which the PID belongs is unrelated to Kea.  In such a
        case it would be necessary to manually delete the PID file.
      </para>

      <para>
        The server can be stopped using the <command>kill</command> command.
        When running in a console, the server can also be shut down by
        pressing ctrl-c. It detects the key combination and shuts
        down gracefully.
      </para>
    </section>

    <section xml:id="dhcp4-configuration">
      <title>DHCPv4 Server Configuration</title>
<section>
  <title>Introduction</title>
      <para>
        This section explains how to configure the DHCPv4 server using the
        Kea configuration backend. (Kea configuration using any other
        backends is outside of scope of this document.) Before DHCPv4
        is started, its configuration file has to be created. The
        basic configuration is as follows:
<screen>
{
# DHCPv4 configuration starts in this line
"Dhcp4": {

# First we set up global values
    "valid-lifetime": 4000,
    "renew-timer": 1000,
    "rebind-timer": 2000,

# Next we setup the interfaces to be used by the server.
    "interfaces-config": {
        "interfaces": [ "eth0" ]
    },

# And we specify the type of lease database
    "lease-database": {
        "type": "memfile",
        "persist": true,
        "name": "/var/kea/dhcp4.leases"
    },

# Finally, we list the subnets from which we will be leasing addresses.
    "subnet4": [
        {
            "subnet": "192.0.2.0/24",
            "pools": [
                {
                     "pool": "192.0.2.1 - 192.0.2.200"
                }
            ]
        }
    ]
# DHCPv4 configuration ends with the next line
}

} </screen>
</para>

<para>The following paragraphs provide a brief overview of the parameters in
the above example together with
their format. Subsequent sections of this chapter go into much greater detail
for these and other parameters.</para>

<para>The lines starting with a hash (#) are comments and are ignored by
the server; they do not impact its
operation in any way.</para>

<para>The configuration starts in the first line with the initial
opening curly bracket (or brace). Each configuration consists of
one or more objects. In this specific example, we have only one
object, called Dhcp4. This is a simplified configuration, as usually
there will be additional objects, like <command>Logging</command> or
<command>DhcpDdns</command>, but we omit them now for clarity. The Dhcp4
configuration starts with the <command>"Dhcp4": {</command> line
and ends with the corresponding closing brace (in the above example,
the brace after the last comment).  Everything defined between those
lines is considered to be the Dhcp4 configuration.</para>

<para>In the general case, the order in which those parameters appear does not
matter. There are two caveats here though. The first one is to remember that
the configuration file must be well formed JSON. That means that the parameters
for any given scope must be separated by a comma and there must not be a comma
after the last parameter. When reordering a configuration file, keep in mind that
moving a parameter to or from the last position in a given scope may also require
moving the comma. The second caveat is that it is uncommon — although
legal JSON — to
repeat the same parameter multiple times. If that happens, the last occurrence of a
given parameter in a given scope is used while all previous instances are
ignored. This is unlikely to cause any confusion as there are no real life
reasons to keep multiple copies of the same parameter in your configuration
file.</para>

<para>Moving onto the DHCPv4 configuration elements, the first few elements
define some global parameters. <command>valid-lifetime</command>
defines for how long the addresses (leases) given out by the
server are valid. If nothing changes, a client that got an address is allowed to
use it for 4000 seconds. (Note that integer numbers are specified as is,
without any quotes around them.) <command>renew-timer</command> and
<command>rebind-timer</command> are values (also in seconds) that
define T1 and T2 timers that govern when the client will begin the renewal and
rebind procedures. Note that <command>renew-timer</command> and
<command>rebind-timer</command> are optional. If they are not specified the
client will select values for T1 and T2 timers according to the
<link xmlns:xlink="http://www.w3.org/1999/xlink" xlink:href="http://tools.ietf.org/html/rfc2131">RFC 2131</link>.</para>

<para>The <command>interfaces-config</command> map specifies the server
configuration concerning the network interfaces, on which the server should
listen to the DHCP messages. The <command>interfaces</command> parameter
specifies a list of network interfaces on which the server should listen.
Lists are opened and closed with square brackets, with elements separated
by commas. Had we wanted to listen on two interfaces, the
<command>interfaces-config</command> would look like this:
<screen>
"interfaces-config": {
    "interfaces": [ "eth0", "eth1" ]
},
</screen>
</para>

<para>The next couple of lines define the lease database, the place where the server
stores its lease information. This particular example tells the server to use
<command>memfile</command>, which is the simplest (and fastest) database
backend. It uses an in-memory database and stores leases on disk in a CSV
file. This is a very simple configuration. Usually the lease database configuration
is more extensive and contains additional parameters.  Note that
<command>lease-database</command>
is an object and opens up a new scope, using an opening brace.
Its parameters (just one in this example - <command>type</command>)
follow. Had there been more than one, they would be separated by commas. This
scope is closed with a closing brace. As more parameters for the Dhcp4 definition
follow, a trailing comma is present.</para>

<para>Finally, we need to define a list of IPv4 subnets. This is the
most important DHCPv4 configuration structure as the server uses that
information to process clients' requests. It defines all subnets from
which the server is expected to receive DHCP requests. The subnets are
specified with the <command>subnet4</command> parameter.  It is a list,
so it starts and ends with square brackets.  Each subnet definition in
the list has several attributes associated with it, so it is a structure
and is opened and closed with braces. At a minimum, a subnet definition
has to have at least two parameters: <command>subnet</command> (that
defines the whole subnet) and <command>pools</command> (which is a list of
dynamically allocated pools that are governed by the DHCP server).</para>

<para>The example contains a single subnet. Had more than one been defined,
additional elements
in the <command>subnet4</command> parameter would be specified and
separated by commas. For example, to define three subnets, the following
syntax would be used:
<screen>
"subnet4": [
    {
        "pools": [ { "pool":  "192.0.2.1 - 192.0.2.200" } ],
        "subnet": "192.0.2.0/24"
    },
    {
        "pools": [ { "pool": "192.0.3.100 - 192.0.3.200" } ],
        "subnet": "192.0.3.0/24"
    },
    {
        "pools": [ { "pool": "192.0.4.1 - 192.0.4.254" } ],
        "subnet": "192.0.4.0/24"
    }
]
</screen>
Note that indentation is optional and is used for aesthetic purposes only.
In some cases in may be preferable to use more compact notation.
</para>

<para>After all the parameters have been specified, we have two contexts open:
global and Dhcp4, hence we need two closing curly brackets to close them.
In a real life configuration file there most likely would be additional
components defined such as Logging or DhcpDdns, so the closing brace would
be followed by a comma and another object definition.</para>
</section>

<section>
  <title>Lease Storage</title>
  <para>All leases issued by the server are stored in the lease database.
  Currently there are four database backends available:  memfile (which is the
  default backend), MySQL, PostgreSQL and Cassandra.</para>
<section>
  <title>Memfile - Basic Storage for Leases</title>

  <para>The server is able to store lease data in different repositories. Larger
  deployments may elect to store leases in a database. <xref linkend="database-configuration4"/> describes this option. In typical
  smaller deployments though, the server will store lease information in a CSV file rather
  than a database. As well as requiring less administration, an
  advantage of using a file for storage is that it
  eliminates a dependency on third-party database software.</para>

  <para>The configuration of the file backend (Memfile) is controlled through
  the Dhcp4/lease-database parameters. The <command>type</command> parameter
  is mandatory and it specifies which storage for leases the server should use.
  The value of <userinput>"memfile"</userinput> indicates that the file should
  be used as the storage. The following list gives additional, optional,
  parameters that can be used to configure the Memfile backend.

  <itemizedlist>
    <listitem>
      <simpara><command>persist</command>: controls whether the new leases and
      updates to existing leases are written to the file. It is strongly
      recommended that the value of this parameter is set to
      <userinput>true</userinput> at all times, during the server's normal
      operation. Not writing leases to disk will mean that if a server is restarted
      (e.g. after a power failure), it will not know what addresses have been
      assigned.  As a result, it may hand out addresses to new clients that are
      already in use. The value of <userinput>false</userinput> is mostly useful
      for performance testing purposes. The default value of the
      <command>persist</command> parameter is <userinput>true</userinput>,
      which enables writing lease updates
      to the lease file.
      </simpara>
    </listitem>

    <listitem>
      <simpara><command>name</command>: specifies an absolute location of the lease
      file in which new leases and lease updates will be recorded. The default value
      for this parameter is <userinput>"[kea-install-dir]/var/kea/kea-leases4.csv"
      </userinput>.</simpara>
    </listitem>

    <listitem>
      <simpara><command>lfc-interval</command>: specifies the interval in seconds, at
      which the server will perform a lease file cleanup (LFC).  This
      removes redundant (historical) information from the lease file
      and effectively reduces the lease file size. The cleanup process is described
      in more detailed fashion further in this section. The default value of the
      <command>lfc-interval</command> is <userinput>3600</userinput>. A value of 0
      disables the LFC.</simpara>
    </listitem>

  </itemizedlist>
  </para>

  <para>An example configuration of the Memfile backend is presented below:

<screen>
"Dhcp4": {
    "lease-database": {
        <userinput>"type": "memfile"</userinput>,
        <userinput>"persist": true</userinput>,
        <userinput>"name": "/tmp/kea-leases4.csv",</userinput>
        <userinput>"lfc-interval": 1800</userinput>
    }
}
</screen>

    This configuration selects the <filename>/tmp/kea-leases4.csv</filename> as
    the storage for lease information and enables persistence (writing lease updates
    to this file). It also configures the backend perform the periodic cleanup
    of the lease files, executed every 30 minutes.
  </para>

  <para>It is important to know how the lease file contents are organized
  to understand why the periodic lease file cleanup is needed. Every time
  the server updates a lease or creates a new lease for the client, the new
  lease information must be recorded in the lease file. For performance reasons,
  the server does not update the existing client's lease in the file, as it would
  potentially require rewriting the entire file. Instead, it simply appends the new lease
  information to the end of the file: the previous lease entries for the
  client are not removed. When the server loads leases from the lease file, e.g.
  at the server startup, it assumes that the latest lease entry for the client
  is the valid one. The previous entries are discarded. This means that the
  server can re-construct the accurate information about the leases even though
  there may be many lease entries for each client. However, storing many entries
  for each client results in bloated lease file and impairs the performance of
  the server's startup and reconfiguration as it needs to process a larger number
  of lease entries.
  </para>

  <para>Lease file cleanup (LFC) removes all previous entries for each client and
  leaves only the latest ones. The interval at which the cleanup is performed
  is configurable, and it should be selected according to the frequency of lease
  renewals initiated by the clients. The more frequent the renewals, the smaller
  the value of <command>lfc-interval</command> should be. Note however, that the
  LFC takes time and thus it is possible (although unlikely) that new cleanup
  is started while the previous cleanup instance is still running, if the
  <command>lfc-interval</command> is too short. The server would recover from
  this by skipping the new cleanup when it detects that the previous cleanup
  is still in progress. But it implies that the actual cleanups will be
  triggered more rarely than configured. Moreover, triggering a new cleanup
  adds an overhead to the server which will not be able to respond to new
  requests for a short period of time when the new cleanup process is spawned.
  Therefore, it is recommended that the <command>lfc-interval</command> value
  is selected in a way that would allow for the LFC to complete the cleanup before a
  new cleanup is triggered.
  </para>

  <para>Lease file cleanup is performed by a separate process (in background) to avoid
  a performance impact on the server process. In order to avoid the conflicts
  between two processes both using the same lease files, the LFC process
  operates on the copy of the original lease file, rather than on the lease
  file used by the server to record lease updates. There are also other files
  being created as a side effect of the lease file cleanup. The detailed
  description of the LFC is located on the Kea wiki:
  <uri xmlns:xlink="http://www.w3.org/1999/xlink" xlink:href="http://kea.isc.org/wiki/LFCDesign">http://kea.isc.org/wiki/LFCDesign</uri>.
  </para>

</section>

<section xml:id="database-configuration4">
  <title>Lease Database Configuration</title>

  <note>
    <para>Lease database access information must be configured for the DHCPv4 server,
    even if it has already been configured for the DHCPv6 server. The servers
    store their information independently, so each server can use a separate
    database or both servers can use the same database.</para>
  </note>

  <para>Lease database configuration is controlled through the Dhcp4/lease-database
  parameters. The type of the database must be set to "memfile", "mysql", "postgresql" or
  "cql", e.g.
<screen>
"Dhcp4": { "lease-database": { <userinput>"type": "mysql"</userinput>, ... }, ... }
</screen>
  Next, the name of the database to hold the leases must be set: this is the
  name used when the database was created
  (see <xref linkend="mysql-database-create"/>,
  <xref linkend="pgsql-database-create"/> or
  <xref linkend="cql-database-create"/>).
<screen>
"Dhcp4": { "lease-database": { <userinput>"name": "<replaceable>database-name</replaceable>" </userinput>, ... }, ... }
</screen>
  For Cassandra:
<screen>
"Dhcp4": { "lease-database": { <userinput>"keyspace": "<replaceable>database-name</replaceable>" </userinput>, ... }, ... }
</screen>
  If the database is located on a different system to the DHCPv4 server, the
  database host name must also be specified. (It should be noted that this
  configuration may have a severe impact on server performance.):
<screen>
"Dhcp4": { "lease-database": { <userinput>"host": "<replaceable>remote-host-name</replaceable>"</userinput>, ... }, ... }
</screen>

  The usual state of affairs will be to have the database on the same machine as
  the DHCPv4 server.  In this case, set the value to the empty string:
<screen>
"Dhcp4": { "lease-database": { <userinput>"host" : ""</userinput>, ... }, ... }
</screen>

  Should the database use a port different than default, it may be
  specified as well:
<screen>
"Dhcp4": { "lease-database": { <userinput>"port" : 12345</userinput>, ... }, ... }
</screen>
  Should the database be located on a different system, you may need to specify a longer interval
  for the connection timeout:
<screen>
"Dhcp4": { "lease-database": { <userinput>"connect-timeout" : <replaceable>timeout-in-seconds</replaceable></userinput>, ... }, ... }
</screen>
The default value of five seconds should be more than adequate for local connections.
If a timeout is given though, it should be an integer greater than zero.
  </para>
  <para>
The maxiumum number of times the server will automatically attempt to reconnect to
the lease database after connectivity has been lost may be specified:
<screen>
"Dhcp4": { "lease-database": { <userinput>"max-reconnect-tries" : <replaceable>number-of-tries</replaceable></userinput>, ... }, ... }
</screen>
If the server is unable to reconnect to the database after making the maximum number
of attempts the server will exit. A value of zero (the default) disables automatic
recovery and the server will exit immediately upon detecting a loss of connectivity
(MySQL and Postgres only).
  </para>
  <para>
The number of seconds the server will wait in between attempts to reconnect to the
lease database after connectivity has been lost may also be specified:
<screen>
"Dhcp4": { "lease-database": { <userinput>"reconnect-wait-time" : <replaceable>number-of-seconds</replaceable></userinput>, ... }, ... }
</screen>
A value of zero (the default) disables automatic recovery and the server will exit
immediately upon detecting a loss of connectivity (MySQL and Postgres only).
    </para>
  <para>Finally, the credentials of the account under which the server will
  access the database should be set:
<screen>
"Dhcp4": { "lease-database": { <userinput>"user": "<replaceable>user-name</replaceable>"</userinput>,
                               <userinput>"password": "<replaceable>password</replaceable>"</userinput>,
                              ... },
           ... }
</screen>
  If there is no password to the account, set the password to the empty string
  "". (This is also the default.)</para>
</section>

<section xml:id="cassandra-database-configuration4">
  <title>Cassandra specific parameters</title>
  <para>
    Cassandra backend is configured slightly differently. Cassandra has a
    concept of contact points that could be used to contact the cluster,
    instead of a single IP or hostname. It takes a list of comma separated IP
    addresses. This may be specified as:
    <screen>
"Dhcp4": {
    "lease-database": {
        "type": "cql",
        <userinput>"contact-points": "<replaceable>ip-address1, ip-address2 [,...]</replaceable>"</userinput>,
        ...
    },
    ...
}</screen>
  </para>

  <para>
    Cassandra also supports a number of optional parameters:
    <itemizedlist>

      <listitem><simpara>
        <command>reconnect-wait-time</command> - governs how long Kea waits
        before attempting to reconnect. Expressed in milliseconds. The default
        is 2000 [ms].
      </simpara></listitem>

      <listitem><simpara>
        <command>connect-timeout</command> - sets the timeout for connecting to
        a node. Expressed in milliseconds. The default is 5000 [ms].
      </simpara></listitem>

      <listitem><simpara>
        <command>request-timeout</command> - this parameter sets the timeout for
        waiting for a response from a node. Expressed in milliseconds. The
        default is 12000 [ms].
      </simpara></listitem>

      <listitem><simpara>
        <command>tcp-keepalive</command> - This parameter governs the TCP
        keep-alive mechanism. Expressed in seconds of delay. If the parameter
        is not present, the mechanism is disabled.
      </simpara></listitem>

      <listitem><simpara>
        <command>tcp-nodelay</command> - This parameter enables/disabled Nagle's
        algorithm on connections. The default is true.
      </simpara></listitem>

    </itemizedlist>
  </para>

  <para>
    For example, a complex Cassandra configuration with most parameters specified
    could look as follows:
<screen>
"Dhcp4": {
  "lease-database": {
      "type": "cql",
      "keyspace": "keatest",
      "contact-points": "192.0.2.1, 192.0.2.2, 192.0.2.3",
      "port": 9042,
      "reconnect-wait-time": 2000,
      "connect-timeout": 5000,
      "request-timeout": 12000,
      "tcp-keepalive": 1,
      "tcp-nodelay": true
    },
    ...
}</screen>

Similar parameters can be specified for hosts database.
  </para>
</section>

</section>

<section xml:id="hosts4-storage">
  <title>Hosts Storage</title>
    <para>Kea is also able to store information about host reservations in the
    database. The hosts database configuration uses the same syntax as the lease
    database. In fact, a Kea server opens independent connections for each
    purpose, be it lease or hosts information. This arrangement gives the most
    flexibility. Kea can be used to keep leases and host reservations
    separately, but can also point to the same database. Currently the
    supported hosts database types are MySQL, PostgreSQL and Cassandra.</para>

    <para>Please note that usage of hosts storage is optional. A user can define
    all host reservations in the configuration file. That is the recommended way
    if the number of reservations is small. However, when the number of
    reservations grows it's more convenient to use host storage. Please note
    that both storage methods (configuration file and one of the supported databases)
    can be used together. If hosts are defined in both places, the definitions
    from the configuration file are checked first and external storage is checked
    later, if necessary.</para>

    <para>Version 1.4 extends the host storage to multiple storages. Operations
    are performed on host storages in the configuration order with a special
    case for addition: read-only storages must be configured after a
    required read-write storage, or host reservation addition will
    always fail.</para>

<section xml:id="hosts-databases-configuration4">
  <title>DHCPv4 Hosts Database Configuration</title>

  <para>Hosts database configuration is controlled through the Dhcp4/hosts-database
  parameters. If enabled, the type of the database must be set to "mysql" or
  "postgresql". Other hosts backends may be added in later versions of Kea.
<screen>
"Dhcp4": { "hosts-database": { <userinput>"type": "mysql"</userinput>, ... }, ... }
</screen>
  Next, the name of the database to hold the reservations must be set: this is the
  name used when the lease database was created (see <xref linkend="supported-databases"/>
  for instructions how to setup the desired database type).
<screen>
"Dhcp4": { "hosts-database": { <userinput>"name": "<replaceable>database-name</replaceable>" </userinput>, ... }, ... }
</screen>
  If the database is located on a different system than the DHCPv4 server, the
  database host name must also be specified. (Again it should be noted that this
  configuration may have a severe impact on server performance.):
<screen>
"Dhcp4": { "hosts-database": { <userinput>"host": <replaceable>remote-host-name</replaceable></userinput>, ... }, ... }
</screen>
  The usual state of affairs will be to have the database on the same machine as
  the DHCPv4 server.  In this case, set the value to the empty string:
<screen>
"Dhcp4": { "hosts-database": { <userinput>"host" : ""</userinput>, ... }, ... }
</screen>
  Should the database use a port different than default, it may be
  specified as well:
<screen>
"Dhcp4": { "hosts-database": { <userinput>"port" : 12345</userinput>, ... }, ... }
</screen>
  <para>
The maxiumum number of times the server will automatically attempt to reconnect to
the host database after connectivity has been lost may be specified:
<screen>
"Dhcp4": { "hosts-database": { <userinput>"max-reconnect-tries" : <replaceable>number-of-tries</replaceable></userinput>, ... }, ... }
</screen>
If the server is unable to reconnect to the database after making the maximum number
of attempts the server will exit. A value of zero (the default) disables automatic
recovery and the server will exit immediately upon detecting a loss of connectivity
(MySQL and Postgres only).
  </para>
  <para>
The number of seconds the server will wait in between attempts to reconnect to the
host database after connectivity has been lost may also be specified:
<screen>
"Dhcp4": { "hosts-database": { <userinput>"reconnect-wait-time" : <replaceable>number-of-seconds</replaceable></userinput>, ... }, ... }
</screen>
A value of zero (the default) disables automatic recovery and the server will exit
immediately upon detecting a loss of connectivity (MySQL and Postgres only).
    </para>

  </para>
  <para>Finally, the credentials of the account under which the server will
  access the database should be set:
<screen>
"Dhcp4": { "hosts-database": { <userinput>"user": "<replaceable>user-name</replaceable>"</userinput>,
                               <userinput>"password": "<replaceable>password</replaceable>"</userinput>,
                              ... },
           ... }
</screen>
  If there is no password to the account, set the password to the empty string
  "". (This is also the default.)</para>

  <para>The multiple storage extension uses a similar syntax: a configuration
  is placed into a "hosts-databases" list instead of into a "hosts-database"
  entry as in:
<screen>
"Dhcp4": { "hosts-databases": [ { <userinput>"type": "mysql"</userinput>, ... }, ... ], ... }
</screen>
  </para>

  <para>For additional Cassandra specific parameters, see <xref
  linkend="cassandra-database-configuration4"/>.</para>

</section>

<section xml:id="read-only-database-configuration4">
<title>Using Read-Only Databases for Host Reservations</title>
<para>
In some deployments the database user whose name is specified in the database backend
configuration may not have write privileges to the database. This is often
required by the policy within a given network to secure the data from being
unintentionally modified. In many cases administrators have inventory databases
deployed, which contain substantially more information about the hosts than
static reservations assigned to them. The inventory database can be used to create
a view of a Kea hosts database and such view is often read only.
</para>
<para>
Kea host database backends operate with an implicit configuration to both
read from and write to the database. If the database user does not have
write access to the host database, the backend will fail to start and the
server will refuse to start (or reconfigure). However, if access to a read
only host database is required for retrieving reservations for clients
and/or assign specific addresses and options, it is possible to explicitly
configure Kea to start in "read-only" mode. This is controlled by the
<command>readonly</command> boolean parameter as follows:
<screen>
"Dhcp4": { "hosts-database": { <userinput>"readonly": true</userinput>, ... }, ... }
</screen>
Setting this parameter to <userinput>false</userinput> would configure the
database backend to operate in "read-write" mode, which is also a default
configuration if the parameter is not specified.
</para>
<note><para>The <command>readonly</command> parameter is currently only supported
for MySQL and PostgreSQL databases.</para></note>
</section>

</section>

<section xml:id="dhcp4-interface-configuration">
  <title>Interface Configuration</title>
  <para>The DHCPv4 server has to be configured to listen on specific network
  interfaces.  The simplest network interface configuration tells the server to
  listen on all available interfaces:
  <screen>
"Dhcp4": {
    "interfaces-config": {
        "interfaces": [ <userinput>"*"</userinput> ]
    }
    ...
},
  </screen>
  The asterisk plays the role of a wildcard and means "listen on all interfaces".
  However, it is usually a good idea to explicitly specify interface names:
  <screen>
"Dhcp4": {
    "interfaces-config": {
        "interfaces": [ <userinput>"eth1", "eth3"</userinput> ]
    },
    ...
}
  </screen>
  </para>
  <para>It is possible to use wildcard interface name (asterisk) concurrently
  with explicit interface names:
  <screen>
"Dhcp4": {
    "interfaces-config": {
        "interfaces": [ <userinput>"eth1", "eth3", "*"</userinput> ]
    },
    ...
}
  </screen>
It is anticipated that this form of usage will only be used when it is desired to
temporarily override a list of interface names and listen on all interfaces.
  </para>
  <para>Some deployments of DHCP servers require that the servers listen
  on the interfaces with multiple IPv4 addresses configured. In these situations,
  the address to use can be selected by appending an IPv4 address to the interface
  name in the following manner:
  <screen>
"Dhcp4": {
    "interfaces-config": {
        "interfaces": [ <userinput>"eth1/10.0.0.1", "eth3/192.0.2.3"</userinput> ]
    },
    ...
}
  </screen>
  </para>

  <para>Should the server be required to listen on multiple IPv4 addresses assigned
  to the same interface, multiple addresses can be specified for an interface
  as in the example below:
  <screen>
"Dhcp4": {
    "interfaces-config": {
        "interfaces": [ <userinput>"eth1/10.0.0.1", "eth1/10.0.0.2"</userinput> ]
    },
    ...
}
  </screen>
  </para>

  <para>Alternatively, if the server should listen on all addresses for the particular
  interface, an interface name without any address should be specified.</para>

  <para>Kea supports responding to directly connected clients which don't have
  an address configured. This requires that the server
  injects the hardware address of the destination into the data link layer
  of the packet being sent to the client. The DHCPv4 server utilizes the
  raw sockets to achieve this, and builds the entire IP/UDP stack for the
  outgoing packets. The down side of raw socket use, however, is that incoming
  and outgoing packets bypass the firewalls (e.g. iptables). It is also
  troublesome to handle traffic on multiple IPv4 addresses assigned to the
  same interface, as raw sockets are bound to the interface and advanced
  packet filtering techniques (e.g. using the BPF) have to be used to
  receive unicast traffic on the desired addresses assigned to the interface,
  rather than capturing whole traffic reaching the interface to which the raw
  socket is bound. Therefore, in the deployments where the server doesn't
  have to provision the directly connected clients and only receives the
  unicast packets from the relay agents, the
  DHCP server should be configured to utilize IP/UDP datagram sockets instead of raw sockets.
  The following configuration demonstrates how this can be achieved:

  <screen>
"Dhcp4": {
    "interfaces-config": {
        "interfaces": [ <userinput>"eth1", "eth3"</userinput> ],
        "dhcp-socket-type": "udp"
    },
    ...
}
  </screen>
  The <command>dhcp-socket-type</command> specifies that the IP/UDP sockets will
  be opened on all interfaces on which the server listens, i.e. "eth1" and
  "eth3" in our case. If the <command>dhcp-socket-type</command> is set to
  <userinput>raw</userinput>, it configures the server to use raw sockets
  instead. If the <command>dhcp-socket-type</command> value is not specified, the
  default value <userinput>raw</userinput> is used.
  </para>

  <para>Using UDP sockets automatically disables the reception of broadcast
  packets from directly connected clients. This effectively means that the
  UDP sockets can be used for relayed traffic only. When using the raw sockets,
  both the traffic from the directly connected clients and the relayed traffic
  will be handled. Caution should be taken when configuring the server to open
  multiple raw sockets on the interface with several IPv4 addresses assigned.
  If the directly connected client sends the message to the broadcast address
  all sockets on this link will receive this message and multiple responses
  will be sent to the client. Hence, the configuration with multiple IPv4
  addresses assigned to the interface should not be used when the directly
  connected clients are operating on that link. To use a single address on
  such interface, the "interface-name/address" notation should be used.
  </para>

  <note>
    <para>Specifying the value <userinput>raw</userinput> as the socket type,
    doesn't guarantee that the raw sockets will be used! The use of raw sockets
    to handle the traffic from the directly connected clients is currently
    supported on Linux and BSD systems only. If the raw sockets are not
    supported on the particular OS, the server will issue a warning and
    fall back to use IP/UDP sockets.</para>
  </note>

  <para>In typical environment the DHCP server is expected to send back a
  response on the same network interface on which the query is received. This is
  the default behavior. However, in some deployments it is desired that the
  outbound (response) packets will be sent as regular traffic and the outbound
  interface will be determined by the routing tables. This kind of asymetric
  traffic is uncommon, but valid. Kea now supports a parameter called
  <command>outbound-interface</command> that controls this behavior. It supports
  two values. The first one, <userinput>same-as-inbound</userinput>, tells Kea
  to send back the response on the same inteface the query packet is received. This
  is the default behavior. The second one, <userinput>use-routing</userinput>
  tells Kea to send regular UDP packets and let the kernel's routing table to
  determine most appropriate interface. This only works when
  <command>dhcp-socket-type</command> is  set to <userinput>udp</userinput>.
  An example configuration looks as follows:
  <screen>
"Dhcp4": {
    "interfaces-config": {
        "interfaces": [ "eth1", "eth3" ],
        "dhcp-socket-type": "udp",
        <userinput>"outbound-interface": "use-routing"</userinput>
    },
    ...
}</screen>
  </para>

  <para>Interfaces are re-detected at each reconfiguration. This behavior
  can be disabled by setting <command>re-detect</command> value to
  <userinput>false</userinput>, for instance:

  <screen>
"Dhcp4": {
    "interfaces-config": {
        "interfaces": [ <userinput>"eth1", "eth3"</userinput> ],
        "re-detect": <userinput>false</userinput>
    },
    ...
}
  </screen>
  Note interfaces are not re-detected during <command>config-test</command>.
  </para>

  <para>Usually loopback interfaces (e.g. the "lo" or "lo0" interface)
  may not be configured but if a loopback interface is explicitely configured
  and IP/UDP sockets are specified the loopback interface is accepted.
  </para>

  <para>It can be used for instance to run Kea in a FreeBSD jail having
  only a loopback interface, servicing relayed DHCP request:

  <screen>
"Dhcp4": {
    "interfaces-config": {
        "interfaces": [ <userinput>"lo0"</userinput> ],
        "dhcp-socket-type": "udp"
    },
    ...
}</screen>
  </para>

</section>

<section xml:id="dhcpinform-unicast-issues">
  <title>Issues with Unicast Responses to DHCPINFORM</title>
  <para>The use of UDP sockets has certain benefits in deployments
  where the server receives only relayed traffic; these benefits are
  mentioned in <xref linkend="dhcp4-interface-configuration"/>. From
  the administrator's perspective it is often desirable to
  configure the system's firewall to filter out the unwanted traffic, and
  the use of UDP sockets facilitates this. However, the administrator must
  also be aware of the implications related to filtering certain types
  of traffic as it may impair the DHCP server's operation.
  </para>

  <para>In this section we are focusing on the case when the server
  receives the DHCPINFORM message from the client via a relay. According
  to <link xmlns:xlink="http://www.w3.org/1999/xlink" xlink:href="http://tools.ietf.org/html/rfc2131">RFC 2131</link>,
  the server should unicast the DHCPACK response to the address carried in
  the "ciaddr" field. When the UDP socket is in use, the DHCP server
  relies on the low level functions of an operating system to build the
  data link, IP and UDP layers of the outgoing message. Typically, the
  OS will first use ARP to obtain the client's link layer address to be
  inserted into the frame's header, if the address is not cached from
  a previous transaction that the client had with the server.
  When the ARP exchange is successful, the DHCP message can be unicast
  to the client, using the  obtained address.
  </para>

  <para>Some system administrators block ARP messages in their network,
  which causes issues for the server when it responds to the
  DHCPINFORM messages, because the server is unable to send the
  DHCPACK if the preceding ARP communication fails. Since the OS is
  entirely responsible for the ARP communication and then sending
  the DHCP packet over the wire, the DHCP server has no means to
  determine that the ARP exchange failed and the DHCP response message
  was dropped. Thus, the server does not log any error messages when
  the outgoing DHCP response is dropped. At the same time, all hooks
  pertaining to the packet sending operation will be called, even
  though the message never reaches its destination.
  </para>

  <para>Note that the issue described in this section is not observed
  when the raw sockets are in use, because, in this case, the DHCP server
  builds all the layers of the outgoing message on its own and does not
  use ARP. Instead, it inserts the value carried in the 'chaddr' field
  of the DHCPINFORM message into the link layer.
  </para>

  <para>Server administrators willing to support DHCPINFORM
  messages via relays should not block ARP traffic in their
  networks or should use raw sockets instead of UDP sockets.
  </para>
</section>

<section xml:id="ipv4-subnet-id">
  <title>IPv4 Subnet Identifier</title>
  <para>
    The subnet identifier is a unique number associated with a particular subnet.
    In principle, it is used to associate clients' leases with their respective subnets.
    When a subnet identifier is not specified for a subnet being configured, it will
    be automatically assigned by the configuration mechanism. The identifiers
    are assigned from 1 and are monotonically increased for each subsequent
    subnet: 1, 2, 3 ....
  </para>
  <para>
    If there are multiple subnets configured with auto-generated identifiers and
    one of them is removed, the subnet identifiers may be renumbered. For example:
    if there are four subnets and the third is removed the last subnet will be assigned
    the identifier that the third subnet had before removal. As a result, the leases
    stored in the lease database for subnet 3 are now associated with
    subnet 4, something that may have unexpected consequences. It is planned
    to implement a mechanism to preserve auto-generated subnet ids in a
    future version of Kea.  However, the only remedy for this issue
    at present is to
    manually specify a unique identifier for each subnet.
  </para>
      <para>
        The following configuration will assign the specified subnet
        identifier to the newly configured subnet:

        <screen>
"Dhcp4": {
    "subnet4": [
        {
            "subnet": "192.0.2.0/24",
            <userinput>"id": 1024</userinput>,
            ...
        }
    ]
}
</screen>
    This identifier will not change for this subnet unless the "id" parameter is
    removed or set to 0. The value of 0 forces auto-generation of the subnet
    identifier.
  </para>
    <!-- @todo: describe whether database needs to be updated after changing
      id -->
</section>

<section xml:id="dhcp4-address-config">
  <title>Configuration of IPv4 Address Pools</title>
  <para>
    The main role of a DHCPv4 server is address assignment. For this, the server has to
    be configured with at least one subnet and one pool of dynamic addresses for it to manage.
    For example, assume that the server is connected to a network
    segment that uses the 192.0.2.0/24 prefix. The Administrator of that network
    has decided that addresses from range 192.0.2.10 to 192.0.2.20 are going to
    be managed by the Dhcp4 server. Such a configuration can be achieved in the
    following way:
    <screen>
"Dhcp4": {
    <userinput>"subnet4": [
        {
            "subnet": "192.0.2.0/24",
            "pools": [
                { "pool": "192.0.2.10 - 192.0.2.20" }
            ],
            ...
        }
    ]</userinput>
}</screen>

    Note that <command>subnet</command> is defined as a simple string, but
    the <command>pools</command> parameter is actually a list of pools: for
    this reason, the pool definition is enclosed in square brackets, even
    though only one range of addresses is specified.</para>

    <para>Each <command>pool</command> is a structure that contains the
    parameters that describe a single pool. Currently there is only one
    parameter, <command>pool</command>, which gives the range of addresses
    in the pool. Additional parameters will be added in future releases of
    Kea.</para>

    <para>It is possible to define more than one pool in a subnet: continuing
    the previous example, further assume that 192.0.2.64/26 should be also be
    managed by the server. It could be written as 192.0.2.64 to
    192.0.2.127. Alternatively, it can be expressed more simply as
    192.0.2.64/26. Both formats are supported by Dhcp4 and can be mixed in the
    pool list.  For example, one could define the following pools:
<screen>
"Dhcp4": {
    "subnet4": [
        {
            "subnet": "192.0.2.0/24",
            <userinput>"pools": [
                { "pool": "192.0.2.10-192.0.2.20" },
                { "pool": "192.0.2.64/26" }
            ]</userinput>,
            ...
        }
    ],
    ...
}
</screen>
    White space in pool definitions is ignored, so spaces before and after the hyphen are optional.
    They can be used to improve readability.
  </para>
  <para>
    The number of pools is not limited, but for performance reasons it is recommended to
    use as few as possible.
  </para>
  <para>
    The server may be configured to serve more than one subnet:
<screen>
"Dhcp4": {
    "subnet4": [
        {
            "subnet": "192.0.2.0/24",
            "pools": [ { "pool": "192.0.2.1 - 192.0.2.200" } ],
            ...
        },
        {
            "subnet": "192.0.3.0/24",
            "pools": [ { "pool": "192.0.3.100 - 192.0.3.200" } ],
            ...
        },
        {
            "subnet": "192.0.4.0/24",
            "pools": [ { "pool": "192.0.4.1 - 192.0.4.254" } ],
            ...
        }
    ]
}
</screen>
  </para>
  <para>
    When configuring a DHCPv4 server using prefix/length notation, please pay
    attention to the boundary values. When specifying that the server can use
    a given pool, it will also be able to allocate the first (typically network
    address) and the last (typically broadcast address) address from that pool.
    In the aforementioned example of pool 192.0.3.0/24, both 192.0.3.0 and
    192.0.3.255 addresses may be assigned as well. This may be invalid in some
    network configurations. If you want to avoid this, please use the "min-max" notation.
  </para>
</section>

    <section xml:id="dhcp4-std-options">
      <title>Standard DHCPv4 Options</title>
      <para>
        One of the major features of the DHCPv4 server is to provide configuration
        options to clients. Most of the options are sent by the server only if the
        client explicitly requests them using the Parameter Request List option.
        Those that do not require inclusion in the Parameter Request List
        option are commonly used options, e.g. "Domain Server", and options which
        require special behavior, e.g. "Client FQDN" is returned to the client
        if the client has included this option in its message to the server.
      </para>

      <para>
        <xref linkend="dhcp4-std-options-list"/> comprises the list of the
        standard DHCPv4 options whose values can be configured using the
        configuration structures described in this section. This table excludes
        the options which require special processing and thus cannot be configured
        with some fixed values. The last column of the table indicates which
        options can be sent by the server even when they are not requested in
        the Parameter Request list option, and those which are sent only when
        explicitly requested.
      </para>

      <para>
        The following example shows how to configure the addresses of DNS
        servers, which is one of the most frequently used options. Options
        specified in this way are considered global and apply to all
        configured subnets.

        <screen>
"Dhcp4": {
    "option-data": [
        {
           <userinput>"name": "domain-name-servers",
           "code": 6,
           "space": "dhcp4",
           "csv-format": true,
           "data": "192.0.2.1, 192.0.2.2"</userinput>
        },
        ...
    ]
}
        </screen>
        Note that only one of name or code is required, you don't need to
        specify both. Space has a default value of "dhcp4", so you can skip this
        as well if you define a regular (not encapsulated) DHCPv4 option.
        Finally, csv-format defaults to true, so it too can be skipped, unless
        you want to specify the option value as hexstring. Therefore the
        above example can be simplified to:
        <screen>
"Dhcp4": {
    "option-data": [
        {
           <userinput>"name": "domain-name-servers",
           "data": "192.0.2.1, 192.0.2.2"</userinput>
        },
        ...
    ]
}
        </screen>
        Defined options are added to response when the client requests them
        at a few exceptions which are always added. To enforce the addition
        of a particular option set the always-send flag to true as in:
        <screen>
"Dhcp4": {
    "option-data": [
        {
           <userinput>"name": "domain-name-servers",
           "data": "192.0.2.1, 192.0.2.2",
           "always-send": true</userinput>
        },
        ...
    ]
}
        </screen>
        The effect is the same as if the client added the option code in the
        Parameter Request List option (or its equivalent for vendor
        options) so in:
        <screen>
"Dhcp4": {
    "option-data": [
        {
           <userinput>"name": "domain-name-servers",
           "data": "192.0.2.1, 192.0.2.2",
           "always-send": true</userinput>
        },
        ...
    ],
    "subnet4": [
        {
           "subnet": "192.0.3.0/24",
           "option-data": [
               {
                   <userinput>"name": "domain-name-servers",
                   "data": "192.0.3.1, 192.0.3.2"</userinput>
               },
               ...
           ],
           ...
        },
        ...
    ],
    ...
}
        </screen>
        The Domain Name Servers option is always added to responses
        (the always-send is "sticky") but the value is the subnet one
        when the client is localized in the subnet.
      </para>
    <para>
      The <command>name</command> parameter specifies the option name. For a
      list of currently supported names, see <xref linkend="dhcp4-std-options-list"/> below.  The <command>code</command>
      parameter specifies the option code, which must match one of the values
      from that list. The next line specifies the option space, which must
      always be set to "dhcp4" as these are standard DHCPv4 options. For other
      option spaces, including custom option spaces, see <xref linkend="dhcp4-option-spaces"/>. The next line specifies the format in
      which the data will be entered: use of CSV (comma separated values) is
      recommended. The sixth line gives the actual value to be sent to
      clients. Data is specified as normal text, with values separated by commas
      if more than one value is allowed.
    </para>

    <para>
      Options can also be configured as hexadecimal values. If
      <command>csv-format</command> is
      set to false, option data must be specified as a hexadecimal string. The
      following commands configure the domain-name-servers option for all
      subnets with the following addresses: 192.0.3.1 and 192.0.3.2.
      Note that <command>csv-format</command> is set to false.
      <screen>
"Dhcp4": {
    "option-data": [
        {
            <userinput>"name": "domain-name-servers",
            "code": 6,
            "space": "dhcp4",
            "csv-format": false,
            "data": "C0 00 03 01 C0 00 03 02"</userinput>
        },
        ...
    ],
    ...
}</screen>
    </para>

       <para>
       Care should be taken
       to use proper encoding when using hexadecimal format as Kea's ability
       to validate data correctness in hexadecimal is limited.
      </para>

      <para>
        Most of the parameters in the "option-data" structure are optional and
        can be omitted in some circumstances as discussed in the
        <xref linkend="dhcp4-option-data-defaults"/>.
      </para>

      <para>
        It is possible to specify or override options on a per-subnet basis.  If
        clients connected to most of your subnets are expected to get the
        same values of a given option, you should use global options: you
        can then override specific values for a small number of subnets.
        On the other hand, if you use different values in each subnet,
        it does not make sense to specify global option values
        (Dhcp4/option-data), rather you should set only subnet-specific values
        (Dhcp4/subnet[X]/option-data[Y]).
      </para>
      <para>
        The following commands override the global
        DNS servers option for a particular subnet, setting a single DNS
        server with address 192.0.2.3.
<screen>
"Dhcp4": {
    "subnet4": [
        {
            <userinput>"option-data": [
                {
                    "name": "domain-name-servers",
                    "code": 6,
                    "space": "dhcp4",
                    "csv-format": true,
                    "data": "192.0.2.3"
                },
                ...
            ]</userinput>,
            ...
        },
        ...
    ],
    ...
}
</screen>
      </para>

      <para>
        In some cases it is useful to associate some options with an
        address pool from which a client is assigned a lease. Pool
        specific option values override subnet specific and global
        option values. The server's administrator must not try to
        prioritize assignment of pool specific options by trying to
        order pools declarations in the server configuration. Future
        Kea releases may change the order in which options are
        assigned from the pools without any notice.
      </para>

     <para>
       The following configuration snippet demonstrates how to specify the
       DNS servers option, which will be assigned to a client only if the
       client obtains an address from the given pool:
<screen>
"Dhcp4": {
    "subnet4": [
        {
            "pools": [
                {
                    "pool": "192.0.2.1 - 192.0.2.200",
                    <userinput>"option-data": [
                        {
                            "name": "domain-name-servers",
                            "data": "192.0.2.3"
                         },
                         ...
                    ]</userinput>,
                    ...
                },
                ...
            ],
            ...
        },
        ...
    ],
    ...
}
</screen>
      </para>

      <para>
        The currently supported standard DHCPv4 options are
        listed in <xref linkend="dhcp4-std-options-list"/>.
        The "Name" and "Code"
        are the values that should be used as a name in the option-data
        structures. "Type" designates the format of the data: the meanings of
        the various types is given in <xref linkend="dhcp-types"/>.
      </para>

      <para>When a data field is a string, and that string contains the comma
      (,; U+002C) character, the comma must be escaped with a double reverse solidus
      character (\; U+005C). This double escape is required, because both the
      routine splitting CSV data into fields and JSON use the same escape
      character: a single escape (\,) would make the JSON invalid.
      For example, the string "foo,bar" would be represented as:
      <screen>
"Dhcp4": {
    "subnet4": [
        {
            "pools": [
                {
                    <userinput>"option-data": [
                        {
                            "name": "boot-file-name",
                            "data": "foo\\,bar"
                        }
                    ]</userinput>
                },
                ...
            ],
            ...
        },
        ...
    ],
    ...
}
</screen>
      </para>
      <para>
        Some options are designated as arrays, which means that more than one
        value is allowed in such an option. For example the option time-servers
        allows the specification of more than one IPv4 address, so allowing
        clients to obtain the addresses of multiple NTP servers.
      </para>
      <!-- @todo: describe record types -->
      <!-- @todo: describe array in record types -->

      <para>
        The <xref linkend="dhcp4-custom-options"/> describes the configuration
        syntax to create custom option definitions (formats). It is generally not
        allowed to create custom definitions for standard options, even if the
        definition being created matches the actual option format defined in the
        RFCs. There is an exception from this rule for standard options for which
        Kea currently does not provide a definition. In order to use such options,
        a server administrator must create a definition as described in
        <xref linkend="dhcp4-custom-options"/> in the 'dhcp4' option space. This
        definition should match the option format described in the relevant
        RFC but the configuration mechanism will allow any option format as it
        presently has no means to validate it.
      </para>

      <para>
        <table frame="all" xml:id="dhcp4-std-options-list">
          <title>List of standard DHCPv4 options</title>
          <tgroup cols="5">
          <colspec colname="name"/>
          <colspec colname="code" align="center"/>
          <colspec colname="type" align="center"/>
          <colspec colname="array" align="center"/>
          <colspec colname="always-returned" align="center"/>
          <thead>
            <row>
              <entry>Name</entry>
              <entry>Code</entry>
              <entry>Type</entry>
              <entry>Array?</entry>
              <entry>Returned if not requested?</entry>
            </row>
          </thead>
          <tbody>
<!-- Subnet Mask option is not configured by the user
<row><entry>subnet-mask</entry><entry>1</entry><entry>ipv4-address</entry><entry>false</entry><entry>true</entry></row>
-->
<row><entry>time-offset</entry><entry>2</entry><entry>int32</entry><entry>false</entry><entry>false</entry></row>
<row><entry>routers</entry><entry>3</entry><entry>ipv4-address</entry><entry>true</entry><entry>true</entry></row>
<row><entry>time-servers</entry><entry>4</entry><entry>ipv4-address</entry><entry>true</entry><entry>false</entry></row>
<row><entry>name-servers</entry><entry>5</entry><entry>ipv4-address</entry><entry>true</entry><entry>false</entry></row>
<row><entry>domain-name-servers</entry><entry>6</entry><entry>ipv4-address</entry><entry>true</entry><entry>true</entry></row>
<row><entry>log-servers</entry><entry>7</entry><entry>ipv4-address</entry><entry>true</entry><entry>false</entry></row>
<row><entry>cookie-servers</entry><entry>8</entry><entry>ipv4-address</entry><entry>true</entry><entry>false</entry></row>
<row><entry>lpr-servers</entry><entry>9</entry><entry>ipv4-address</entry><entry>true</entry><entry>false</entry></row>
<row><entry>impress-servers</entry><entry>10</entry><entry>ipv4-address</entry><entry>true</entry><entry>false</entry></row>
<row><entry>resource-location-servers</entry><entry>11</entry><entry>ipv4-address</entry><entry>true</entry><entry>false</entry></row>
<!-- Hostname option value is not explicitly configured by the user.
This rather belong to the DDNS configuration
<row><entry>host-name</entry><entry>12</entry><entry>string</entry><entry>false</entry><entry>true</entry></row>
-->
<row><entry>boot-size</entry><entry>13</entry><entry>uint16</entry><entry>false</entry><entry>false</entry></row>
<row><entry>merit-dump</entry><entry>14</entry><entry>string</entry><entry>false</entry><entry>false</entry></row>
<row><entry>domain-name</entry><entry>15</entry><entry>fqdn</entry><entry>false</entry><entry>true</entry></row>
<row><entry>swap-server</entry><entry>16</entry><entry>ipv4-address</entry><entry>false</entry><entry>false</entry></row>
<row><entry>root-path</entry><entry>17</entry><entry>string</entry><entry>false</entry><entry>false</entry></row>
<row><entry>extensions-path</entry><entry>18</entry><entry>string</entry><entry>false</entry><entry>false</entry></row>
<row><entry>ip-forwarding</entry><entry>19</entry><entry>boolean</entry><entry>false</entry><entry>false</entry></row>
<row><entry>non-local-source-routing</entry><entry>20</entry><entry>boolean</entry><entry>false</entry><entry>false</entry></row>
<row><entry>policy-filter</entry><entry>21</entry><entry>ipv4-address</entry><entry>true</entry><entry>false</entry></row>
<row><entry>max-dgram-reassembly</entry><entry>22</entry><entry>uint16</entry><entry>false</entry><entry>false</entry></row>
<row><entry>default-ip-ttl</entry><entry>23</entry><entry>uint8</entry><entry>false</entry><entry>false</entry></row>
<row><entry>path-mtu-aging-timeout</entry><entry>24</entry><entry>uint32</entry><entry>false</entry><entry>false</entry></row>
<row><entry>path-mtu-plateau-table</entry><entry>25</entry><entry>uint16</entry><entry>true</entry><entry>false</entry></row>
<row><entry>interface-mtu</entry><entry>26</entry><entry>uint16</entry><entry>false</entry><entry>false</entry></row>
<row><entry>all-subnets-local</entry><entry>27</entry><entry>boolean</entry><entry>false</entry><entry>false</entry></row>
<row><entry>broadcast-address</entry><entry>28</entry><entry>ipv4-address</entry><entry>false</entry><entry>false</entry></row>
<row><entry>perform-mask-discovery</entry><entry>29</entry><entry>boolean</entry><entry>false</entry><entry>false</entry></row>
<row><entry>mask-supplier</entry><entry>30</entry><entry>boolean</entry><entry>false</entry><entry>false</entry></row>
<row><entry>router-discovery</entry><entry>31</entry><entry>boolean</entry><entry>false</entry><entry>false</entry></row>
<row><entry>router-solicitation-address</entry><entry>32</entry><entry>ipv4-address</entry><entry>false</entry><entry>false</entry></row>
<row><entry>static-routes</entry><entry>33</entry><entry>ipv4-address</entry><entry>true</entry><entry>false</entry></row>
<row><entry>trailer-encapsulation</entry><entry>34</entry><entry>boolean</entry><entry>false</entry><entry>false</entry></row>
<row><entry>arp-cache-timeout</entry><entry>35</entry><entry>uint32</entry><entry>false</entry><entry>false</entry></row>
<row><entry>ieee802-3-encapsulation</entry><entry>36</entry><entry>boolean</entry><entry>false</entry><entry>false</entry></row>
<row><entry>default-tcp-ttl</entry><entry>37</entry><entry>uint8</entry><entry>false</entry><entry>false</entry></row>
<row><entry>tcp-keepalive-interval</entry><entry>38</entry><entry>uint32</entry><entry>false</entry><entry>false</entry></row>
<row><entry>tcp-keepalive-garbage</entry><entry>39</entry><entry>boolean</entry><entry>false</entry><entry>false</entry></row>
<row><entry>nis-domain</entry><entry>40</entry><entry>string</entry><entry>false</entry><entry>false</entry></row>
<row><entry>nis-servers</entry><entry>41</entry><entry>ipv4-address</entry><entry>true</entry><entry>false</entry></row>
<row><entry>ntp-servers</entry><entry>42</entry><entry>ipv4-address</entry><entry>true</entry><entry>false</entry></row>
<row><entry>vendor-encapsulated-options</entry><entry>43</entry><entry>empty</entry><entry>false</entry><entry>false</entry></row>
<row><entry>netbios-name-servers</entry><entry>44</entry><entry>ipv4-address</entry><entry>true</entry><entry>false</entry></row>
<row><entry>netbios-dd-server</entry><entry>45</entry><entry>ipv4-address</entry><entry>true</entry><entry>false</entry></row>
<row><entry>netbios-node-type</entry><entry>46</entry><entry>uint8</entry><entry>false</entry><entry>false</entry></row>
<row><entry>netbios-scope</entry><entry>47</entry><entry>string</entry><entry>false</entry><entry>false</entry></row>
<row><entry>font-servers</entry><entry>48</entry><entry>ipv4-address</entry><entry>true</entry><entry>false</entry></row>
<row><entry>x-display-manager</entry><entry>49</entry><entry>ipv4-address</entry><entry>true</entry><entry>false</entry></row>
<!-- Lease time and requested address should not be configured by a user.
<row><entry>dhcp-requested-address</entry><entry>50</entry><entry>ipv4-address</entry><entry>false</entry><entry>true</entry></row>
<row><entry>dhcp-lease-time</entry><entry>51</entry><entry>uint32</entry><entry>false</entry><entry>true</entry></row>
-->
<row><entry>dhcp-option-overload</entry><entry>52</entry><entry>uint8</entry><entry>false</entry><entry>false</entry></row>
<!-- Message Type  should not be configured by a user.
<row><entry>dhcp-message-type</entry><entry>53</entry><entry>uint8</entry><entry>false</entry><entry>false</entry></row>
-->
<row><entry>dhcp-server-identifier</entry><entry>54</entry><entry>ipv4-address</entry><entry>false</entry><entry>true</entry></row>
<!-- Parameter Request List should not be configured by a user.
<row><entry>dhcp-parameter-request-list</entry><entry>55</entry><entry>uint8</entry><entry>true</entry><entry>true</entry></row>
-->
<row><entry>dhcp-message</entry><entry>56</entry><entry>string</entry><entry>false</entry><entry>false</entry></row>
<row><entry>dhcp-max-message-size</entry><entry>57</entry><entry>uint16</entry><entry>false</entry><entry>false</entry></row>
<!-- Renewal and rebinding time should not be configured by a user.
<row><entry>dhcp-renewal-time</entry><entry>58</entry><entry>uint32</entry><entry>false</entry><entry>true</entry></row>
<row><entry>dhcp-rebinding-time</entry><entry>59</entry><entry>uint32</entry><entry>false</entry><entry>true</entry></row>
-->
<row><entry>vendor-class-identifier</entry><entry>60</entry><entry>hex</entry><entry>false</entry><entry>false</entry></row>
<!-- Client identifier should not be configured by a user.
<row><entry>dhcp-client-identifier</entry><entry>61</entry><entry>hex</entry><entry>false</entry><entry>true</entry></row>
-->
<row><entry>nwip-domain-name</entry><entry>62</entry><entry>string</entry><entry>false</entry><entry>false</entry></row>
<row><entry>nwip-suboptions</entry><entry>63</entry><entry>hex</entry><entry>false</entry><entry>false</entry></row>
<row><entry>nisplus-domain-name</entry><entry>64</entry><entry>string</entry><entry>false</entry><entry>false</entry></row>
<row><entry>nisplus-servers</entry><entry>65</entry><entry>ipv4-address</entry><entry>true</entry><entry>false</entry></row>
<row><entry>tftp-server-name</entry><entry>66</entry><entry>string</entry><entry>false</entry><entry>false</entry></row>
<row><entry>boot-file-name</entry><entry>67</entry><entry>string</entry><entry>false</entry><entry>false</entry></row>
<row><entry>mobile-ip-home-agent</entry><entry>68</entry><entry>ipv4-address</entry><entry>true</entry><entry>false</entry></row>
<row><entry>smtp-server</entry><entry>69</entry><entry>ipv4-address</entry><entry>true</entry><entry>false</entry></row>
<row><entry>pop-server</entry><entry>70</entry><entry>ipv4-address</entry><entry>true</entry><entry>false</entry></row>
<row><entry>nntp-server</entry><entry>71</entry><entry>ipv4-address</entry><entry>true</entry><entry>false</entry></row>
<row><entry>www-server</entry><entry>72</entry><entry>ipv4-address</entry><entry>true</entry><entry>false</entry></row>
<row><entry>finger-server</entry><entry>73</entry><entry>ipv4-address</entry><entry>true</entry><entry>false</entry></row>
<row><entry>irc-server</entry><entry>74</entry><entry>ipv4-address</entry><entry>true</entry><entry>false</entry></row>
<row><entry>streettalk-server</entry><entry>75</entry><entry>ipv4-address</entry><entry>true</entry><entry>false</entry></row>
<row><entry>streettalk-directory-assistance-server</entry><entry>76</entry><entry>ipv4-address</entry><entry>true</entry><entry>false</entry></row>
<row><entry>user-class</entry><entry>77</entry><entry>hex</entry><entry>false</entry><entry>false</entry></row>
<row><entry>slp-directory-agent</entry><entry>78</entry><entry>record (boolean, ipv4-address)</entry><entry>true</entry><entry>false</entry></row>
<row><entry>slp-service-scope</entry><entry>79</entry><entry>record (boolean, string)</entry><entry>false</entry><entry>false</entry></row>
<!-- The Client FQDN option value is not explicitly configured.
It is a part of the DDNS/D2 configuration
<row><entry>fqdn</entry><entry>81</entry><entry>record</entry><entry>false</entry><entry>true</entry></row>
-->
<!-- Relay Agent Information is not configured by the user.
It is merely echoed by the server
<row><entry>dhcp-agent-options</entry><entry>82</entry><entry>empty</entry><entry>false</entry><entry>false</entry></row>
-->
<row><entry>nds-server</entry><entry>85</entry><entry>ipv4-address</entry><entry>true</entry><entry>false</entry></row>
<row><entry>nds-tree-name</entry><entry>86</entry><entry>string</entry><entry>false</entry><entry>false</entry></row>
<row><entry>nds-context</entry><entry>87</entry><entry>string</entry><entry>false</entry><entry>false</entry></row>
<row><entry>bcms-controller-names</entry><entry>88</entry><entry>fqdn</entry><entry>true</entry><entry>false</entry></row>
<row><entry>bcms-controller-address</entry><entry>89</entry><entry>ipv4-address</entry><entry>true</entry><entry>false</entry></row>
<!-- Authentication option requires special processing
<row><entry>authenticate</entry><entry>90</entry><entry>hex</entry><entry>false</entry><entry>false</entry></row>
-->
<!-- Last transaction time and associated IP is dynamically calculated
<row><entry>client-last-transaction-time</entry><entry>91</entry><entry>uint32</entry><entry>false</entry><entry>false</entry></row>
<row><entry>associated-ip</entry><entry>92</entry><entry>ipv4-address</entry><entry>true</entry><entry>false</entry></row>
-->
<row><entry>client-system</entry><entry>93</entry><entry>uint16</entry><entry>true</entry><entry>false</entry></row>
<row><entry>client-ndi</entry><entry>94</entry><entry>record (uint8, uint8, uint8)</entry><entry>false</entry><entry>false</entry></row>
<row><entry>uuid-guid</entry><entry>97</entry><entry>record (uint8, hex)</entry><entry>false</entry><entry>false</entry></row>
<row><entry>uap-servers</entry><entry>98</entry><entry>string</entry><entry>false</entry><entry>false</entry></row>
<row><entry>geoconf-civic</entry><entry>99</entry><entry>hex</entry><entry>false</entry><entry>false</entry></row>
<row><entry>pcode</entry><entry>100</entry><entry>string</entry><entry>false</entry><entry>false</entry></row>
<row><entry>tcode</entry><entry>101</entry><entry>string</entry><entry>false</entry><entry>false</entry></row>
<row><entry>netinfo-server-address</entry><entry>112</entry><entry>ipv4-address</entry><entry>true</entry><entry>false</entry></row>
<row><entry>netinfo-server-tag</entry><entry>113</entry><entry>string</entry><entry>false</entry><entry>false</entry></row>
<row><entry>default-url</entry><entry>114</entry><entry>string</entry><entry>false</entry><entry>false</entry></row>
<row><entry>auto-config</entry><entry>116</entry><entry>uint8</entry><entry>false</entry><entry>false</entry></row>
<row><entry>name-service-search</entry><entry>117</entry><entry>uint16</entry><entry>true</entry><entry>false</entry></row>
<row><entry>subnet-selection</entry><entry>118</entry><entry>ipv4-address</entry><entry>false</entry><entry>false</entry></row>
<row><entry>domain-search</entry><entry>119</entry><entry>fqdn</entry><entry>true</entry><entry>false</entry></row>
<row><entry>vivco-suboptions</entry><entry>124</entry><entry>hex</entry><entry>false</entry><entry>false</entry></row>
<row><entry>vivso-suboptions</entry><entry>125</entry><entry>hex</entry><entry>false</entry><entry>false</entry></row>
<row><entry>pana-agent</entry><entry>136</entry><entry>ipv4-address</entry><entry>true</entry><entry>false</entry></row>
<row><entry>v4-lost</entry><entry>137</entry><entry>fqdn</entry><entry>false</entry><entry>false</entry></row>
<row><entry>capwap-ac-v4</entry><entry>138</entry><entry>ipv4-address</entry><entry>true</entry><entry>false</entry></row>
<row><entry>sip-ua-cs-domains</entry><entry>142</entry><entry>fqdn</entry><entry>true</entry><entry>false</entry></row>
<row><entry>rdnss-selection</entry><entry>146</entry><entry>record (uint8, ipv4-address, ipv4-address, fqdn)</entry><entry>true</entry><entry>false</entry></row>
<row><entry>v4-portparams</entry><entry>159</entry><entry>record (uint8, psid)</entry><entry>false</entry><entry>false</entry></row>
<row><entry>v4-captive-portal</entry><entry>160</entry><entry>string</entry><entry>false</entry><entry>false</entry></row>
<row><entry>option-6rd</entry><entry>212</entry><entry>record (uint8, uint8, ipv6-address, ipv4-address)</entry><entry>true</entry><entry>false</entry></row>
<row><entry>v4-access-domain</entry><entry>213</entry><entry>fqdn</entry><entry>false</entry><entry>false</entry></row>
          </tbody>
          </tgroup>
        </table>

      </para>
      <para>
        <table frame="all" xml:id="dhcp-types">
          <title>List of standard DHCP option types</title>
          <tgroup cols="2">
          <colspec colname="name"/>
          <colspec colname="meaning"/>
          <thead>
            <row><entry>Name</entry><entry>Meaning</entry></row>
          </thead>
          <tbody>
            <row><entry>hex</entry><entry>An arbitrary string of bytes, specified as a set of hexadecimal digits.</entry></row>
            <row><entry>boolean</entry><entry>Boolean value with allowed values true or false</entry></row>
            <row><entry>empty</entry><entry>No value, data is carried in suboptions</entry></row>
            <row><entry>fqdn</entry><entry>Fully qualified domain name (e.g. www.example.com)</entry></row>
            <row><entry>ipv4-address</entry><entry>IPv4 address in the usual dotted-decimal notation (e.g. 192.0.2.1)</entry></row>
            <row><entry>ipv6-address</entry><entry>IPv6 address in the usual colon notation (e.g. 2001:db8::1)</entry></row>
            <row><entry>ipv6-prefix</entry><entry>IPv6 prefix and prefix length specified using CIDR notation, e.g. 2001:db8:1::/64. This data type is used to represent an 8-bit field conveying a prefix length and the variable length prefix value</entry></row>
            <row><entry>psid</entry><entry>PSID and PSID length separated by a slash, e.g. 3/4 specifies PSID=3 and PSID length=4. In the wire format it is represented by an 8-bit field carrying PSID length (in this case equal to 4) and the 16-bits long PSID value field (in this case equal to "0011000000000000b" using binary notation). Allowed values for a PSID length are 0 to 16. See <link xmlns:xlink="http://www.w3.org/1999/xlink" xlink:href="http://tools.ietf.org/html/rfc7597">RFC 7597</link> for the details about the PSID wire representation</entry></row>
            <row><entry>record</entry><entry>Structured data that may be comprised of any types (except "record" and "empty"). The array flag applies to the last field only.</entry></row>
            <row><entry>string</entry><entry>Any text</entry></row>
            <row><entry>tuple</entry><entry>A length encoded as a 8 (16 for DHCPv6) bit unsigned integer followed by a string of this length</entry></row>
            <row><entry>uint8</entry><entry>8 bit unsigned integer with allowed values 0 to 255</entry></row>
            <row><entry>uint16</entry><entry>16 bit unsigned integer with allowed values 0 to 65535</entry></row>
            <row><entry>uint32</entry><entry>32 bit unsigned integer with allowed values 0 to 4294967295</entry></row>
            <row><entry>int8</entry><entry>8 bit signed integer with allowed values -128 to 127</entry></row>
            <row><entry>int16</entry><entry>16 bit signed integer with allowed values -32768 to 32767</entry></row>
            <row><entry>int32</entry><entry>32 bit signed integer with allowed values -2147483648 to 2147483647</entry></row>
          </tbody>
          </tgroup>
       </table>
      </para>
    </section>

    <section xml:id="dhcp4-custom-options">
      <title>Custom DHCPv4 options</title>
      <para>Kea supports custom (non-standard) DHCPv4 options. Assume
      that we want to define a new DHCPv4 option called "foo" which
      will have a code 222 and will convey a single unsigned 32 bit
      integer value. We can define such an option by using the
      following entry in the configuration file:
<screen>
"Dhcp4": {
    "option-def": [
        {
            <userinput>"name": "foo",
            "code": 222,
            "type": "uint32",
            "array": false,
            "record-types": "",
            "space": "dhcp4",
            "encapsulate": ""</userinput>
        }, ...
    ],
    ...
}
</screen>
      The <command>false</command> value of the <command>array</command>
      parameter determines that the option does NOT comprise an array of
      "uint32" values but is, instead, a single value.  Two other parameters have been
      left blank: <command>record-types</command> and
      <command>encapsulate</command>.  The former specifies the comma separated
      list of option data fields if the option comprises a record of data
      fields. This should be non-empty if the <command>type</command> is set to
      "record". Otherwise it must be left blank. The latter parameter specifies
      the name of the option space being encapsulated by the particular
      option. If the particular option does not encapsulate any option space it
      should be left blank.  Note that the above set of comments define the
      format of the new option and do not set its values.
      </para>

      <para>The <command>name</command>, <command>code</command> and
      <command>type</command> parameters are required, all others are
      optional. The <command>array</command> default value is
      <command>false</command>. The <command>record-types</command>
      and <command>encapsulate</command> default values are blank
      (i.e. ""). The default <command>space</command> is "dhcp4".
      </para>

      <para>Once the new option format is defined, its value is set
      in the same way as for a standard option. For example the following
      commands set a global value that applies to all subnets.
<screen>
"Dhcp4": {
    "option-data": [
        {
            <userinput>"name": "foo",
            "code": 222,
            "space": "dhcp4",
            "csv-format": true,
            "data": "12345"</userinput>
        }, ...
    ],
    ...
}
</screen>
      </para>

      <para>New options can take more complex forms than simple use of
      primitives (uint8, string, ipv4-address etc): it is possible to
      define an option comprising a number of existing primitives.
      Assume we want to define a new option that will consist of
      an IPv4 address, followed by an unsigned 16 bit integer, followed by
      a boolean value, followed by a text string. Such an option could
      be defined in the following way:
<screen>
"Dhcp4": {
    "option-def": [
        {
            <userinput>"name": "bar",
            "code": 223,
            "space": "dhcp4",
            "type": "record",
            "array": false,
            "record-types": "ipv4-address, uint16, boolean, string",
            "encapsulate": ""</userinput>
        }, ...
    ],
    ...
}
</screen>
      The <command>type</command> is set to "record" to indicate that the option contains
      multiple values of different types.  These types are given as a comma-separated
      list in the <command>record-types</command> field and should be ones from those listed in <xref linkend="dhcp-types"/>.
      </para>
      <para>
      The values of the option are set as follows:
<screen>
"Dhcp4": {
    "option-data": [
        {
            <userinput>"name": "bar",
            "space": "dhcp4",
            "code": 223,
            "csv-format": true,
            "data": "192.0.2.100, 123, true, Hello World"</userinput>
        }
    ],
    ...
}</screen>
      <command>csv-format</command> is set to <command>true</command> to indicate
      that the <command>data</command> field comprises a command-separated list
      of values.  The values in the <command>data</command> must correspond to
      the types set in the <command>record-types</command> field of the option
      definition.
     </para>
     <para>
       When <command>array</command> is set to <command>true</command>
       and <command>type</command> is set to "record", the last field
       is an array, i.e., it can contain more than one value as in:
<screen>
"Dhcp4": {
    "option-def": [
        {
            <userinput>"name": "bar",
            "code": 223,
            "space": "dhcp4",
            "type": "record",
            "array": true,
            "record-types": "ipv4-address, uint16",
            "encapsulate": ""</userinput>
        }, ...
    ],
    ...
}
</screen>
      The new option content is one IPv4 address followed by one or more 16
      bit unsigned integers.
     </para>
     <note>
       <para>In the general case, boolean values are specified as <command>true</command> or
       <command>false</command>, without quotes. Some specific boolean parameters may
       accept also <command>"true"</command>, <command>"false"</command>,
       <command>0</command>, <command>1</command>, <command>"0"</command> and
       <command>"1"</command>. Future versions of Kea will accept all those values
       for all boolean parameters.</para>
     </note>
     <note>
       <para>Numbers can be specified in decimal or hexadecimal format.
        The hexadecimal format can be either plain (e.g. abcd) or
        prefixed with 0x (e.g. 0xabcd).
       </para>
     </note>
    </section>

    <section id="dhcp4-private-opts">
      <title>DHCPv4 Private Options</title>
      <para>
      Options with code between 224 and 254 are reserved for private use.
      They can be defined at the global scope or at client class local
      scope: this allows to use option definitions depending on context
      and to set option data accordingly. For instance to configure
      an old PXEClient vendor:
<screen>
"Dhcp4": {
    "client-classes": [
        {
            <userinput>"name": "pxeclient",
            "test": "option[vendor-class-identifier].text == 'PXEClient'",
            "option-def": [
                {
                    "name": "configfile",
                    "code": 209,
                    "type": "string"
                }
            ],</userinput>
            ...
        }, ...
    ],
    ...
}
</screen>
      </para>
      <para>
      As the Vendor Specific Information option (code 43) has vendor
      specific format, i.e. can carry either raw binary value or
      sub-options, this mechanism is available for this option too.
      </para>
      <para>
      In the following example taken from a real configuration two vendor
      classes use the option 43 for different and incompatible purposes:
<screen>
"Dhcp4": {
    "option-def": [
        {
            <userinput>"name": "cookie",
            "code": 1,
            "type": "string",
            "space": "APC"
        },
        {
            "name": "mtftp-ip",
            "code": 1,
            "type": "ipv4-address",
            "space": "PXE"
        },</userinput>
        ...
    ],
    "client-classes": [
        {
            <userinput>"name": "APC",
            "test": "(option[vendor-class-identifier].text == 'APC'",
            "option-def": [
                {
                    "name": "vendor-encapsulated-options",
                    "type": "empty",
                    "encapsulate": "APC"
                }
            ],
            "option-data": [
                {
                    "name": "cookie",
                    "space": "APC",
                    "data": "1APC"
                },
                {
                    "name": "vendor-encapsulated-options"
                },</userinput>
                ...
            ],
            ...
        },
        {
            <userinput>"name": "PXE",
            "test": "(option[vendor-class-identifier].text == 'PXE'",
            "option-def": [
                {
                    "name": "vendor-encapsulated-options",
                    "type": "empty",
                    "encapsulate": "PXE"
                }
            ],
            "option-data": [
                {
                    "name": "mtftp-ip",
                    "space": "PXE",
                    "data": "0.0.0.0"
                },
                {
                    "name": "vendor-encapsulated-options"
                },</userinput>
                ...
            ],
            ...
        },
        ...
    ],
    ...
}
</screen>
      </para>
      <para>
      The definition used to decode a VSI option is:
      <orderedlist>
      <listitem><para>
      The local definition of a client class the incoming packet belongs to
      </para></listitem>
      <listitem><para>
      If none, the global definition
      </para></listitem>
      <listitem><para>
      If none, the last resort definition described in the next section
      <xref linkend="dhcp4-vendor-opts"/> (backward compatible with
      previous Kea versions).
      </para></listitem>
      </orderedlist>
      </para>
      <note>
      <para>
      This last resort definition for the Vendor Specific Information
      option (code 43) is not compatible with a raw binary value.
      So when there are some known cases where a raw binary value
      will be used, a client class must be defined with a classification
      expression matching these cases and an option definition for
      the VSI option with a binary type and no encapsulation.
      </para>
      </note>
      <note>
      <para>
      Option definitions in client classes is allowed only for these
      limited option set (codes 43 and from 224 to 254), and only
      for DHCPv4.
      </para>
      </note>
    </section>

    <section xml:id="dhcp4-vendor-opts">
      <title>DHCPv4 Vendor Specific Options</title>
      <para>
      Currently there are two option spaces defined for the DHCPv4 daemon:
      "dhcp4" (for the top level DHCPv4 options) and
      "vendor-encapsulated-options-space", which is empty by default but
      in which options can be defined. Such options will be carried in the
      Vendor Specific Information option (code 43). The following examples
      show how to define an option "foo" in that space that has a code 1,
      and comprises an
      IPv4 address, an unsigned 16 bit integer and a string. The "foo"
      option is conveyed in a Vendor Specific Information option.
      </para>
      <para>
      The first step is to define the format of the option:
<screen>
"Dhcp4": {
    "option-def": [
        {
            <userinput>"name": "foo",
            "code": 1,
            "space": "vendor-encapsulated-options-space",
            "type": "record",
            "array": false,
            "record-types": "ipv4-address, uint16, string",
            "encapsulate": ""</userinput>
        }
    ],
    ...
}</screen>
     (Note that the option space is set to "vendor-encapsulated-options-space".)
     Once the option format is defined, the next step is to define actual values
     for that option:
<screen>
"Dhcp4": {
    "option-data": [
        {
            <userinput>"name": "foo",
            "space": "vendor-encapsulated-options-space",
            "code": 1,
            "csv-format": true,
            "data": "192.0.2.3, 123, Hello World"</userinput>
        }
    ],
    ...
}</screen>
    We also include the Vendor Specific Information option, the option
    that conveys our sub-option "foo". This is required, else the option
    will not be included in messages sent to the client.
<screen>
"Dhcp4": {
    "option-data": [
        {
            <userinput>"name": "vendor-encapsulated-options"</userinput>
        }
    ],
    ...
}</screen>
    Alternatively, the option can be specified using its code.

<screen>
"Dhcp4": {
    "option-data": [
        {
            <userinput>"code": 43</userinput>
        }
    ],
    ...
}</screen>
      </para>

      <para>
      Another possibility, added in Kea 1.3, is to redefine the option,
      see <xref linkend="dhcp4-private-opts"/>.
      </para>
    </section>

    <section xml:id="dhcp4-option-spaces">

      <title>Nested DHCPv4 Options (Custom Option Spaces)</title>
      <para>It is sometimes useful to define a completely new option
      space. This is the case when user creates new option in the
      standard option space ("dhcp4") and wants this option
      to convey sub-options. Since they are in a separate space,
      sub-option codes will have a separate numbering scheme and may
      overlap with the codes of standard options.
      </para>
      <para>Note that creation of a new option space when defining
      sub-options for a standard option is not required, because it is
      created by default if the standard option is meant to convey any
      sub-options (see <xref linkend="dhcp4-vendor-opts"/>).
      </para>
      <para>
      Assume that we want to have a DHCPv4 option called "container" with
      code 222 that conveys two sub-options with codes 1 and 2.
      First we need to define the new sub-options:
<screen>
"Dhcp4": {
    "option-def": [
        {
            <userinput>"name": "subopt1",
            "code": 1,
            "space": "isc",
            "type": "ipv4-address",
            "record-types": "",
            "array": false,
            "encapsulate": ""
        },
        {
            "name": "subopt2",
            "code": 2,
            "space": "isc",
            "type": "string",
            "record-types": "",
            "array": false,
            "encapsulate": ""</userinput>
        }
    ],
    ...
}</screen>
    Note that we have defined the options to belong to a new option space
    (in this case, "isc").
    </para>
    <para>
    The next step is to define a regular DHCPv4 option with our desired
    code and specify that it should include options from the new option space:
<screen>
"Dhcp4": {
    "option-def": [
        ...,
        {
            <userinput>"name": "container",
            "code": 222,
            "space": "dhcp4",
            "type": "empty",
            "array": false,
            "record-types": "",
            "encapsulate": "isc"</userinput>
        }
    ],
    ...
}</screen>
    The name of the option space in which the sub-options are defined
    is set in the <command>encapsulate</command> field. The <command>type</command> field is set to "empty"
    to indicate that this option does not carry any data other than
    sub-options.
    </para>
    <para>
    Finally, we can set values for the new options:
<screen>
"Dhcp4": {
    "option-data": [
        {
            <userinput>"name": "subopt1",
            "code": 1,
            "space": "isc",
            "data": "192.0.2.3"</userinput>
        },
        }
            <userinput>"name": "subopt2",
            "code": 2,
            "space": "isc",
            "data": "Hello world"</userinput>
        },
        {
            <userinput>"name": "container",
            "code": 222,
            "space": "dhcp4"</userinput>
        }
    ],
    ...
}
</screen>
    </para>
    <para>Note that it is possible to create an option which carries some data
    in addition to the sub-options defined in the encapsulated option space.  For example,
    if the "container" option from the previous example was required to carry an uint16
    value as well as the sub-options, the <command>type</command> value would have to be set to "uint16" in
    the option definition. (Such an option would then have the following
    data structure: DHCP header, uint16 value, sub-options.) The value specified
    with the <command>data</command> parameter — which should be a valid integer enclosed in quotes,
    e.g. "123" — would then be assigned to the uint16 field in the "container" option.
    </para>
    </section>

    <section xml:id="dhcp4-option-data-defaults">
      <title>Unspecified Parameters for DHCPv4 Option Configuration</title>
      <para>In many cases it is not required to specify all parameters for
      an option configuration and the default values may be used. However, it is
      important to understand the implications of not specifying some of them
      as it may result in configuration errors. The list below explains
      the behavior of the server when a particular parameter is not explicitly
      specified:

      <itemizedlist>
        <listitem>
          <simpara><command>name</command> - the server requires an option name or
          option code to identify an option. If this parameter is unspecified, the
          option code must be specified.
          </simpara>
        </listitem>

        <listitem>
          <simpara><command>code</command> - the server requires an option name or
          option code to identify an option. This parameter may be left unspecified if
          the <command>name</command> parameter is specified. However, this also
          requires that the particular option has its definition (it is either a
          standard option or an administrator created a definition for the option
          using an 'option-def' structure), as the option definition associates an
          option with a particular name. It is possible to configure an option
          for which there is no definition (unspecified option format).
          Configuration of such options requires the use of option code.
          </simpara>
        </listitem>

        <listitem>
          <simpara><command>space</command> - if the option space is unspecified it
          will default to 'dhcp4' which is an option space holding DHCPv4 standard
          options.
          </simpara>
        </listitem>

        <listitem>
          <simpara><command>data</command> - if the option data is unspecified it
          defaults to an empty value. The empty value is mostly used for the
          options which have no payload (boolean options), but it is legal to specify
          empty values for some options which carry variable length data and which
          the specification allows for the length of 0. For such options, the data parameter
          may be omitted in the configuration.</simpara>
        </listitem>

        <listitem>
          <simpara><command>csv-format</command> - if this value is not
          specified the server will assume that the option data is specified as
          a list of comma separated values to be assigned to individual fields
          of the DHCP option. This behavior has changed in Kea 1.2. Older
          versions used additional logic to determine whether the csv-format
          should be true or false. That is no longer the case.
          </simpara>
        </listitem>
      </itemizedlist>
      </para>

    </section>

    <section xml:id="dhcp4-stateless-configuration">
      <title>Stateless Configuration of DHCPv4 Clients</title>
      <para>The DHCPv4 server supports the stateless client configuration whereby the
      client has an IP address configured (e.g. using manual configuration) and only
      contacts the server to obtain other configuration parameters, e.g. addresses of DNS servers.
      In order to obtain the stateless configuration parameters the client sends the
      DHCPINFORM message to the server with the "ciaddr" set to the address that the
      client is currently using. The server unicasts the DHCPACK message to the
      client that includes the stateless configuration ("yiaddr" not set).
      </para>

      <para>The server will respond to the DHCPINFORM when the client is associated
      with a subnet defined in the server's configuration. An example
      subnet configuration will look like this:
        <screen>
"Dhcp4": {
    "subnet4": [
        {
            "subnet": "192.0.2.0/24"
            "option-data": [ {
                "name": "domain-name-servers",
                "code": 6,
                "data": "192.0.2.200,192.0.2.201",
                "csv-format": true,
                "space": "dhcp4"
            } ]
        }
    ]
}</screen>
      </para>
      <para>This subnet specifies the single option which will be included in
      the DHCPACK message to the client in response to DHCPINFORM. Note that
      the subnet definition does not require the address pool configuration
      if it will be used solely for the stateless configuration.
      </para>

      <para>This server will associate the subnet with the client if one of
      the following conditions is met:
      <itemizedlist>
          <listitem>
            <simpara>The DHCPINFORM is relayed and the giaddr matches the
            configured subnet.</simpara>
          </listitem>
          <listitem>
            <simpara>The DHCPINFORM is unicast from the client and the ciaddr
            matches the configured subnet.</simpara>
          </listitem>
          <listitem>
            <simpara>The DHCPINFORM is unicast from the client, the ciaddr is
            not set but the source address of the IP packet matches the
            configured subnet.</simpara>
          </listitem>
          <listitem>
            <simpara>The DHCPINFORM is not relayed and the IP address on the
            interface on which the message is received matches the configured
            subnet.</simpara>
          </listitem>
      </itemizedlist>
      </para>
    </section>

    <section xml:id="dhcp4-client-classifier">
      <title>Client Classification in DHCPv4</title>
      <para>
      The DHCPv4 server includes support for client classification.  For a deeper
      discussion of the classification process see <xref linkend="classify"/>.
      </para>

<<<<<<< HEAD
      <para>In certain cases it is useful to configure the server to differentiate between
      DHCP clients types and treat them accordingly. It is envisaged that client
      classification will be used for modifying the behavior of almost any part of
      the DHCP message processing. In the current release of Kea, there are four
      mechanisms that take advantage of the client classification in DHCPv4: subnet
      selection, address pool selection, DHCP options assignment, and, for cable modems,
      there are specific options for use with the TFTP server address and boot file field.
=======
      <para>
      In certain cases it is useful to differentiate between different types of
      clients and treat them accordingly. It is envisaged that client
      classification will be used for changing the behavior of almost any part of
      the DHCP message processing. In the current release of the software however,
      there are  only some mechanisms that take advantage of client classification:
      private options and option 43 deferred unpacking, subnet selection,
      pool selection, assignment of different options, and, for cable modems, there
      are specific options for use with the TFTP server address and the boot file field.
>>>>>>> 36c5b81b
      </para>

      <para>
      Kea can be instructed to limit access to given subnets based on class information.
      This is particularly useful for cases where two types of devices share the
      same link and are expected to be served from two different subnets. The
      primary use case for such a scenario is cable networks. Here, there are two
      classes of devices: the cable modem itself, which should be handed a lease
      from subnet A and all other devices behind the modem that should get a lease
      from subnet B. That segregation is essential to prevent overly curious
      users from playing with their cable modems. For details on how to set up
      class restrictions on subnets, see <xref linkend="classification-subnets"/>.
      </para>

      <para>
<<<<<<< HEAD
      Client classification can also be used to restrict access to specific
      pools within a subnet. This is useful when to segregate clients belonging
      to the same subnet into different address ranges.
      </para>

      <para>
      The process of doing classification is conducted in three steps. The first step
=======
      When subnets belong to a shared network the classification applies
      to subnet selection but not to pools, e.g., a pool in a subnet
      limited to a particular class can still be used by clients which do not
      belong to the class if the pool they are expected to use is exhausted.
      So the limit access based on class information is also available
      at the pool level, see <xref linkend="classification-pools"/>.
      </para>

      <para>
      The process of doing classification is conducted in several steps. The first step
>>>>>>> 36c5b81b
      is to assess an incoming packet and assign it to zero or more classes.  The
      second step is to choose a subnet, possibly based on the class information.
      The third step is to assign classes from host reservations and
      evaluate class expressions depending on the "KNOWN" class.
      After the list of required classes is built and each class of the list
      has its expression evaluated: when it returns true the packet is added
      as a member of the class.
      The last step is to assign options, again possibly based on the class
      information.
      More complete and detailed description is available in
      <xref linkend="classify"/>.
      </para>

      <para>
      There are two main methods of doing classification. The first is automatic and relies
      on examining the values in the vendor class options or existence of a
      host reservation. Information from these
      options is extracted and a class name is constructed from it and added to
      the class list for the packet. The second allows for specifying an expression
      that is evaluated for each packet. If the result is true the packet is
      a member of the class.
      </para>

      <note><para>
        Care should be taken with client classification as it is easy for
        clients that do not meet class criteria to be denied any service altogether.
      </para></note>

      <section>
        <title>Setting Fixed Fields in Classification</title>
        <para>
          It is possible to specify that clients belonging to a particular class
          should receive packets with specific values in certain fixed fields.
          In particular, three fixed fields are supported:
          <command>next-server</command> (that conveys an IPv4 address, which is
          set in the siaddr field), <command>server-hostname</command> (that
          conveys a server hostname, can be up to 64 bytes long and will be sent
          in the sname field) and <command>boot-file-name</command> (that
          conveys the configuration file, can be up to 128 bytes long and will
          be sent using file field).
        </para>
        <para>
          Obviously, there are many ways to assign clients to specific classes,
          but for the PXE clients the client architecture type option (code 93)
          seems to be particularly suited to
          make the distinction. The following example checks if the client
          identifies itself as PXE device with architecture EFI x86-64, and
          sets several fields if it does. See
          <link xmlns:xlink="http://www.w3.org/1999/xlink" xlink:href="https://tools.ietf.org/html/rfc4578#section-2.1">Section 2.1 of RFC 4578</link>)
          or the documentation of your client for specific values.
        </para>
          <screen>
"Dhcp4": {
    "client-classes": [
        {
            "name": "ipxe_efi_x64",
            "test": "option[93].hex == 0x0009",
            <userinput>"next-server": "192.0.2.254",
            "server-hostname": "hal9000",
            "boot-file-name": "/dev/null"</userinput>
        },
        ...
    ],
    ...
          }</screen>

          <para>
            If there are multiple classes defined and an incoming packet is matched
            to multiple classes, the class which is evaluated first is used.
          </para>

          <note><para>
            In Kea versions prior to 1.4.0 the alphabetical order of class names was used.
            Starting from Kea 1.4.0 the classes are ordered as specified in the configuration.
          </para></note>

        </section>

      <section>
        <title>Using Vendor Class Information in Classification</title>
        <para>
        The server checks whether an incoming packet includes the vendor class identifier
        option (60). If it does, the content of that option is prepended with
        "VENDOR_CLASS_", it is interpreted as a class. For example,
        modern cable modems will send this option with value "docsis3.0"
        and as a result the packet will belong to class "VENDOR_CLASS_docsis3.0".
        </para>

        <note>
        <para>
          Kea 1.0 and earlier versions performed special actions for
          clients that were in VENDOR_CLASS_docsis3.0. This is no longer the
          case in Kea 1.1 and later. In these versions the old behavior
          can be achieved by defining VENDOR_CLASS_docsis3.0 and setting
          its next-server and boot-file-name values appropriately.
        </para>
        </note>

        <para>
        This example shows a configuration using an automatically generated
        "VENDOR_CLASS_" class. The administrator of the network has
        decided that addresses from range 192.0.2.10 to 192.0.2.20 are
        going to be managed by the Dhcp4 server and only clients belonging to the
        docsis3.0 client class are allowed to use that pool.

        <screen>
"Dhcp4": {
    "subnet4": [
        {
            "subnet": "192.0.2.0/24",
            "pools": [ { "pool": "192.0.2.10 - 192.0.2.20" } ],
            <userinput>"client-class": "VENDOR_CLASS_docsis3.0"</userinput>
        }
    ],
    ...
}</screen>
        </para>

      </section>

      <section>
        <title>Defining and Using Custom Classes</title>
        <para>
        The following example shows how to configure a class using an expression
        and a subnet that makes use of the class. This configuration defines the
        class named "Client_foo".
        It is comprised of all clients who's client ids (option 61) start with the
        string "foo". Members of this class will be given addresses from
        192.0.2.10 to 192.0.2.20 and the addresses of their DNS servers
        set to 192.0.2.1 and 192.0.2.2.

          <screen>
"Dhcp4": {
    "client-classes": [
        {<userinput>
            "name": "Client_foo",
            "test": "substring(option[61].hex,0,3) == 'foo'",
            "option-data": [
                {
                    "name": "domain-name-servers",
                    "code": 6,
                    "space": "dhcp4",
                    "csv-format": true,
                    "data": "192.0.2.1, 192.0.2.2"
                }
            ]</userinput>
        },
        ...
    ],
    "subnet4": [
        {
            "subnet": "192.0.2.0/24",
            "pools": [ { "pool": "192.0.2.10 - 192.0.2.20" } ],
            <userinput>"client-class": "Client_foo"</userinput>
        },
        ...
    ],
    ...
}</screen>
        </para>
      </section>

      <section id="dhcp4-required-class">
        <title>Required Classification</title>
        <para>
        In some cases it is useful to limit the scope of a class to
        a shared-network, subnet or pool. There are two parameters
        which are used to limit the scope of the class by instructing
        the server to perform evaluation of test expressions when
        required.
        </para>

        <para>
        The first one is the per-class <command>only-if-required</command>
        flag which is false by default. When it is set to
        <command>true</command> the test expression of the class is not
        evaluated at the reception of the incoming packet but later and
        only if the class evaluation is required.
        </para>

        <para>
        The second is the <command>require-client-classes</command> which
        takes a list of class names and is valid in shared-network,
        subnet and pool scope. Classes in these lists are marked as
        required and evaluated after selection of this specific
        shared-network/subnet/pool and before output option processing.
        </para>

        <para>
        In this example, a class is assigned to the incoming packet
        when the specified subnet is used.

        <screen>
"Dhcp4": {
    "client-classes": [
       {<userinput>
           "name": "Client_foo",
           "test": "member('ALL')",
           "only-if-required": true</userinput>
       },
       ...
    ],
    "subnet4": [
        {
            "subnet": "192.0.2.0/24",
            "pools": [ { "pool": "192.0.2.10 - 192.0.2.20" } ],
            <userinput>"require-client-classes": [ "Client_foo" ],</userinput>
            ...
        },
        ...
    ],
    ...
}</screen>
         </para>

         <para>
         Required evaluation can be used to express complex dependencies,
         for example, subnet membership. It can also be used to reverse the
         precedence: if you set an option-data in a subnet it takes
         precedence over an option-data in a class. When you move the
         option-data to a required class and require it in
         the subnet, a class evaluated earlier may take precedence.
         </para>

         <para>
         Required evaluation is also available at shared-network and
         pool levels. The order in which required classes are considered is:
         shared-network, subnet and pool, i.e. the opposite order
         option-data are processed.
         </para>

       </section>
    </section>

    <section xml:id="dhcp4-ddns-config">
      <title>DDNS for DHCPv4</title>
      <para>
      As mentioned earlier, kea-dhcp4 can be configured to generate requests to the
      DHCP-DDNS server (referred to here as "D2" ) to update DNS entries.  These requests are known as
      NameChangeRequests or NCRs.  Each NCR contains the following information:
      <orderedlist>
      <listitem><para>
      Whether it is a request to add (update) or remove DNS entries
      </para></listitem>
      <listitem><para>
      Whether the change requests forward DNS updates (A records), reverse
      DNS updates (PTR records), or both.
      </para></listitem>
      <listitem><para>
      The FQDN, lease address, and DHCID
      </para></listitem>
      </orderedlist>
      The parameters for controlling the generation of NCRs for submission to D2
      are contained in the <command>dhcp-ddns</command> section of the kea-dhcp4 server
      configuration. The mandatory parameters for the DHCP DDNS configuration
      are <command>enable-updates</command> which is unconditionally
      required, and <command>qualifying-suffix</command> which has no
      default value and is required when <command>enable-updates</command>
      is set to <command>true</command>.

      The two (disabled and enabled) minimal DHCP DDNS configurations are:
<screen>
"Dhcp4": {
    "dhcp-ddns": {
        <userinput>"enable-updates": false</userinput>
    },
    ...
}
</screen>
      and for example:
<screen>
"Dhcp4": {
    "dhcp-ddns": {
        <userinput>"enable-updates": true,
        "qualifying-suffix": "example."</userinput>
    },
    ...
}
</screen>

      The default values for the "dhcp-ddns" section are as follows:
      <itemizedlist>
      <listitem><simpara>
      <command>"server-ip": "127.0.0.1"</command>
      </simpara></listitem>
      <listitem><simpara>
      <command>"server-port": 53001</command>
      </simpara></listitem>
      <listitem><simpara>
      <command>"sender-ip": ""</command>
      </simpara></listitem>
      <listitem><simpara>
      <command>"sender-port": 0</command>
      </simpara></listitem>
      <listitem><simpara>
      <command>"max-queue-size": 1024</command>
      </simpara></listitem>
      <listitem><simpara>
      <command>"ncr-protocol": "UDP"</command>
      </simpara></listitem>
      <listitem><simpara>
      <command>"ncr-format": "JSON"</command>
      </simpara></listitem>
      <listitem><simpara>
      <command>"override-no-update": false</command>
      </simpara></listitem>
      <listitem><simpara>
      <command>"override-client-update": false</command>
      </simpara></listitem>
      <listitem><simpara>
      <command>"replace-client-name": "never"</command>
      </simpara></listitem>
      <listitem><simpara>
      <command>"generated-prefix": "myhost"</command>
      </simpara></listitem>
      </itemizedlist>
      </para>

      <section xml:id="dhcpv4-d2-io-config">
      <title>DHCP-DDNS Server Connectivity</title>
      <para>
      In order for NCRs to reach the D2 server, kea-dhcp4 must be able
      to communicate with it.  kea-dhcp4 uses the following configuration
      parameters to control this communication:
      <itemizedlist>
      <listitem><simpara>
      <command>enable-updates</command> - determines whether or not kea-dhcp4 will
      generate NCRs.  By default, this value is false hence DDNS updates are
      disabled.  To enable DDNS updates set this value to true:
      </simpara></listitem>
      <listitem><simpara>
      <command>server-ip</command> - IP address on which D2 listens for requests. The default is
      the local loopback interface at address 127.0.0.1. You may specify
      either an IPv4 or IPv6 address.
      </simpara></listitem>
      <listitem><simpara>
      <command>server-port</command> - port on which D2 listens for requests.  The default value
      is 53001.
      </simpara></listitem>
      <listitem><simpara>
      <command>sender-ip</command> - IP address which kea-dhcp4 should use to send requests to D2.
      The default value is blank which instructs kea-dhcp4 to select a suitable
      address.
      </simpara></listitem>
      <listitem><simpara>
      <command>sender-port</command> - port which kea-dhcp4 should use to send requests to D2. The
      default value of 0 instructs kea-dhcp4 to select a suitable port.
      </simpara></listitem>
      <listitem><simpara>
      <command>max-queue-size</command> - maximum number of requests allowed to queue waiting to
      be sent to D2. This value guards against requests accumulating
      uncontrollably if they are being generated faster than they can be
      delivered.  If the number of requests queued for transmission reaches
      this value, DDNS updating will be turned off until the queue backlog has
      been sufficiently reduced.  The intention is to allow the kea-dhcp4 server to
      continue lease operations without running the risk that its memory usage
      grows without limit.  The default value is 1024.
      </simpara></listitem>
      <listitem><simpara>
      <command>ncr-protocol</command> - socket protocol use when sending requests to D2.  Currently
      only UDP is supported.  TCP may be available in an upcoming release.
      </simpara></listitem>
      <listitem><simpara>
      <command>ncr-format</command> - packet format to use when sending requests to D2.
      Currently only JSON format is supported.  Other formats may be available
      in future releases.
      </simpara></listitem>
      </itemizedlist>
      By default, kea-dhcp-ddns is assumed to be running on the same machine as kea-dhcp4, and
      all of the default values mentioned above should be sufficient.
      If, however, D2 has been configured to listen on a different address or
      port, these values must be altered accordingly. For example, if D2 has been
      configured to listen on 192.168.1.10 port 900, the following configuration
      would be required:
<screen>
"Dhcp4": {
    "dhcp-ddns": {
        <userinput>"server-ip": "192.168.1.10",
        "server-port": 900</userinput>,
        ...
    },
    ...
}
</screen>
      </para>
      </section>
      <section xml:id="dhcpv4-d2-rules-config">
      <title>When Does the kea-dhcp4 Server Generate DDNS Requests?</title>
      <para>kea-dhcp4 follows the behavior prescribed for DHCP servers in
      <link xmlns:xlink="http://www.w3.org/1999/xlink" xlink:href="http://tools.ietf.org/html/rfc4702">RFC 4702</link>.
      It is important to keep in mind that kea-dhcp4 provides the initial decision
      making of when and what to update and forwards that information to D2 in
      the form of NCRs. Carrying out the actual DNS updates and dealing with
      such things as conflict resolution are within the purview of D2 itself (<xref linkend="dhcp-ddns-server"/>).
      This section describes when kea-dhcp4 will generate NCRs and the
      configuration parameters that can be used to influence this decision.
      It assumes that the <command>enable-updates</command> parameter is true.
      </para>
      <para>
      In general, kea-dhcp4 will generate DDNS update requests when:
      <orderedlist>
      <listitem><para>
      A new lease is granted in response to a DHCP REQUEST
      </para></listitem>
      <listitem><para>
      An existing lease is renewed but the FQDN associated with it has
      changed.
      </para></listitem>
      <listitem><para>
      An existing lease is released in response to a DHCP RELEASE
      </para></listitem>
      </orderedlist>
      In the second case, lease renewal, two  DDNS requests will be issued: one
      request to remove entries for the previous FQDN and a second request to
      add entries for the new FQDN.  In the last case, a lease release, a
      single DDNS request to remove its entries will be made.
      </para>
      <para>
      The decision making involved when granting a new lease (the first case) is more
      involved.  When a new lease is granted, kea-dhcp4 will generate a DDNS
      update request if the DHCP REQUEST contains either the FQDN option
      (code 81) or the Host Name option (code 12). If both are present,
      the server will use the FQDN option. By default kea-dhcp4
      will respect the FQDN N and S flags specified by the client as shown
      in the following table:
      </para>
        <table xml:id="fqdn-flag-table">
          <title>Default FQDN Flag Behavior</title>
          <tgroup cols="4" align="left">
          <colspec colname="cflags"/>
          <colspec colname="meaning"/>
          <colspec colname="response"/>
          <colspec colname="sflags"/>
          <thead>
              <row>
                <entry>Client Flags:N-S</entry>
                <entry>Client Intent</entry>
                <entry>Server Response</entry>
                <entry>Server Flags:N-S-O</entry>
              </row>
          </thead>
          <tbody>
            <row>
                <entry>0-0</entry>
                <entry>
                Client wants to do forward updates, server should do reverse updates
                </entry>
                <entry>Server generates reverse-only request</entry>
                <entry>1-0-0</entry>
            </row>
            <row>
                <entry>0-1</entry>
                <entry>Server should do both forward and reverse updates</entry>
                <entry>Server generates request to update both directions</entry>
                <entry>0-1-0</entry>
            </row>
            <row>
                <entry>1-0</entry>
                <entry>Client wants no updates done</entry>
                <entry>Server does not generate a request</entry>
                <entry>1-0-0</entry>
            </row>
          </tbody>
          </tgroup>
        </table>
      <para>
      The first row in the table above represents "client delegation". Here
      the DHCP client states that it intends to do the forward DNS updates and
      the server should do the reverse updates.  By default, kea-dhcp4 will honor
      the client's wishes and generate a DDNS request to the D2 server to update only
      reverse DNS data.  The parameter <command>override-client-update</command> can be used
      to instruct the server to override client delegation requests.  When
      this parameter is true, kea-dhcp4 will disregard requests for client
      delegation and generate a DDNS request to update both forward and
      reverse DNS data.  In this case, the N-S-O flags in the server's
      response to the client will be 0-1-1 respectively.
      </para>
      <para>
      (Note that the flag combination N=1, S=1 is prohibited according to
      <link xmlns:xlink="http://www.w3.org/1999/xlink" xlink:href="http://tools.ietf.org/html/rfc4702">RFC 4702</link>. If such a
      combination is received from the client, the packet will be dropped by kea-dhcp4.)
      </para>
      <para>
      To override client delegation, set the following values in the configuration file:
      </para>
<screen>
"Dhcp4": {
    "dhcp-ddns": {
        <userinput>"override-client-update": true</userinput>,
        ...
    },
    ...
}
</screen>
      <para>
      The third row in the table above describes the case in which the client
      requests that no DNS updates be done. The parameter, <command>override-no-update</command>,
      can be used to instruct the server to disregard the client's wishes. When
      this parameter is true, kea-dhcp4 will generate DDNS update requests to kea-dhcp-ddns
      even if the client requests that no updates be done.  The N-S-O flags in the
      server's response to the client will be 0-1-1.
      </para>
      <para>
      To override client delegation, the following values should be set in your configuration:
      </para>
<screen>
"Dhcp4": {
    "dhcp-ddns": {
        <userinput>"override-no-update": true</userinput>,
        ...
    },
    ...
}
</screen>
      <para>
      kea-dhcp4 will always generate DDNS update requests if the client request
      only contains the Host Name option. In addition it will include an FQDN
      option in the response to the client with the FQDN N-S-O flags set to
      0-1-0 respectively. The domain name portion of the FQDN option will be
      the name submitted to D2 in the DDNS update request.
      </para>
      </section>

      <section xml:id="dhcpv4-fqdn-name-generation">
      <title>kea-dhcp4 name generation for DDNS update requests</title>
      <para>Each NameChangeRequest must of course include the fully qualified domain
      name whose DNS entries are to be affected.  kea-dhcp4 can be configured to
      supply a portion or all of that name based upon what it receives from
      the client in the DHCP REQUEST.</para>
      <para>
       The default rules for constructing the FQDN that will be used for DNS
       entries are:
      <orderedlist>
      <listitem><para>
        If the DHCPREQUEST contains the client FQDN option, the candidate name
        is taken from there, otherwise it is taken from the Host Name option.
      </para></listitem>
      <listitem><para>
        If the candidate name is a partial (i.e. unqualified) name then add a
        configurable suffix to the name and use the result as the FQDN.
      </para></listitem>
      <listitem><para>
        If the candidate name provided is empty, generate a FQDN using a
        configurable prefix and suffix.
      </para></listitem>
      <listitem><para>
        If the client provided neither option, then no DNS action will be taken.
      </para></listitem>
      </orderedlist>
        These rules can amended by setting the
        <command>replace-client-name</command> parameter which provides the
        following modes of behavior:
      <itemizedlist>
      <listitem><para>
        <command>never</command> - Use the name the client sent.  If the client
        sent no name, do not generate one.  This is the default mode.
      </para></listitem>
      <listitem><para>
        <command>always</command> - Replace the name the client sent. If the
        client sent no name, generate one for the client.
      </para></listitem>
      <listitem><para>
        <command>when-present</command> - Replace the name the client sent.
        If the client sent no name, do not generate one.
      </para></listitem>
      <listitem><para>
        <command>when-not-present</command> - Use the name the client sent.
        If the client sent no name, generate one for the client.
      </para></listitem>
      </itemizedlist>
      <note>
        <para>
    Note that formerly, this parameter was a boolean and permitted only values
    of <command>true</command> and <command>false</command>.  Boolean values
    have been deprecated and are no longer accepted.  If you are currently using
    booleans, you must replace them with the desired mode name. A value of
    <command>true</command> maps to <command>"when-present"</command>, while
    <command>false</command> maps to <command>"never"</command>.
        </para>
    </note>

      For example, To instruct kea-dhcp4 to always generate the FQDN for a
      client, set the parameter <command>replace-client-name</command> to
      <command>always</command> as follows:
      </para>
<screen>
"Dhcp4": {
    "dhcp-ddns": {
        <userinput>"replace-client-name": "always"</userinput>,
        ...
    },
    ...
}
</screen>
      <para>
      The prefix used in the generation of a FQDN is specified by the
      <command>generated-prefix</command> parameter.  The default value is "myhost".  To alter
      its value, simply set it to the desired string:
      </para>
<screen>
"Dhcp4": {
    "dhcp-ddns": {
        <userinput>"generated-prefix": "another.host"</userinput>,
        ...
    },
    ...
}
</screen>
      <para>
      The suffix used when generating a FQDN or when qualifying a
      partial name is specified by
      the <command>qualifying-suffix</command> parameter. This
      parameter has no default value, thus it is mandatory when
      DDNS updates are enabled.
      To set its value simply set it to the desired string:
      </para>
<screen>
"Dhcp4": {
    "dhcp-ddns": {
        <userinput>"qualifying-suffix": "foo.example.org"</userinput>,
        ...
    },
    ...
}
</screen>
      <para>
      When generating a name, kea-dhcp4 will construct name of the format:
      </para>
      <para>
        [generated-prefix]-[address-text].[qualifying-suffix].
      </para>
      <para>
      where address-text is simply the lease IP address converted to a
      hyphenated string.  For example, if the lease address is 172.16.1.10,
      the qualifying suffix "example.com", and the default value is used for
      <command>generated-prefix</command>, the generated FQDN would be:
      </para>
      <para>
        myhost-172-16-1-10.example.com.
      </para>
      </section>
    </section>

    <section xml:id="dhcp4-next-server">
      <title>Next Server (siaddr)</title>
      <para>In some cases, clients want to obtain configuration from a TFTP server.
      Although there is a dedicated option for it, some devices may use the siaddr field
      in the DHCPv4 packet for that purpose. That specific field can be configured
      using <command>next-server</command> directive. It is possible to define it in the global scope or
      for a given subnet only. If both are defined, the subnet value takes precedence.
      The value in subnet can be set to 0.0.0.0, which means that <command>next-server</command> should
      not be sent. It may also be set to an empty string, which means the same as if
      it was not defined at all, i.e. use the global value.
      </para>
      <para>
      The <command>server-hostname</command> (that conveys a server hostname,
      can be up to 64 bytes long and will be sent in the sname field) and
      <command>boot-file-name</command> (that conveys the configuration file,
      can be up to 128 bytes long and will be sent using file field)
      directives are handled the same way as <command>next-server</command>.
      </para>

<screen>
"Dhcp4": {
    <userinput>"next-server": "192.0.2.123",
    "boot-file-name": "/dev/null"</userinput>,
    ...,
    "subnet4": [
        {
            <userinput>"next-server": "192.0.2.234",
            "server-hostname": "some-name.example.org",
            "boot-file-name": "bootfile.efi"</userinput>,
            ...
        }
    ]
}
</screen>
    </section>

    <section xml:id="dhcp4-echo-client-id">
      <title>Echoing Client-ID (RFC 6842)</title>
      <para>The original DHCPv4 specification
      (<link xmlns:xlink="http://www.w3.org/1999/xlink" xlink:href="http://tools.ietf.org/html/rfc2131">RFC 2131</link>)
      states that the DHCPv4
      server must not send back client-id options when responding to
      clients. However, in some cases that confused clients that did
      not have MAC address or client-id; see
      <link xmlns:xlink="http://www.w3.org/1999/xlink" xlink:href="http://tools.ietf.org/html/rfc6842">RFC 6842</link>.
      for details. That
      behavior has changed with the publication of
      <link xmlns:xlink="http://www.w3.org/1999/xlink" xlink:href="http://tools.ietf.org/html/rfc6842">RFC 6842</link>
      which updated
      <link xmlns:xlink="http://www.w3.org/1999/xlink" xlink:href="http://tools.ietf.org/html/rfc2131">RFC 2131</link>.
      That update states that the server must
      send client-id if the client sent it. That is Kea's default behavior.
      However, in some cases older devices that do not support
      <link xmlns:xlink="http://www.w3.org/1999/xlink" xlink:href="http://tools.ietf.org/html/rfc6842">RFC 6842</link>.
      may refuse to accept responses that include the
      client-id option. To enable backward compatibility, an optional
      configuration parameter has been introduced. To configure it,
      use the following configuration statement:</para>

<screen>
"Dhcp4": {
    <userinput>"echo-client-id": false</userinput>,
    ...
}
</screen>
    </section>

    <section xml:id="dhcp4-match-client-id">
      <title>Using Client Identifier and Hardware Address</title>
      <para>The DHCP server must be able to identify the client (and distinguish it from
      other clients) from which it receives the message. There are many reasons
      why this identification is required and the most important ones are:
      <itemizedlist>
        <listitem><simpara>When the client contacts the server to allocate a new
        lease, the server must store the client identification information in
        the lease database as a search key.</simpara></listitem>
        <listitem><simpara>When the client is trying to renew or release the existing
        lease, the server must be able to find the existing lease entry in the
        database for this client, using the client identification information as a
        search key.</simpara></listitem>
        <listitem><simpara>Some configurations use static reservations for the IP
        addresses and other configuration information. The server's administrator
        uses client identification information to create these static assignments.
        </simpara></listitem>
        <listitem><simpara>In the dual stack networks there is often a need to
        correlate the lease information stored in DHCPv4 and DHCPv6 server for
        a particular host. Using common identification information by the DHCPv4
        and DHCPv6 client allows the network administrator to achieve this
        correlation and better administer the network.</simpara></listitem>
      </itemizedlist>
      </para>

      <para>DHCPv4 makes use of two distinct identifiers which are placed
      by the client in the queries sent to the server and copied by the server
      to its responses to the client: "chaddr" and "client identifier". The
      former was introduced as a part of the BOOTP specification and it is also
      used by DHCP to carry the hardware address of the interface used to send
      the query to the server (MAC address for the Ethernet). The latter is
      carried in the Client-identifier option, introduced in
      <link xmlns:xlink="http://www.w3.org/1999/xlink" xlink:href="http://tools.ietf.org/html/rfc2132">RFC 2132</link>.
      </para>

      <para><link xmlns:xlink="http://www.w3.org/1999/xlink" xlink:href="http://tools.ietf.org/html/rfc2131">RFC 2131</link>
      indicates that the server may use both of these identifiers to identify
      the client but the "client identifier", if present, takes precedence
      over "chaddr". One of the reasons for this is that "client identifier"
      is independent from the hardware used by the client to communicate with
      the server. For example, if the client obtained the lease using one
      network card and then the network card is moved to another host, the
      server will wrongly identify this host is the one which has obtained
      the lease. Moreover,
      <link xmlns:xlink="http://www.w3.org/1999/xlink" xlink:href="https://tools.ietf.org/html/rfc4361">RFC 4361</link> gives
      the recommendation to use a DUID
      (see <link xmlns:xlink="http://www.w3.org/1999/xlink" xlink:href="https://tools.ietf.org/html/rfc3315">RFC 3315</link>,
      the DHCPv6 specification)
      carried as "client identifier" when dual stack networks are in use
      to provide consistent identification information of the client, regardless
      of the protocol type it is using. Kea adheres to these specifications and
      the "client identifier" by default takes precedence over the value carried
      in "chaddr" field when the server searches, creates, updates or removes
      the client's lease.
      </para>

      <para>When the server receives a DHCPDISCOVER or DHCPREQUEST message from the
      client, it will try to find out if the client already has a lease in the
      database and will hand out that lease rather than allocate
      a new one. Each lease in the lease database is associated with the
      "client identifier" and/or "chaddr". The server will first use the
      "client identifier" (if present) to search the lease. If the lease is
      found, the server will treat this lease as belonging to the client
      even if the current "chaddr" and the "chaddr" associated with
      the lease do not match. This facilitates the scenario when the network card
      on the client system has been replaced and thus the new MAC address
      appears in the messages sent by the DHCP client. If the server fails
      to find the lease using the "client identifier" it will perform another lookup
      using the "chaddr". If this lookup returns no result, the client is
      considered as not having a lease and the new lease will be created.
      </para>

      <para>A common problem reported by network operators is that poor
      client implementations do not use stable client identifiers, instead
      generating a new "client identifier" each time the client connects
      to the network. Another well known case is when the client changes its
      "client identifier" during the multi-stage boot process (PXE). In such
      cases, the MAC address of the client's interface remains stable and
      using "chaddr" field to identify the client guarantees that the
      particular system is considered to be the same client, even though its
      "client identifier" changes.
      </para>

      <para>To address this problem, Kea includes a configuration option
      which enables client identification using "chaddr" only by instructing
      the server to disregard server to "ignore" the "client identifier" during
      lease lookups and allocations for a particular subnet. Consider the following
      simplified server configuration:</para>
<screen>
"Dhcp4": {
    ...
    <userinput>"match-client-id": true,</userinput>
    ...
    "subnet4": [
    {
        "subnet": "192.0.10.0/24",
        "pools": [ { "pool": "192.0.2.23-192.0.2.87" } ],
        <userinput>"match-client-id": false</userinput>
    },
    {
        "subnet": "10.0.0.0/8",
        "pools": [ { "pool": "10.0.0.23-10.0.2.99" } ],
    }
    ]
}
</screen>

     <para>The <command>match-client-id</command> is a boolean value which
     controls this behavior. The default value of <userinput>true</userinput>
     indicates that the server will use the "client identifier" for lease
     lookups and "chaddr" if the first lookup returns no results. The
     <command>false</command> means that the server will only
     use the "chaddr" to search for client's lease. Whether the DHCID for
     DNS updates is generated from the "client identifier" or "chaddr" is
     controlled through the same parameter accordingly.</para>

     <para>The <command>match-client-id</command> parameter may appear
     both in the global configuration scope and/or under any subnet
     declaration. In the example shown above, the effective value of the
     <command>match-client-id</command> will be <userinput>false</userinput>
     for the subnet 192.0.10.0/24, because the subnet specific setting
     of the parameter overrides the global value of the parameter. The
     effective value of the <command>match-client-id</command> for the subnet
     10.0.0.0/8 will be set to <userinput>true</userinput> because the
     subnet declaration lacks this parameter and the global setting is
     by default used for this subnet. In fact, the global entry for this
     parameter could be omitted in this case, because
     <userinput>true</userinput> is the default value.
     </para>

     <para>It is important to explain what happens when the client obtains
     its lease for one setting of the <command>match-client-id</command>
     and then renews when the setting has been changed. First consider
     the case when the client obtains the lease when the
     <command>match-client-id</command> is set to <userinput>true</userinput>.
     The server will store the lease information including "client identifier"
     (if supplied) and "chaddr" in the lease database. When the setting is
     changed and the client renews the lease the server will determine that
     it should use the "chaddr" to search for the existing lease. If the
     client hasn't changed its MAC address the server should successfully
     find the existing lease. The "client identifier" associated with the
     returned lease is ignored and the client is allowed to use this lease.
     When the lease is renewed only the "chaddr" is recorded for this
     lease according to the new server setting.
     </para>

     <para>In the second case the client has the lease with only a "chaddr"
     value recorded. When the setting is changed to
     <command>match-client-id</command> set to <userinput>true</userinput>
     the server will first try to use the "client identifier" to find the
     existing client's lease. This will return no results because the
     "client identifier" was not recorded for this lease. The server will
     then use the "chaddr" and the lease will be found. If the lease appears
     to have no "client identifier" recorded, the server will assume that
     this lease belongs to the client and that it was created with the previous
     setting of the <command>match-client-id</command>.
     However, if the lease contains "client identifier" which is different
     from the "client identifier" used by the client the lease will be
     assumed to belong to another client and the new lease will be
     allocated.
     </para>

    </section>

     <section xml:id="dhcp4-dhcp4o6-config">
      <title>DHCPv4-over-DHCPv6: DHCPv4 Side</title>
      <para>
      The support of DHCPv4-over-DHCPv6 transport is described in
      <link xmlns:xlink="http://www.w3.org/1999/xlink" xlink:href="http://tools.ietf.org/html/rfc7341">RFC 7341</link>
      and is implemented using cooperating DHCPv4 and DHCPv6 servers.
      This section is about the configuration of the DHCPv4 side
      (the DHCPv6 side is described in <xref linkend="dhcp6-dhcp4o6-config"/>).
      </para>
      <note>
        <para>DHCPv4-over-DHCPv6 support is experimental and the
        details of the inter-process communication can change: both
        the DHCPv4 and DHCPv6 sides should be running the same version
        of Kea. For instance the support of port relay (RFC 8357) introduced
        such incompatible change.</para>
      </note>
      <para>
      The <command>dhcp4o6-port</command> global parameter specifies
      the first of the two consecutive ports of the UDP sockets used
      for the communication between the DHCPv6 and DHCPv4 servers
      (the DHCPv4 server is bound to ::1 on <command>port</command> + 1
      and connected to ::1 on <command>port</command>).
      </para>
      <para>
      With DHCPv4-over-DHCPv6 the DHCPv4 server does not have access
      to several of the identifiers it would normally use to select a
      subnet.  In order to address this issue three new configuration
      entries have been added.  The presence of any of these allows the
      subnet to be used with DHCPv4-over-DHCPv6.  These entries are:
      <itemizedlist>
        <listitem>
        <simpara><command>4o6-subnet</command>: Takes a prefix (i.e., an
        IPv6 address followed by a slash and a prefix length) which is
        matched against the source address.
        </simpara>
        </listitem>
        <listitem>
        <simpara><command>4o6-interface-id</command>: Takes a relay interface
        ID option value.
        </simpara>
        </listitem>
        <listitem>
        <simpara><command>4o6-interface</command>: Takes an interface name
        which is matched against the incoming interface name.
        </simpara>
        </listitem>
      </itemizedlist>
      </para>
      <para>
      The following configuration was used during some tests:
<screen>
{

# DHCPv4 conf
"Dhcp4": {
    "interfaces-config": {
        "interfaces": [ "eno33554984" ]
    },

    "lease-database": {
        "type": "memfile",
        "name": "leases4"
    },

    "valid-lifetime": 4000,

    "subnet4": [ {
        "subnet": "10.10.10.0/24",
        <userinput>"4o6-interface": "eno33554984",</userinput>
        <userinput>"4o6-subnet": "2001:db8:1:1::/64",</userinput>
        "pools": [ { "pool": "10.10.10.100 - 10.10.10.199" } ]
    } ],

    <userinput>"dhcp4o6-port": 6767</userinput>

},

"Logging": {
    "loggers": [ {
        "name": "kea-dhcp4",
        "output_options": [ {
            "output": "/tmp/kea-dhcp4.log"
        } ],
        "severity": "DEBUG",
        "debuglevel": 0
    } ]
}

}
</screen>
    </para>
    </section>

  </section> <!-- end of configuring kea-dhcp4 server section -->

  <!-- Host reservation is a large topic. There will be many subsections,
   so it should be a section on its own. -->
  <section xml:id="host-reservation-v4">
    <title>Host Reservation in DHCPv4</title>

    <para>There are many cases where it is useful to provide a configuration on
    a per host basis. The most obvious one is to reserve a specific, static
    address for exclusive use by a given client (host) ‐ the returning client will
    receive the same address from the server every time, and other clients will
    generally not receive that address.
    Another example when the host reservations are applicable is when a host
    has specific requirements, e.g. a printer that needs additional DHCP options.
    Yet another possible use case is to define unique names for hosts.</para>

    <para>Note that there may be cases when the
    new reservation has been made for the client for the address being currently
    in use by another client. We call this situation a "conflict". The conflicts
    get resolved automatically over time as described in subsequent sections.
    Once the conflict is resolved, the client will keep receiving the reserved
    configuration when it renews.</para>

    <para>Host reservations are defined as parameters for each subnet. Each host
    has to be identified by an identifier, for example the hardware/MAC address. There is an optional
    <command>reservations</command> array in the <command>Subnet4</command>
    element. Each element in that array is a structure that holds information
    about reservations for a single host. In particular, the structure has
    to have an identifier that uniquely identifies a host.  In the DHCPv4 context, the
    identifier is usually a hardware or MAC address.  In most cases an IP address
    will be specified. It is also possible to specify a hostname, host
    specific options or fields carried within DHCPv4 message such as siaddr,
    sname or file.</para>

    <para>In Kea 1.0.0 it was only possible to create host reservations
    using client's hardware address. Host reservations by client
    identifier, DUID and circuit-id have been added in Kea 1.1.0.</para>

    <para>The following example shows how to reserve addresses for specific
    hosts:

<screen>
"subnet4": [
    {
        "pools": [ { "pool":  "192.0.2.1 - 192.0.2.200" } ],
        "subnet": "192.0.2.0/24",
        "interface": "eth0",
        <userinput>"reservations": [
            {
                "hw-address": "1a:1b:1c:1d:1e:1f",
                "ip-address": "192.0.2.202"
            },
            {
                "duid": "0a:0b:0c:0d:0e:0f",
                "ip-address": "192.0.2.100",
                "hostname": "alice-laptop"
            },
            {
                "circuit-id": "'charter950'",
                "ip-address": "192.0.2.203"
            },
            {
                "client-id": "01:11:22:33:44:55:66",
                "ip-address": "192.0.2.204"
            }
        ]</userinput>
    }
]
</screen>
    The first entry reserves the 192.0.2.202 address for the client that uses
    a MAC address of 1a:1b:1c:1d:1e:1f. The second entry reserves the address
    192.0.2.100 and the hostname of alice-laptop for the client using a DUID
    0a:0b:0c:0d:0e:0f. (Note that if you plan to do DNS updates, it
    is strongly recommended for the hostnames to be unique.) The third
    example reserves address 192.0.3.203 to a client whose request
    would be relayed by a relay agent that inserts a circuit-it option
    with the value 'charter950'. The fourth entry reserves address
    192.0.2.204 for a client that uses a client identifier with value
    01:11:22:33:44:55:66.</para>

    <para>The above example is used for illustrational purposes only
    and in actual deployments it is recommended to use as few types as possible
    (preferably just one). See <xref linkend="reservations4-tuning"/> for a detailed
    discussion of this point.</para>

    <para>Making a reservation for a mobile host that may visit multiple subnets
    requires a separate host definition in each subnet it is expected to visit.
    It is not allowed to define multiple host definitions with the same hardware
    address in a single subnet. Multiple host definitions with the same hardware
    address are valid if each is in a different subnet.
    </para>

    <para>Adding host reservation incurs a performance penalty. In principle,
    when a server that does not support host reservation responds to a query,
    it needs to check whether there is a lease for a given address being
    considered for allocation or renewal. The server that also supports host
    reservation has to perform additional checks: not only if the address is
    currently used (i.e. if there is a lease for it), but also whether the address
    could be used by someone else (i.e. there is a reservation for it). That
    additional check incurs additional overhead.</para>

    <section xml:id="reservation4-types">
      <title>Address Reservation Types</title>

      <para>In a typical scenario there is an IPv4 subnet defined,
      e.g. 192.0.2.0/24, with certain part of it dedicated for dynamic allocation
      by the DHCPv4 server. That dynamic part is referred to as a dynamic pool or
      simply a pool. In principle, a host reservation can reserve any address
      that belongs to the subnet. The reservations that specify addresses that
      belong to configured pools are called "in-pool reservations".
      In contrast, those that do not belong to dynamic pools are called
      "out-of-pool reservations". There is no formal difference
      in the reservation syntax and both reservation types are
      handled uniformly. However, upcoming releases may offer improved performance
      if there are only out-of-pool reservations as the server will be able
      to skip reservation checks when dealing with existing leases. Therefore,
      system administrators are encouraged to use out-of-pool reservations if
      possible.</para>
    </section>

    <section xml:id="reservation4-conflict">
      <title>Conflicts in DHCPv4 Reservations</title>
      <para>As the reservations and lease information are stored separately,
      conflicts may arise. Consider the following series of events. The server
      has configured the dynamic pool of addresses from the range of 192.0.2.10 to
      192.0.2.20. Host A requests an address and gets 192.0.2.10. Now the system
      administrator decides to reserve address 192.0.2.10 for Host B.
      In general, reserving an address that
      is currently assigned to someone else is not recommended, but there are
      valid use cases where such an operation is warranted.</para>

      <para>The server now has a conflict to resolve. Let's analyze the
      situation here. If Host B boots up and requests an address, the server is
      not able to assign the reserved address 192.0.2.10. A naive approach
      would to be immediately remove the existing lease for the Host A
      and create a new one for the Host B. That would not solve the problem,
      though, because as soon as the Host B gets the address, it will detect
      that the address is already in use by the Host A and would send
      the DHCPDECLINE message. Therefore, in this situation, the server has
      to temporarily assign a different address (not matching what has been
      reserved) to the Host B.</para>

      <!-- let's keep this text around. It describes how that is working in v6
      <para>When the Host A renews its address, the server will discover that
      the address being renewed is now reserved for someone else (host
      B). Therefore the server will remove the lease and will inform the Host A
      that it is no longer allowed to use it by sending DHCPNAK message. Host A
      will then revert to server discovery and will eventually get a different
      address.  The address 192.0.2.10 is now no longer used. When host B tries
      to renew its temporarily assigned  address, the server will detect that
      it has a valid lease, but there is a reservation for a different address.
      The server will send DHCPNAK to inform host B that its address is no
      longer usable. The server will also remove its temporary lease. It will
      revert to the server discovery phase and will eventually send a
      DHCPREQUEST message. This time the server will find out that there is a
      reservation for that host and the reserved address 192.0.2.10 is not used,
      so it will be granted.</para> -->

      <para>When Host A renews its address, the server will discover that
      the address being renewed is now reserved for another host - Host
      B. Therefore the server will inform the Host A that it is no longer
      allowed to use it by sending a DHCPNAK message. The server will not remove the
      lease, though, as there's small chance that the DHCPNAK may be lost if the
      network is lossy. If that happens, the client will not receive any
      responses, so it will retransmit its DHCPREQUEST packet. Once the
      DHCPNAK is received by Host A, it will revert to the server
      discovery and will eventually get a different address. Besides
      allocating a new lease, the server will also remove the old one. As
      a result, address 192.0.2.10 will become free . When Host B
      tries to renew its temporarily assigned address, the server will detect
      that it has a valid lease, but there is a reservation for a different
      address. The server will send DHCPNAK to inform Host B that its address
      is no longer usable, but will keep its lease (again, the DHCPNAK may be
      lost, so the server will keep it, until the client returns for a new
      address). Host B will revert to the server discovery phase and will
      eventually send a DHCPREQUEST message. This time the server will find
      out that there is a reservation for that host and the reserved address
      192.0.2.10 is not used, so it will be granted. It will also remove the
      lease for the temporarily assigned address that Host B previously
      obtained.</para>

      <para>This recovery will succeed, even if other hosts will attempt to get
      the reserved address. Had the Host C requested address 192.0.2.10 after
      the reservation was made, the server will either offer a different
      address (when responding to DHCPDISCOVER) or would send DHCPNAK
      (when responding to DHCPREQUEST).</para>

      <para>This recovery mechanism allows the server to fully recover from a
      case where reservations conflict with the existing leases. This procedure
      takes time and will roughly take as long as the value set for of renew-timer.
      The best way to avoid such recovery is to not define new reservations that
      conflict with existing leases. Another recommendation is to use
      out-of-pool reservations. If the reserved address does not belong to a
      pool, there is no way that other clients could get this address.
      </para>
    </section>

    <section xml:id="reservation4-hostname">
      <title>Reserving a Hostname</title>
      <para>When the reservation for a client includes the <command>hostname</command>,
      the server will return this hostname to the client in
      the Client FQDN or Hostname options. The server responds with the Client
      FQDN option only if the client has included Client FQDN option in its
      message to the server. The server will respond with the Hostname option
      if the client included Hostname option in its message to the server
      or when the client requested Hostname option using Parameter Request
      List option. The server will return the Hostname option even if it is not
      configured to perform DNS updates. The reserved hostname always takes
      precedence over the hostname supplied by the client or the autogenerated
      (from the IPv4 address) hostname.</para>

      <para>The server qualifies the reserved hostname with the value
      of the <command>qualifying-suffix</command> parameter. For example, the
      following subnet configuration:
<screen>
    {
        "subnet4": [ {
            "subnet": "10.0.0.0/24",
            "pools": [ { "pool": "10.0.0.10-10.0.0.100" } ],
            "reservations": [
               {
                 "hw-address": "aa:bb:cc:dd:ee:ff",
                 "hostname": "alice-laptop"
               }
            ]
         }],
        "dhcp-ddns": {
            "enable-updates": true,
            "qualifying-suffix": "example.isc.org."
        }
    }
</screen>
      will result in assigning the "alice-laptop.example.isc.org." hostname to the
      client using the MAC address "aa:bb:cc:dd:ee:ff". If the <command>qualifying-suffix
      </command> is not specified, the default (empty) value will be used, and
      in this case the value specified as a <command>hostname</command> will
      be treated as fully qualified name. Thus, by leaving the
      <command>qualifying-suffix</command> empty it is possible to qualify
      hostnames for the different clients with different domain names:
<screen>
    {
        "subnet4": [ {
            "subnet": "10.0.0.0/24",
            "pools": [ { "pool": "10.0.0.10-10.0.0.100" } ],
            "reservations": [
               {
                 "hw-address": "aa:bb:cc:dd:ee:ff",
                 "hostname": "alice-laptop.isc.org."
               },
               {
                 "hw-address": "12:34:56:78:99:AA",
                 "hostname": "mark-desktop.example.org."
               }

            ]
         }],
        "dhcp-ddns": {
            "enable-updates": true,
        }
    }
</screen>

      </para>
    </section>

    <section xml:id="reservation4-options">
      <title>Including Specific DHCPv4 Options in Reservations</title>
      <para>Kea 1.1.0 introduced the ability to specify options on a
      per host basis. The options follow the same rules as any other
      options. These can be standard options (see <xref linkend="dhcp4-std-options"/>), custom options (see <xref linkend="dhcp4-custom-options"/>) or vendor specific options
      (see <xref linkend="dhcp4-vendor-opts"/>). The following
      example demonstrates how standard options can be defined.</para>

      <screen>
{
    "subnet4": [ {
        "reservations": [
        {
            "hw-address": "aa:bb:cc:dd:ee:ff",
            "ip-address": "192.0.2.1",
            <userinput>"option-data": [
            {
                "name": "cookie-servers",
                "data": "10.1.1.202,10.1.1.203"
            },
            {
                "name": "log-servers",
                "data": "10.1.1.200,10.1.1.201"
            } ]</userinput>
        } ]
    } ]
}</screen>

    <para>Vendor specific options can be reserved in a similar manner:</para>

    <screen>
{
    "subnet4": [ {
        "reservations": [
        {
            "hw-address": "aa:bb:cc:dd:ee:ff",
            "ip-address": "10.0.0.7",
            <userinput>"option-data": [
            {
                "name": "vivso-suboptions",
                "data": "4491"
            },
            {
                "name": "tftp-servers",
                "space": "vendor-4491",
                "data": "10.1.1.202,10.1.1.203"
            } ]</userinput>
        } ]
    } ]
}</screen>

<para>
 Options defined on host level have the highest priority. In other words,
 if there are options defined with the same type on global, subnet, class and
 host level, the host specific values will be used.
</para>

    </section>

    <section xml:id="reservation4-message-fields">
      <title>Reserving Next Server, Server Hostname and Boot File Name</title>
      <para>BOOTP/DHCPv4 messages include "siaddr", "sname" and "file" fields.
      Even though, DHCPv4 includes corresponding options, such as option 66 and
      option 67, some clients may not support these options. For this reason, server
      administrators often use the "siaddr", "sname" and "file" fields instead.</para>

      <para>With Kea, it is possible to make static reservations for these DHCPv4
      message fields:</para>

    <screen>
{
    "subnet4": [ {
        "reservations": [
        {
            "hw-address": "aa:bb:cc:dd:ee:ff",
            <userinput>"next-server": "10.1.1.2",
            "server-hostname": "server-hostname.example.org",
            "boot-file-name": "/tmp/bootfile.efi"</userinput>
        } ]
    } ]
}</screen>

    <para>Note that those parameters can be specified in combination with
    other parameters for a reservation, e.g. reserved IPv4 address. These
    parameters are optional, i.e. a subset of them can specified, or all of
    them can be omitted.</para>
    </section>

    <section xml:id="reservation4-client-classes">
      <title>Reserving Client Classes in DHCPv4</title>
      <para><xref linkend="classification-using-expressions"/> explains how
      to configure the server to assign classes to a client based on the content
      of the options that this client sends to the server. Host reservations
      mechanisms also allow for statically assigning classes to the clients.
      The definitions of these classes should exist in the Kea
      configuration. The following configuration snippet shows how to specify
      that a client belongs to classes <command>reserved-class1</command>
      and <command>reserved-class2</command>. Those classes are associated with
      specific options being sent to the clients which belong to them.
      </para>

<screen>
{
    "client-classes": [
    {
       "name": "reserved-class1",
       "option-data": [
       {
           "name": "routers",
           "data": "10.0.0.200"
       }
       ]
    },
    {
       "name": "reserved-class2",
       "option-data": [
       {
           "name": "domain-name-servers",
           "data": "10.0.0.201"
       }
       ]
    }
    ],
    "subnet4": [ {
        "subnet": "10.0.0.0/24",
        "pools": [ { "pool": "10.0.0.10-10.0.0.100" } ],
        "reservations": [
        {
            "hw-address": "aa:bb:cc:dd:ee:ff",
            <userinput>
            "client-classes": [ "reserved-class1", "reserved-class2" ]
            </userinput>
        }
        ]
    } ]
}

</screen>

    <para>Static class assignments, as shown above, can be used in conjunction
    with classification using expressions. The "KNOWN" builtin class is
    added to the packet and any class depending on it directly or indirectly
    and not only-if-required is evaluated.
    </para>

    <note>
     <para>If you want to force the evaluation of a class expression after
     the host reservation lookup, for instance because of a dependency on
     "reserved-class1" from the previous example, you should add a
     "member('KNOWN')" in the expression.</para>
    </note>

    </section>

    <section id="reservations4-mysql-pgsql-cql">
      <title>Storing Host Reservations in MySQL, PostgreSQL or Cassandra</title>

      <para>
        It is possible to store host reservations in MySQL, PostgreSQL or Cassandra. See
        <xref linkend="hosts6-storage" /> for information on how to configure Kea to use
        reservations stored in MySQL, PostgreSQL or Cassandra. Kea provides dedicated hook for
        managing reservations in a database, section <xref linkend="host-cmds" /> provide
        detailed information. <uri
        xmlns:xlink="http://www.w3.org/1999/xlink"
        xlink:href="http://kea.isc.org/wiki/HostReservationsHowTo">http://kea.isc.org/wiki/HostReservationsHowTo</uri>
        provides some examples how to conduct common host reservation operations.
      </para>

      <note><simpara>In Kea maximum length of an option specified per host is
      arbitrarily set to 4096 bytes.</simpara></note>
    </section>

    <section xml:id="reservations4-tuning">
      <title>Fine Tuning DHCPv4 Host Reservation</title>

      <para>The host reservation capability introduces additional restrictions for the
      allocation engine (the component of Kea that selects an address for a client)
      during lease selection and renewal. In particular, three
      major checks are necessary. First, when selecting a new lease, it is not
      sufficient for a candidate lease to not be used by another DHCP client. It
      also must not be reserved for another client. Second, when renewing a lease,
      additional check must be performed whether the address being renewed is not
      reserved for another client. Finally, when a host renews an address, the server
      has to check whether there is a reservation for this host, so the existing
      (dynamically allocated) address should be revoked and the reserved one be
      used instead.
      </para>
      <para>Some of those checks may be unnecessary in certain deployments and not
      performing them may improve performance. The Kea server provides the
      <command>reservation-mode</command> configuration parameter to select the
      types of reservations allowed for the particular subnet. Each reservation
      type has different constraints for the checks to be performed by the
      server when allocating or renewing a lease for the client.
      Allowed values are:

      <itemizedlist>
      <listitem><simpara> <command>all</command> - enables all host reservation
      types. This is the default value. This setting is the safest and the most
      flexible. It allows in-pool and out-of-pool reservations. As all checks
      are conducted, it is also the slowest.
      </simpara></listitem>

      <listitem><simpara> <command>out-of-pool</command> - allows only out of
      pool host reservations.  With this setting in place, the server may assume
      that all host reservations are for addresses that do not belong to the
      dynamic pool. Therefore it can skip the reservation checks when dealing
      with in-pool addresses, thus improving performance. Do not use this mode
      if any of your reservations use in-pool address. Caution is advised when
      using this setting: Kea does not sanity check the reservations against
      <command>reservation-mode</command> and misconfiguration may cause problems.
      </simpara></listitem>

      <listitem><simpara>
      <command>disabled</command> - host reservation support is disabled. As there
      are no reservations, the server will skip all checks. Any reservations defined
      will be completely ignored. As the checks are skipped, the server may
      operate faster in this mode.
      </simpara></listitem>

      </itemizedlist>
      </para>

      <para>
        An example configuration that disables reservation looks like follows:
<screen>
"Dhcp4": {
    "subnet4": [
    {
        "subnet": "192.0.2.0/24",
        <userinput>"reservation-mode": "disabled"</userinput>,
        ...
    }
    ]
}
</screen>
      </para>

      <para>Another aspect of the host reservations are the different types of
      identifiers. Kea 1.1.0 supports four types of identifiers
      (hw-address, duid, client-id and circuit-id), but more identifier types
      are likely to be added in the future. This is beneficial from a
      usability perspective. However, there is a drawback. For each incoming
      packet Kea has to to extract each identifier type and then query the
      database to see if there is a reservation done by this particular
      identifier. If nothing is found, the next identifier is extracted and the next
      query is issued. This process continues until either a reservation is
      found or all identifier types have been checked. Over time with an increasing
      number of supported identifier types, Kea would become slower and
      slower.</para>

      <para>To address this problem, a parameter called
      <command>host-reservation-identifiers</command> has been introduced. It
      takes a list of identifier types as a parameter. Kea will check only those
      identifier types enumerated in host-reservation-identifiers. From a
      performance perspective the number of identifier types should be kept to a
      minimum, ideally limited to one. If your deployment uses several
      reservation types, please enumerate them from most to least frequently
      used as this increases the chances of Kea finding the reservation using the
      fewest number of queries. An example of host reservation identifiers looks
      as follows:

<screen>
<userinput>"host-reservation-identifiers": [ "circuit-id", "hw-address", "duid", "client-id" ],</userinput>
"subnet4": [
    {
        "subnet": "192.0.2.0/24",
        ...
    }
]</screen>
</para>

<para>
If not specified, the default value is:
<screen>
<userinput>"host-reservation-identifiers": [ "hw-address", "duid", "circuit-id", "client-id" ]</userinput>
</screen>
<!-- see CfgHostOperations::createConfig4() in
src/lib/dhcpsrv/cfg_host_operations.cc -->

</para>
   </section>

  </section>
  <!-- end of host reservations section -->


  <!-- shared networks -->

  <section id="shared-network4">
    <title>Shared networks in DHCPv4</title>

    <para>DHCP servers use subnet information in two ways. First, it is used
    to determine the point of attachment, or simply put, where the client is
    connected to the network. Second, the subnet information is used to group
    information pertaining to specific location in the network. This approach
    works well in general case, but the are scenarios where the boundaries are
    blurred. Sometimes it is useful to have more than one logical IP subnet
    being deployed on the same physical link. The need to understand
    that two or more subnets are used on the same link requires additional logic
    in the DHCP server. This capability has been added in Kea 1.3.0. It is
    called "shared networks" in Kea and ISC DHCP projects. It is sometimes also
    called "shared subnets". In Microsoft's nomenclature it is called "multinet".
    </para>

    <para>There are many use cases where the feature is useful. This paragraph
    explains just a handful of the most common ones. The first and by far the most
    common use case is an existing network that has grown and is running out of
    available address space. Rather than migrating all devices to a new, larger
    subnet, it is easier to simply configure additional subnet on top of the
    existing one. Sometimes, due to address space fragmentation (e.g. only many
    disjoint /24s are available) this is the only choice. Also, configuring
    additional subnet has the advantage of not disrupting the operation of
    existing devices.</para>

    <para>Another very frequent use case comes from cable networks. There are two types
    of devices in cable networks: cable modems and the end user devices behind
    them. It is a common practice to use different subnet for cable modems to
    prevent users from tinkering with their cable modems. In this case, the
    distinction is based on the type of device, rather than address space
    exhaustion.</para>

    <para>A client connected to a shared network may be assigned an address from
    any of the address pools defined within the subnets belonging to the shared
    network. Internally, the server selects one of the subnets belonging to a
    shared network and tries to allocate an address from this subnet. If the
    server is unable to allocate an address from the selected subnet (e.g. due
    to address pools exhaustion) it will use another subnet from the same shared
    network and try to allocate an address from this subnet etc. Therefore, in the
    typical case, the server will allocate all addresses available for a given
    subnet before it starts allocating addresses from other subnets belonging to
    the same shared network. However, in certain situations the client can be
    allocated an address from the other subnets before the address pools in the
    first subnet get exhausted, e.g. when the client provides a hint that
    belongs to another subnet or the client has reservations in a different than
    default subnet.
    </para>

    <note>
    <para>It is strongly discouraged for the Kea deployments to assume that the
      server doesn't allocate addresses from other subnets until it uses all
      the addresses from the first subnet in the shared network. Apart from the
      fact that hints, host reservations and client classification affect subnet
      selection, it is also foreseen that we will enhance allocation strategies
      for shared networks in the future versions of Kea, so as the selection
      of subnets within a shared network is equally probable (unpredictable).</para>
    </note>

    <para>In order to define a shared network an additional configuration scope
    is introduced:
<screen>
{
"Dhcp4": {
    <userinput>"shared-networks": [
        {
            // Name of the shared network. It may be an arbitrary string
            // and it must be unique among all shared networks.
            "name": "my-secret-lair-level-1",

            // Subnet selector can be specifed on the shared network level.
            // Subnets from this shared network will be selected for directly
            // connected clients sending requests to server's "eth0" interface.
            "interface": "eth0",

            // This starts a list of subnets in this shared network.
            // There are two subnets in this example.
            "subnet4": [
                {
                    "subnet": "10.0.0.0/8",
                    "pools": [ { "pool":  "10.0.0.1 - 10.0.0.99" } ],
                },
                {
                    "subnet": "192.0.2.0/24",
                    "pools": [ { "pool":  "192.0.2.100 - 192.0.2.199" } ]
                }
            ],
        } ]</userinput>, // end of shared-networks

    // It is likely that in your network you'll have a mix of regular,
    // "plain" subnets and shared networks. It is perfectly valid to mix
    // them in the same config file.
    //
    // This is regular subnet. It's not part of any shared-network.
    "subnet4": [
        {
            "subnet": "192.0.3.0/24",
            "pools": [ { "pool":  "192.0.3.1 - 192.0.3.200" } ],
            "interface": "eth1"
        }
    ]

} // end of Dhcp4
}
</screen>
    </para>
    <para>As you see in the example, it is possible to mix shared and regular
    ("plain") subnets. Each shared network must have a unique name. This is
    similar to ID for subnets, but gives you more flexibility. This is used
    for logging, but also internally for identifying shared networks.</para>

    <para>In principle it makes sense to define only shared networks that
    consist of two or more subnets. However, for testing purposes it is allowed
    to define a shared network with just one subnet or even an empty one.  This
    is not a recommended practice in production networks, as the shared network
    logic requires additional processing and thus lowers server's performance.
    To avoid unnecessary performance degradation the shared subnets should only
    be defined when required by the deployment.
    </para>

    <para>Shared networks provide an ability to specify many parameters in
    the shared network scope that will apply to all subnets within it. If
    necessary, you can specify a parameter on the shared network scope and then
    override its value in the subnet scope. For example:
<screen>
"shared-networks": [
    {
        "name": "lab-network3",

        "interface": "eth0",

        // This applies to all subnets in this shared network, unless
        // values are overridden on subnet scope.
        <userinput>"valid-lifetime": 600</userinput>,

        // This option is made available to all subnets in this shared
        // network.
        <userinput>"option-data": [ {
            "name": "log-servers",
            "data": "1.2.3.4"
        } ]</userinput>,

        "subnet4": [
            {
                "subnet": "10.0.0.0/8",
                "pools": [ { "pool":  "10.0.0.1 - 10.0.0.99" } ],

                // This particular subnet uses different values.
                <userinput>"valid-lifetime": 1200,
                "option-data": [
                {
                    "name": "log-servers",
                    "data": "10.0.0.254"
                },
                {
                    "name": "routers",
                    "data": "10.0.0.254"
                } ]</userinput>
            },
            {
                 "subnet": "192.0.2.0/24",
                 "pools": [ { "pool":  "192.0.2.100 - 192.0.2.199" } ],

                 // This subnet does not specify its own valid-lifetime value,
                 // so it is inherited from shared network scope.
                 <userinput>"option-data": [
                 {
                     "name": "routers",
                     "data": "192.0.2.1"
                 } ]</userinput>
            }
        ]
    } ]</screen>
    In this example, there is a log-servers option defined that is available to
    clients in both subnets in this shared network. Also, a valid lifetime is
    set to 10 minutes (600s). However, the first subnet overrides some of the values
    (valid lifetime is 20 minutes, different IP address for log-servers), but
    also adds its own option (router address). Assuming a client asking for
    router and log servers options is assigned a lease from this subnet, he will
    get a lease for 20 minutes and log-servers and routers value of 10.0.0.254.
    If the same client is assigned to the second subnet, he will get a 10
    minutes long lease, log-servers value of 1.2.3.4 and routers set to 192.0.2.1.
    </para>

    <section>
      <title>Local and relayed traffic in shared networks</title>

    <para>It is possible to specify interface name in the shared network scope to
    tell the server that this specific shared network is reachable directly (not
    via relays) using local network interface. It is sufficient to specify
    it once on the shared network level. As all subnets in a shared network are
    expected to be used on the same physical link, it is a configuration error
    to attempt to define a shared network using subnets that are reachable over
    different interfaces. It is allowed to specify interface parameter on each
    subnet, although its value must be the same for each subnet. Thus it's
    usually more convenient to specify it once on the shared network level.
<screen>
"shared-networks": [
    {
        "name": "office-floor-2",

        // This tells Kea that the whole shared networks is reachable over
        // local interface. This applies to all subnets in this network.
        <userinput>"interface": "eth0"</userinput>,

        "subnet4": [
            {
                "subnet": "10.0.0.0/8",
                "pools": [ { "pool":  "10.0.0.1 - 10.0.0.99" } ],
                <userinput>"interface": "eth0"</userinput>
            },
            {
                 "subnet": "192.0.2.0/24",
                 "pools": [ { "pool":  "192.0.2.100 - 192.0.2.199" } ]

                 // Specifying a different interface name is configuration
                 // error:
                 // "interface": "eth1"
            }
        ]
    } ]
</screen>
</para>

<para>Somewhat similar to interface names, also relay IP addresses can be
specified for the whole shared network. However, depending on your relay
configuration, it may use different IP addresses depending on which subnet
is being used. Thus there is no requirement to use the same IP relay address
for each subnet. Here's an example:

<screen>
"shared-networks": [
    {
        "name": "kakapo",
        <userinput>"relay": {
            "ip-address": "192.3.5.6"
        }</userinput>,
        "subnet4": [
            {
                "subnet": "192.0.2.0/26",
                <userinput>"relay": {
                    "ip-address": "192.1.1.1"
                }</userinput>,
                "pools": [ { "pool": "192.0.2.63 - 192.0.2.63" } ]
            },
            {
                "subnet": "10.0.0.0/24",
                <userinput>"relay": {
                    "ip-address": "192.2.2.2"
                }</userinput>,
                "pools": [ { "pool": "10.0.0.16 - 10.0.0.16" } ]
            }
        ]
    }
]</screen>
In this particular case the relay IP address specified on network level doesn't
have much sense, as it is overridden in both subnets, but it was left there
as an example of how one could be defined on network level. Note that the
relay agent IP address typically belongs to the subnet it relays packets from,
but this is not a strict requirement. Therefore Kea accepts any value here
as long as it is valid IPv4 address.</para>

    </section>
    <section>
      <title>Client classification in shared networks</title>

      <para>Sometimes it is desired to segregate clients into specific subnets
      based on some properties. This mechanism is called client classification
      and is described in <xref linkend="classify"/>. Client classification
      can be applied to subnets belonging to shared networks in the same way
      as it is used for subnets specified outside of shared networks.
      It is important to understand how the server selects subnets for
      the clients when client classification is in use, to assure that the
      desired subnet is selected for a given client type.</para>

      <para>If a subnet is associated with some classes, only the clients
      belonging to any of these classes can use this subnet. If there are no
      classes specified for a subnet, any client connected to a given shared
      network can use this subnet. A common mistake is to assume that the
      subnet including client classes is preferred over subnets without
      client classes. Consider the following example:

<screen>
{
    "client-classes": [
        {
            "name": "b-devices",
            "test": "option[93].hex == 0x0002"
        }
    ],
    "shared-networks": [
        {
            "name": "galah",
            "interface": "eth0",
            "subnet4": [
                {
                    "subnet": "192.0.2.0/26",
                    "pools": [ { "pool": "192.0.2.1 - 192.0.2.63" } ],
                },
                {
                    "subnet": "10.0.0.0/24",
                    "pools": [ { "pool": "10.0.0.2 - 10.0.0.250" } ],
                    <userinput>"client-class": "b-devices"</userinput>
                }
            ]
        }
    ]
}
</screen>

        If the client belongs to "b-devices" class (because it includes option
        93 with a value of 0x0002) it doesn't guarantee that the subnet 10.0.0.0/24
        will be used (or preferred) for this client. The server can use any of
        the two subnets because the subnet 192.0.2.0/26 is also allowed for
        this client. The client classification used in this case should be pereceived
        as a way to restrict access to certain subnets, rather than a way to express
        subnet preference. For example, if the client doesn't belong to the
        "b-devices" class it may only use the subnet 192.0.2.0/26 and will
        never use the subnet 10.0.0.0/24.
      </para>

      <para>A typical use case for client classification is in the cable network,
      where cable modems should use one subnet and other devices should use
      another subnet within the same shared network. In this case it is required
      to apply classification on all subnets. The following example defines two
      classes of devices. The subnet selection is  made based on option 93 values.
<screen>
{
    "client-classes": [
        {

            "name": "a-devices",
            "test": "option[93].hex == 0x0001"
        },
        {
            "name": "b-devices",
            "test": "option[93].hex == 0x0002"
        }
    ],
    "shared-networks": [
        {
            "name": "galah",
            "interface": "eth0",
            "subnet4": [
                {
                    "subnet": "192.0.2.0/26",
                    "pools": [ { "pool": "192.0.2.1 - 192.0.2.63" } ],
                    <userinput>"client-class": "a-devices"</userinput>
                },
                {
                    "subnet": "10.0.0.0/24",
                    "pools": [ { "pool": "10.0.0.2 - 10.0.0.250" } ],
                    <userinput>"client-class": "b-devices"</userinput>
                }
            ]
        }
    ]
}
</screen>
In this example each class has its own restriction. Only clients that belong to
class "a-devices" will be able to use subnet 192.0.2.0/26 and only clients
belonging to b-devices will be able to use subnet 10.0.0.0/24. Care should be
taken to not define too restrictive classification rules, as clients that are
unable to use any subnets will be refused service. Although, this may be a
desired outcome if one desires to service only clients of known properties
(e.g. only VoIP phones allowed on a given link).</para>

    <para>
      Note that it is possible to achieve similar effect as presented in this
      section without the use of shared networks. If the subnets are placed in
      the global subnets scope, rather than in the shared network, the server
      will still use classification rules to pick the right subnet for a given
      class of devices. The major benefit of placing subnets within the
      shared network is that common parameters for the logically grouped
      subnets can be specified once, in the shared network scope, e.g.
      "interface" or "relay" parameter. All subnets belonging to this shared
      network will inherit those parameters.
    </para>

    </section>

    <section>
      <title>Host reservations in shared networks</title>

<para>
  Subnets being part of a shared network allow host reservations, similar to
  regular subnets:
  <screen>
{
    "shared-networks": [
    {
        "name": "frog",
        "interface": "eth0",
        "subnet4": [
            {
                "subnet": "192.0.2.0/26",
                "id": 100,
                "pools": [ { "pool": "192.0.2.1 - 192.0.2.63" } ],
                <userinput>"reservations": [
                    {
                        "hw-address": "aa:bb:cc:dd:ee:ff",
                        "ip-address": "192.0.2.28"
                    }
                ]</userinput>
            },
            {
                "subnet": "10.0.0.0/24",
                "id": 101,
                "pools": [ { "pool": "10.0.0.1 - 10.0.0.254" } ],
                <userinput>"reservations": [
                    {
                        "hw-address": "11:22:33:44:55:66",
                        "ip-address": "10.0.0.29"
                    }
                ]</userinput>
            }
        ]
    }
    ]
}
  </screen>
</para>
<para>It is worth noting that Kea conducts additional checks when processing a
packet if shared networks are defined. First, instead of simply checking if
there's a reservation for a given client in his initially selected subnet, it
goes through all subnets in a shared network looking for a reservation. This is
one of the reasons why defining a shared network may impact performance. If
there is a reservation for a client in any subnet, that particular subnet will
be picked for the client. Although it's technically not an error, it is
considered a bad practice to define reservations for the same host in multiple
subnets belonging to the same shared network.</para>

<para>While not strictly mandatory, it is strongly recommended to use explicit
"id" values for subnets if you plan to use database storage for host
reservations. If ID is not specified, the values for it be autogenerated,
i.e. it will assign increasing integer values starting from 1. Thus, the
autogenerated IDs are not stable across configuration changes.</para>
    </section>

  </section>

    <section xml:id="dhcp4-serverid">
      <title>Server Identifier in DHCPv4</title>
      <para>
        The DHCPv4 protocol uses a "server identifier" to allow clients
        to discriminate between several servers present on the same link: this
        value is an IPv4 address of the server. The server chooses the IPv4 address
        of the interface on which the message from the client (or relay) has been
        received. A single server instance will use multiple server identifiers
        if it is receiving queries on multiple interfaces.
      </para>

      <para>
        It is possible to override default server identifier values by specifying
        "dhcp-server-identifier" option. This option is only supported on the
        global, shared network and subnet level. It must not be specified
        on client class and host reservation level.
      </para>

      <para>
        The following example demonstrates how to override server identifier for
        a subnet:
<screen>
"subnet4": [
    {
        "subnet": "192.0.2.0/24",
        "option-data": [
            {
                "name": "dhcp-server-identifier",
                "data": "10.2.5.76"
            }
        ],
        ...
    }
]</screen>
</para>
    </section>

    <section xml:id="dhcp4-subnet-selection">
      <title>How the DHCPv4 Server Selects a Subnet for the Client</title>
      <para>
        The DHCPv4 server differentiates between the directly connected clients,
        clients trying to renew leases and clients sending their messages through
        relays. For directly connected clients, the server will check the
        configuration for the interface on which the message has been received and,
        if the server configuration doesn't match any configured subnet, the
        message is discarded.</para>
        <para>Assuming that the server's interface is configured with the
        IPv4 address 192.0.2.3, the server will only process messages received through
        this interface from a directly connected client if there is a subnet
        configured to which this IPv4 address belongs, e.g. 192.0.2.0/24.
        The server will use this subnet to assign IPv4 address for the client.
      </para>
      <para>
        The rule above does not apply when the client unicasts its message, i.e.
        is trying to renew its lease. Such a message is accepted through any
        interface. The renewing client sets ciaddr to the currently used IPv4
        address. The server uses this address to select the subnet for the client
        (in particular, to extend the lease using this address).
      </para>
      <para>
        If the message is relayed it is accepted through any interface. The giaddr
        set by the relay agent is used to select the subnet for the client.
      </para>
      <para>
        It is also possible to specify a relay IPv4 address for a given subnet. It
        can be used to match incoming packets into a subnet in uncommon configurations,
        e.g. shared networks. See <xref linkend="dhcp4-relay-override"/> for details.
      </para>
      <note>
        <para>The subnet selection mechanism described in this section is based
        on the assumption that client classification is not used. The classification
        mechanism alters the way in which a subnet is selected for the client,
        depending on the classes to which the client belongs.</para>
      </note>

    <section xml:id="dhcp4-relay-override">
      <title>Using a Specific Relay Agent for a Subnet</title>
      <para>
        A relay has to have an interface connected to the link on which
        the clients are being configured. Typically the relay has an IPv4
        address configured on that interface that belongs to the subnet from which
        the server will assign addresses. In the typical case, the
        server is able to use the IPv4 address inserted by the relay (in the giaddr
        field of the DHCPv4 packet) to select the appropriate subnet.
      </para>
      <para>
        However, that is not always the case. In certain uncommon —
        but valid — deployments, the relay address may not match the subnet. This
        usually means that there is more than one subnet allocated for a given
        link. The two most common examples where this is the case are long lasting
        network renumbering (where both old and new address space is still being
        used) and a cable network. In a cable network both cable modems and the
        devices behind them are physically connected to the same link, yet
        they use distinct addressing. In such a case, the DHCPv4 server needs
        additional information (the IPv4 address of the relay) to properly select
        an appropriate subnet.
      </para>
      <para>
        The following example assumes that there is a subnet 192.0.2.0/24
        that is accessible via a relay that uses 10.0.0.1 as its IPv4 address.
        The server will be able to select this subnet for any incoming packets
        that came from a relay that has an address in 192.0.2.0/24 subnet.
        It will also select that subnet for a relay with address 10.0.0.1.
<screen>
"Dhcp4": {
    "subnet4": [
        {
            "subnet": "192.0.2.0/24",
            "pools": [ { "pool": "192.0.2.10 - 192.0.2.20" } ],
            <userinput>"relay": {
                "ip-address": "10.0.0.1"
            }</userinput>,
            ...
        }
    ],
    ...
}
</screen>
      </para>

      <para>If "relay" is specified, the "ip-address" parameter within
      it is mandatory.</para>

    </section>

      <section xml:id="dhcp4-srv-example-client-class-relay">
        <title>Segregating IPv4 Clients in a Cable Network</title>
        <para>
          In certain cases, it is useful to mix relay address information,
          introduced in <xref linkend="dhcp4-relay-override"/> with client
          classification, explained in <xref linkend="classify"/>.
          One specific example is cable network, where typically modems
          get addresses from a different subnet than all devices connected
          behind them.
        </para>
        <para>
          Let us assume that there is one CMTS (Cable Modem Termination System)
          with one CM MAC (a physical link that modems are connected to).
          We want the modems to get addresses from the 10.1.1.0/24 subnet, while
          everything connected behind modems should get addresses from another
          subnet (192.0.2.0/24). The CMTS that acts as a relay uses address
          10.1.1.1. The following configuration can serve that configuration:
<screen>
"Dhcp4": {
    "subnet4": [
        {
            "subnet": "10.1.1.0/24",
            "pools":  [ { "pool": "10.1.1.2 - 10.1.1.20" } ],
            <userinput>"client-class" "docsis3.0",
            "relay": {
                "ip-address": "10.1.1.1"
            }</userinput>
        },
        {
            "subnet": "192.0.2.0/24",
            "pools": [ { "pool": "192.0.2.10 - 192.0.2.20" } ],
            <userinput>"relay": {
                "ip-address": "10.1.1.1"
            }</userinput>
        }
    ],
    ...
}
</screen>
      </para>
      </section>

    </section>

    <section xml:id="dhcp4-decline">
      <title>Duplicate Addresses (DHCPDECLINE Support)</title>

      <para>The DHCPv4 server is configured with a certain pool of addresses
      that it is expected to hand out to the DHCPv4 clients.  It is
      assumed that the server is authoritative and has complete jurisdiction
      over those addresses. However, due to various reasons, such as
      misconfiguration or a faulty client implementation that retains its
      address beyond the valid lifetime, there may be devices connected that use
      those addresses without the server's approval or knowledge.</para>

      <para>Such an
      unwelcome event can be detected by legitimate clients (using ARP or ICMP
      Echo Request mechanisms) and reported to the DHCPv4 server using a DHCPDECLINE
      message. The server will do a sanity check (if the client declining an
      address really was supposed to use it), and then will conduct a clean up
      operation. Any DNS entries related to that address will be removed, the
      fact will be logged and hooks will be triggered. After that is done, the
      address will be marked as declined (which indicates that it is used by an
      unknown entity and thus not available for assignment to anyone) and a
      probation time will be set on it. Unless otherwise configured, the
      probation period lasts 24 hours. After that period, the server will
      recover the lease (i.e. put it back into the available state) and the address will
      be available for assignment again. It should be noted that if the
      underlying issue of a misconfigured device is not resolved, the duplicate
      address scenario will repeat. On the other hand, it provides an
      opportunity to recover from such an event automatically, without any
      sysadmin intervention.</para>

      <para>To configure the decline probation period to a value other
      than the default, the following syntax can be used:
<screen>
  "Dhcp4": {
    <userinput>"decline-probation-period": 3600</userinput>,
    "subnet4": [ ... ],
    ...
}
</screen>
      The parameter is expressed in seconds, so the example above will instruct
      the server to recycle declined leases after an hour.</para>

      <para>There are several statistics and hook points associated with the
      Decline handling procedure. The lease4_decline hook is triggered after the
      incoming DHCPDECLINE message has been sanitized and the server is about to
      decline the lease. The declined-addresses statistic is increased after the
      hook returns (both global and subnet specific variants). (See
      <xref linkend="dhcp4-stats"/> and <xref linkend="hooks-libraries"/> for more details
      on DHCPv4 statistics and Kea hook points.)</para>

      <para>Once the probation time elapses, the declined lease is recovered
      using the standard expired lease reclamation procedure, with several
      additional steps. In particular, both declined-addresses statistics
      (global and subnet specific) are decreased. At the same time,
      reclaimed-declined-addresses statistics (again in two variants, global and
      subnet specific) are increased.</para>

      <para>Note about statistics: The server does not decrease the
      assigned-addresses statistics when a DHCPDECLINE is received and processed
      successfully. While technically a declined address is no longer assigned,
      the primary usage of the assigned-addresses statistic is to monitor pool
      utilization. Most people would forget to include declined-addresses in the
      calculation, and simply do assigned-addresses/total-addresses. This would
      have a bias towards under-representing pool utilization. As this has a
      potential for major issues, we decided not to decrease assigned addresses
      immediately after receiving DHCPDECLINE, but to do it later when we
      recover the address back to the available pool.</para>

    </section>

    <section xml:id="dhcp4-stats">
      <title>Statistics in the DHCPv4 Server</title>
      <note>
        <para>This section describes DHCPv4-specific statistics. For a general
        overview and usage of statistics, see <xref linkend="stats"/>.</para>
      </note>

      <para>
        The DHCPv4 server supports the following statistics:
      </para>
        <table frame="all" xml:id="dhcp4-statistics">
          <title>DHCPv4 Statistics</title>
          <tgroup cols="3">
          <colspec colname="statistic" align="center"/>
          <colspec colname="type" align="center"/>
          <colspec colname="description" align="left"/>
          <thead>
            <row>
              <entry>Statistic</entry>
              <entry>Data Type</entry>
              <entry>Description</entry>
            </row>
          </thead>
          <tbody>

            <row>
            <entry>pkt4-received</entry>
            <entry>integer</entry>
            <entry>
            Number of DHCPv4 packets received. This includes all packets: valid,
            bogus, corrupted, rejected etc.  This statistic is expected to grow
            rapidly.
            </entry>
            </row>

            <row>
            <entry>pkt4-discover-received</entry>
            <entry>integer</entry>
            <entry>
            Number of DHCPDISCOVER packets received. This statistic is expected to grow.
            Its increase means that clients that just booted started their configuration process
            and their initial packets reached your server.
            </entry>
            </row>

            <row>
            <entry>pkt4-offer-received</entry>
            <entry>integer</entry>
            <entry>
            Number of DHCPOFFER packets received. This statistic
            is expected to remain zero at all times, as DHCPOFFER packets are sent
            by the server and the server is never expected to receive them. Non-zero
            value indicates an error. One likely cause would be a misbehaving relay
            agent that incorrectly forwards DHCPOFFER messages towards the server,
            rather back to the clients.
            </entry>
            </row>

            <row>
            <entry>pkt4-request-received</entry>
            <entry>integer</entry>
            <entry>
            Number of DHCPREQUEST packets received. This statistic
            is expected to grow. Its increase means that clients that just booted
            received server's response (DHCPOFFER), accepted it and now requesting
            an address (DHCPREQUEST).
            </entry>
            </row>

            <row>
            <entry>pkt4-ack-received</entry>
            <entry>integer</entry>
            <entry>
            Number of DHCPACK packets received. This statistic
            is expected to remain zero at all times, as DHCPACK packets are sent
            by the server and the server is never expected to receive them. Non-zero
            value indicates an error. One likely cause would be a misbehaving relay
            agent that incorrectly forwards DHCPACK messages towards the server,
            rather back to the clients.
            </entry>
            </row>

            <row>
            <entry>pkt4-nak-received</entry>
            <entry>integer</entry>
            <entry>
            Number of DHCPNAK packets received. This statistic
            is expected to remain zero at all times, as DHCPNAK packets are sent
            by the server and the server is never expected to receive them. Non-zero
            value indicates an error. One likely cause would be a misbehaving relay
            agent that incorrectly forwards DHCPNAK messages towards the server,
            rather back to the clients.
            </entry>
            </row>

            <row>
            <entry>pkt4-release-received</entry>
            <entry>integer</entry>
            <entry>
            Number of DHCPRELEASE packets received. This statistic
            is expected to grow. Its increase means that clients that had an address
            are shutting down or stop using their addresses.
            </entry>
            </row>

            <row>
            <entry>pkt4-decline-received</entry>
            <entry>integer</entry>
            <entry>
            Number of DHCPDECLINE packets received. This statistic
            is expected to remain close to zero. Its increase means that a client
            that leased an address, but discovered that the address is currently
            used by an unknown device in your network.
            </entry>
            </row>

            <row>
            <entry>pkt4-inform-received</entry>
            <entry>integer</entry>
            <entry>
            Number of DHCPINFORM packets received. This statistic
            is expected to grow. Its increase means that there are clients that
            either do not need an address or already have an address and are
            interested only in getting additional configuration parameters.
            </entry>
            </row>

            <row>
            <entry>pkt4-unknown-received</entry>
            <entry>integer</entry>
            <entry>
            Number of packets received of an unknown type. Non-zero
            value of this statistic indicates that the server received a packet
            that it wasn't able to recognize: either with unsupported type
            or possibly malformed (without message type option).
            </entry>
            </row>

            <row>
            <entry>pkt4-sent</entry>
            <entry>integer</entry>
            <entry>
            Number of DHCPv4 packets sent. This statistic is expected to grow
            every time the server transmits a packet. In general, it should
            roughly match pkt4-received, as most incoming packets cause
            server to respond. There are exceptions (e.g. DHCPRELEASE), so
            do not worry, if it is lesser than pkt4-received.
            </entry>
            </row>

            <row>
            <entry>pkt4-offer-sent</entry>
            <entry>integer</entry>
            <entry>
            Number of DHCPOFFER packets sent. This statistic is expected to
            grow in most cases after a DHCPDISCOVER is processed. There are
            certain uncommon, but valid cases where incoming DHCPDISCOVER is
            dropped, but in general this statistic is expected to be close to
            pkt4-discover-received.
            </entry>
            </row>

            <row>
            <entry>pkt4-ack-sent</entry>
            <entry>integer</entry>
            <entry>
            Number of DHCPACK packets sent. This statistic is expected to
            grow in most cases after a DHCPREQUEST is processed. There are
            certain cases where DHCPNAK is sent instead. In general, the sum of
            pkt4-ack-sent and pkt4-nak-sent should be close to
            pkt4-request-received.
            </entry>
            </row>

            <row>
            <entry>pkt4-nak-sent</entry>
            <entry>integer</entry>
            <entry>
            Number of DHCPNAK packets sent. This statistic is expected
            to grow when the server chooses to not honor the address
            requested by a client. In general, the sum of
            pkt4-ack-sent and pkt4-nak-sent should be close to
            pkt4-request-received.
            </entry>
            </row>

            <row>
            <entry>pkt4-parse-failed</entry>
            <entry>integer</entry>
            <entry>
            Number of incoming packets that could not be parsed.  A non-zero value of
            this statistic indicates that the server received malformed or truncated packet.
            This may indicate problems in your network, faulty clients or a bug in the server.
            </entry>
            </row>

            <row>
            <entry>pkt4-receive-drop</entry>
            <entry>integer</entry>
            <entry>
            Number of incoming packets that were dropped. The
            exact reason for dropping packets is logged, but the most common
            reasons may be: an unacceptable packet type, direct responses are
            forbidden, or the server-id sent by the client does not match
            the server's server-id.
            </entry>
            </row>

            <row>
              <entry>subnet[id].total-addresses</entry>
              <entry>integer</entry>
              <entry>The total number of addresses available for DHCPv4
              management. In other words, this is the sum of all addresses in
              all configured pools. This statistic changes only during
              configuration changes. Note it does not take into account any
              addresses that may be reserved due to host reservation. The
              <emphasis>id</emphasis> is the subnet-id of a given subnet. This
              statistic is exposed for each subnet separately. This statistic is
              reset during reconfiguration event.</entry>
            </row>
            <row>
              <entry>subnet[id].assigned-addresses</entry>
              <entry>integer</entry>
              <entry>This statistic shows the number of assigned addresses in a
              given subnet. It increases every time a new lease is
              allocated (as a result of receiving a DHCPREQUEST message) and is
              decreased every time a lease is released (a DHCPRELEASE message is
              received) or expires. The <emphasis>id</emphasis> is the subnet-id
              of the subnet. This statistic is exposed for each subnet
              separately. This statistic is reset during reconfiguration event.
              </entry>
            </row>
            <row>
              <entry>reclaimed-leases</entry>
              <entry>integer</entry>
              <entry>This statistic is the number of expired leases that have
              been reclaimed since server startup. It is incremented each time
              an expired lease is reclaimed and is reset when the server is
              reconfigured.
              </entry>
            </row>
            <row>
              <entry>subnet[id].reclaimed-leases</entry>
              <entry>integer</entry>
              <entry>This statistic is the number of expired leases associated
              with a given subnet (<emphasis>id</emphasis> is the subnet-id)
              that have been reclaimed since server startup. It is incremented
              each time an expired lease is reclaimed and is reset when the
              server is reconfigured.
              </entry>
            </row>
            <row>
            <entry>declined-addresses</entry>
            <entry>integer</entry>
            <entry>
              This statistic shows the number of IPv4 addresses that are
              currently declined, so counting the number of leases
              currently unavailable. Once a lease is recovered, this
              statistic will be decreased. Ideally, this statistic should be
              zero. If this statistic is non-zero (or worse increasing),
              a network administrator should investigate if there is
              a misbehaving device in his network. This is a global statistic
              that covers all subnets.
            </entry>
            </row>

            <row>
            <entry>subnet[id].declined-addresses</entry>
            <entry>integer</entry>
            <entry>
              This statistic shows the number of IPv4 addresses that are
              currently declined in a given subnet, so is a count of the
              number of leases currently unavailable. Once a lease is
              recovered, this statistic will be decreased. Ideally, this
              statistic should be zero. If this statistic is
              non-zero (or worse increasing), a network administrator should
              investigate if there is a misbehaving device in his network. The
              <emphasis>id</emphasis> is the subnet-id of a given subnet. This
              statistic is exposed for each subnet separately.
            </entry>
            </row>

            <row>
            <entry>reclaimed-declined-addresses</entry>
            <entry>integer</entry>
            <entry>
              This statistic shows the number of IPv4 addresses that were
              declined, but have now been recovered. Unlike
              declined-addresses, this statistic never decreases. It can be used
              as a long term indicator of how many actual valid Declines were
              processed and recovered from. This is a global statistic that
              covers all subnets.
            </entry>
            </row>

            <row>
            <entry>subnet[id].reclaimed-declined-addresses</entry>
            <entry>integer</entry>
            <entry>
              This statistic shows the number of IPv4 addresses that were
              declined, but have now been recovered. Unlike
              declined-addresses, this statistic never decreases. It can be used
              as a long term indicator of how many actual valid Declines were
              processed and recovered from. The
              <emphasis>id</emphasis> is the subnet-id of a given subnet. This
              statistic is exposed for each subnet separately.
            </entry>
            </row>

        </tbody>
        </tgroup>
        </table>
    </section>

    <section xml:id="dhcp4-ctrl-channel">
      <title>Management API for the DHCPv4 Server</title>
      <para>
        The management API allows the issuing of specific
        management commands, such as statistics retrieval, reconfiguration or shutdown.
        For more details, see <xref linkend="ctrl-channel"/>. Currently the only
        supported communication channel type is UNIX stream socket. By default there
        are no sockets open. To instruct Kea to open a socket, the following entry
        in the configuration file can be used:
<screen>
"Dhcp4": {
    "control-socket": {
        "socket-type": "unix",
        "socket-name": <userinput>"/path/to/the/unix/socket"</userinput>
    },

    "subnet4": [
        ...
    ],
    ...
}
</screen>
      </para>

      <para>
        The length of the path specified by the <command>socket-name</command>
        parameter is restricted by the maximum length for the unix socket name
        on your operating system, i.e. the size of the <command>sun_path</command>
        field in the <command>sockaddr_un</command> structure, decreased by 1.
        This value varies on different operating systems between 91 and 107
        characters. Typical values are 107 on Linux and 103 on FreeBSD.
      </para>

      <para>
        Communication over control channel is conducted using JSON structures.
        See the Control Channel section in the Kea Developer's Guide for more
        details.
      </para>

      <para>The DHCPv4 server supports the following operational commands:
        <itemizedlist>
            <listitem>build-report</listitem>
            <listitem>config-get</listitem>
            <listitem>config-reload</listitem>
            <listitem>config-set</listitem>
            <listitem>config-test</listitem>
            <listitem>config-write</listitem>
            <listitem>dhcp-disable</listitem>
            <listitem>dhcp-enable</listitem>
            <listitem>leases-reclaim</listitem>
            <listitem>list-commands</listitem>
            <listitem>shutdown</listitem>
            <listitem>version-get</listitem>
        </itemizedlist>
         as described in <xref linkend="commands-common"/>.  In addition,
         it supports the following statistics related commands:
        <itemizedlist>
            <listitem>statistic-get</listitem>
            <listitem>statistic-reset</listitem>
            <listitem>statistic-remove</listitem>
            <listitem>statistic-get-all</listitem>
            <listitem>statistic-reset-all</listitem>
            <listitem>statistic-remove-all</listitem>
        </itemizedlist>
        as described here <xref linkend="command-stats"/>.
      </para>

    </section>

    <section xml:id="dhcp4-std">
      <title>Supported DHCP Standards</title>
      <para>The following standards are currently supported:</para>
      <itemizedlist>
          <listitem>
            <simpara><emphasis>Dynamic Host Configuration Protocol</emphasis>,
            <link xmlns:xlink="http://www.w3.org/1999/xlink" xlink:href="http://tools.ietf.org/html/rfc2131">RFC 2131</link>:
            Supported messages are DHCPDISCOVER (1), DHCPOFFER (2),
            DHCPREQUEST (3), DHCPRELEASE (7), DHCPINFORM (8), DHCPACK (5), and
            DHCPNAK(6).</simpara>
          </listitem>
          <listitem>
            <simpara><emphasis>DHCP Options and BOOTP Vendor Extensions</emphasis>,
            <link xmlns:xlink="http://www.w3.org/1999/xlink" xlink:href="http://tools.ietf.org/html/rfc2132">RFC 2132</link>:
            Supported options are: PAD (0),
            END(255), Message Type(53), DHCP Server Identifier (54),
            Domain Name (15), DNS Servers (6), IP Address Lease Time
            (51), Subnet mask (1), and Routers (3).</simpara>
          </listitem>
          <listitem>
            <simpara><emphasis>DHCP Relay Agent Information Option</emphasis>,
            <link xmlns:xlink="http://www.w3.org/1999/xlink" xlink:href="http://tools.ietf.org/html/rfc3046">RFC 3046</link>:
            Relay Agent Information option is supported.</simpara>
          </listitem>
          <listitem>
            <simpara><emphasis>Vendor-Identifying Vendor Options for
            Dynamic Host Configuration Protocol version 4</emphasis>,
            <link xmlns:xlink="http://www.w3.org/1999/xlink" xlink:href="http://tools.ietf.org/html/rfc3925">RFC 3925</link>:
            Vendor-Identifying Vendor Class and Vendor-Identifying Vendor-Specific
            Information options are supported.</simpara>
          </listitem>
          <listitem>
            <simpara><emphasis>Client Identifier Option in DHCP Server Replies</emphasis>,
            <link xmlns:xlink="http://www.w3.org/1999/xlink" xlink:href="http://tools.ietf.org/html/rfc6842">RFC 6842</link>:
            Server by default sends back client-id option. That capability may be
            disabled. See <xref linkend="dhcp4-echo-client-id"/> for details.
            </simpara>
          </listitem>
      </itemizedlist>
    </section>

      <section id="dhcp4-user-contexts">
        <title>User contexts in IPv4</title>
        <para>
          Kea allows loading hook libraries that sometimes could benefit from
          additional parameters. If such a parameter is specific to the whole
          library, it is typically defined as a parameter for the hook library.
          However, sometimes there is a need to specify parameters that are
          different for each pool.
        </para>

        <para>
          User contexts can store arbitrary data as long as it is valid JSON
          syntax and its top level element is a map (i.e. the data must be
          enclosed in curly brackets). Some hook libraries may expect specific
          formatting, though.  Please consult specific hook library
          documentation for details.
        </para>

        <para>
          User contexts can be specified on either global scope,
          shared network, subnet, pool, client class, option data or
          definition level, and host reservation. One other useful
          usage is the ability to store comments or descriptions.
        </para>

        <para>
          Let's consider an imaginary case of devices that have color LED
          lights. Depending on their location, they should glow red, blue or
          green. It would be easy to write a hook library that would send
          specific values as maybe a vendor option. However, the server has to
          have some way to specify that value for each pool. This need is
          addressed by user contexts. In essence, any user data can specified
          in the user context as long as it is a valid JSON map. For example,
          the forementioned case of LED devices could be configured in the
          following way:

          <screen>
"Dhcp4": {
    "subnet4": [
        {
            "subnet": "192.0.2.0/24",
            "pools": [ {
                "pool": "192.0.2.10 - 192.0.2.20",
                // This is pool specific user context
                <userinput>"user-context": { "colour": "red" }</userinput>
            } ],

            // This is a subnet specific user context. You can put whatever type
            // of information you want as long as it is a valid JSON.
            <userinput>"user-context": {
                "comment": "network on the second floor",
                "last-modified": "2017-09-04 13:32",
                "description": "you can put here anything you like",
                "phones": [ "x1234", "x2345" ],
                "devices-registered": 42,
                "billing": false
            }</userinput>
        },
        ...
    ],
    ...
}</screen>
        </para>

        <para>
          It should be noted that Kea will not use that information, but will
          simply store and make it available to hook libraries. It is up to the
          hook library to extract that information and make use of it.
          The parser translates a "comment" entry into a user-context
          with the entry, this allows to attach a comment inside the
          configuration itself.
        </para>
        <para>
          For more background information, see <xref linkend="user-context"/>.
        </para>
    </section>

    <section xml:id="dhcp4-limit">
      <title>DHCPv4 Server Limitations</title>
      <para>These are the current limitations of the DHCPv4 server
      software. Most of them are reflections of the current stage of
      development and should be treated as <quote>not implemented
      yet</quote>, rather than actual limitations. However, some of them
      are implications of the design choices made. Those are clearly
      marked as such.</para>
      <itemizedlist>
          <listitem>
            <simpara>
              BOOTP (<link xmlns:xlink="http://www.w3.org/1999/xlink" xlink:href="http://tools.ietf.org/html/rfc951">RFC 951</link>)
              is not supported. This is a design choice: BOOTP support is not planned.
            </simpara>
          </listitem>
          <listitem>
            <simpara>On Linux and BSD system families the DHCP messages are sent
            and received over the raw sockets (using LPF and BPF) and all packet
            headers (including data link layer, IP and UDP headers) are created and
            parsed by Kea, rather than the system kernel. Currently, Kea can
            only parse the data link layer headers with a format adhering to
            IEEE 802.3 standard and assumes this data link layer header format
            for all interfaces. Hence, Kea will fail to work on interfaces
            which use different data link layer header formats (e.g. Infiniband).
            </simpara>
          </listitem>
          <listitem>
            <simpara>The DHCPv4 server does not  verify that
            assigned address is unused. According to <link xmlns:xlink="http://www.w3.org/1999/xlink" xlink:href="http://tools.ietf.org/html/rfc2131">RFC 2131</link>, the
            allocating server should verify that address is not used by
            sending ICMP echo request.</simpara>
          </listitem>
      </itemizedlist>
    </section>

    <section id="dhcp4-srv-examples">
      <title>Kea DHCPv4 server examples</title>

      <para>
        A collection of simple to use examples for DHCPv4 component of Kea is
        available with the sources. It is located in doc/examples/kea4
        directory. At the time of writing this text there were 15 examples,
        but the number is growing slowly with each release.
      </para>

    </section>

  </chapter><|MERGE_RESOLUTION|>--- conflicted
+++ resolved
@@ -2203,15 +2203,6 @@
       discussion of the classification process see <xref linkend="classify"/>.
       </para>
 
-<<<<<<< HEAD
-      <para>In certain cases it is useful to configure the server to differentiate between
-      DHCP clients types and treat them accordingly. It is envisaged that client
-      classification will be used for modifying the behavior of almost any part of
-      the DHCP message processing. In the current release of Kea, there are four
-      mechanisms that take advantage of the client classification in DHCPv4: subnet
-      selection, address pool selection, DHCP options assignment, and, for cable modems,
-      there are specific options for use with the TFTP server address and boot file field.
-=======
       <para>
       In certain cases it is useful to differentiate between different types of
       clients and treat them accordingly. It is envisaged that client
@@ -2221,7 +2212,6 @@
       private options and option 43 deferred unpacking, subnet selection,
       pool selection, assignment of different options, and, for cable modems, there
       are specific options for use with the TFTP server address and the boot file field.
->>>>>>> 36c5b81b
       </para>
 
       <para>
@@ -2237,26 +2227,19 @@
       </para>
 
       <para>
-<<<<<<< HEAD
-      Client classification can also be used to restrict access to specific
-      pools within a subnet. This is useful when to segregate clients belonging
-      to the same subnet into different address ranges.
-      </para>
-
-      <para>
-      The process of doing classification is conducted in three steps. The first step
-=======
       When subnets belong to a shared network the classification applies
       to subnet selection but not to pools, e.g., a pool in a subnet
       limited to a particular class can still be used by clients which do not
       belong to the class if the pool they are expected to use is exhausted.
       So the limit access based on class information is also available
-      at the pool level, see <xref linkend="classification-pools"/>.
+      at the pool level, see <xref linkend="classification-pools"/>,
+      within a subnet.
+      This is useful when to segregate clients belonging to the same subnet
+      into different address ranges.
       </para>
 
       <para>
       The process of doing classification is conducted in several steps. The first step
->>>>>>> 36c5b81b
       is to assess an incoming packet and assign it to zero or more classes.  The
       second step is to choose a subnet, possibly based on the class information.
       The third step is to assign classes from host reservations and
