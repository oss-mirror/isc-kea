--- conflicted
+++ resolved
@@ -1,7 +1,10 @@
-<!-- Converted by db4-upgrade version 1.0 -->
-<chapter xmlns="http://docbook.org/ns/docbook" version="5.0" xml:id="admin"><info><title>Kea Database Administration</title></info>
-
-  <section xml:id="kea-database-version"><info><title>Databases and Database Version Numbers</title></info>
+<!-- Converted by db4-upgrade version 1.1 -->
+<chapter xmlns="http://docbook.org/ns/docbook" version="5.0" xml:id="admin">
+  <title>Kea Database Administration</title>
+
+  <section xml:id="kea-database-version">
+    <title>Databases and Database Version Numbers</title>
+
     <para>
       Kea supports storing leases and host reservations (i.e. static
       assignments of addresses, prefixes and options) in one of
@@ -44,7 +47,9 @@
     </para>
   </section>
 
-  <section xml:id="kea-admin"><info><title>The kea-admin Tool</title></info>
+  <section xml:id="kea-admin">
+    <title>The kea-admin Tool</title>
+
     <para>
       To manage the databases, Kea provides the
       <command>kea-admin</command> tool. It is able to initialize
@@ -61,11 +66,7 @@
       <itemizedlist>
         <listitem>
           <simpara>
-<<<<<<< HEAD
             <command>lease-init</command> —
-=======
-            <command>lease-init</command> &mdash;
->>>>>>> 33dbf016
             Initializes a new lease database. This is useful during a new
             Kea installation. The database is initialized to the
             latest version supported by the version of the software being
@@ -143,28 +144,30 @@
     </para>
   </section>
 
-  <section xml:id="supported-databases"><info><title>Supported Databases</title></info>
+  <section xml:id="supported-databases">
+    <title>Supported Databases</title>
+
     <para>The following table presents the capabilities of available
     backends. Please refer to the specific sections dedicated to each backend to
     better understand their capabilities and limitations. Choosing the right
     backend may be essential for success or failure of your deployment.</para>
 
     <para>
-      <table frame="all" id="backends">
+      <table frame="all" xml:id="backends">
         <title>List of available backends</title>
-        <tgroup cols='5'>
-          <colspec colname='feature'/>
-          <colspec colname='memfile'/>
-          <colspec colname='mysql'/>
-          <colspec colname='pgsql'/>
-          <colspec colname='cql' colwidth='1.5*'/>
+        <tgroup cols="2">
+          <colspec colname="feature"/>
+          <colspec colname="memfile"/>
+          <colspec colname="mysql"/>
+          <colspec colname="pgsql"/>
+          <colspec colname="cql"/>
           <thead>
             <row>
               <entry>Feature</entry>
               <entry>Memfile</entry>
               <entry>MySQL</entry>
               <entry>PostgreSQL</entry>
-              <entry>CQL (Cassandra)</entry>
+              <entry>CQL(Cassandra)</entry>
             </row>
           </thead>
           <tbody>
@@ -198,7 +201,7 @@
               <entry>no</entry>
               <entry>yes</entry>
               <entry>yes</entry>
-              <entry>yes</entry>
+              <entry>no</entry>
             </row>
 
             <row>
@@ -206,7 +209,7 @@
               <entry>no</entry>
               <entry>yes</entry>
               <entry>yes</entry>
-              <entry>yes</entry>
+              <entry>no</entry>
             </row>
 
           </tbody>
@@ -214,7 +217,9 @@
        </table>
     </para>
 
-    <section><info><title>memfile</title></info>
+    <section>
+      <title>memfile</title>
+
       <para>
         The memfile backend is able to store lease information, but is not able to
         store host reservation details: these must be stored in the configuration
@@ -230,7 +235,8 @@
         present. Necessary disk write permission is required.
       </para>
 
-      <section xml:id="memfile-upgrade"><info><title>Upgrading Memfile Lease Files from an Earlier Version of Kea</title></info>
+      <section xml:id="memfile-upgrade">
+        <title>Upgrading Memfile Lease Files from an Earlier Version of Kea</title>
         <para>
         There are no special steps required to upgrade memfile lease files
         from an earlier version of Kea to a new version of Kea.
@@ -253,14 +259,18 @@
       <!-- @todo: document lease file upgrades once they are implemented in kea-admin -->
     </section>
 
-    <section><info><title>MySQL</title></info>
+    <section>
+      <title>MySQL</title>
+
       <para>
         MySQL is able to store leases, host reservations and options defined on
         a per host basis. This section can be safely ignored
         if you chose to store the data in other backends.
       </para>
 
-      <section xml:id="mysql-database-create"><info><title>First Time Creation of the MySQL Database</title></info>
+      <section xml:id="mysql-database-create">
+        <title>First Time Creation of the MySQL Database</title>
+
         <para>
           If you are setting the MySQL database for the first time,
           you need to create the database area within MySQL and set up
@@ -272,7 +282,7 @@
         <para>
           To create the database:
 
-          <orderedlist inheritnum="ignore" continuation="restarts">
+          <orderedlist>
             <listitem>
               <para>
                 Log into MySQL as "root":
@@ -356,7 +366,9 @@
         </para>
       </section>
 
-      <section xml:id="mysql-upgrade"><info><title>Upgrading a MySQL Database from an Earlier Version of Kea</title></info>
+      <section xml:id="mysql-upgrade">
+        <title>Upgrading a MySQL Database from an Earlier Version of Kea</title>
+
         <para>
           Sometimes a new Kea version may use newer database schema, so
           there will be a need to upgrade the existing database. This can
@@ -388,22 +400,24 @@
       </section>
     </section> <!-- end of MySQL sections -->
 
-    <section><info><title>PostgreSQL</title></info>
-      <para>
-        PostgreSQL is able to store leases, host reservations and options
-        defined on a per host basis.
+    <section>
+      <title>PostgreSQL</title>
+
+      <para>
         A PostgreSQL database must be set up if you want Kea to store
         lease and other information in PostgreSQL. This step can be
         safely ignored if you are using other database backends.
       </para>
 
-      <section xml:id="pgsql-database-create"><info><title>First Time Creation of the PostgreSQL Database</title></info>
+      <section xml:id="pgsql-database-create">
+        <title>First Time Creation of the PostgreSQL Database</title>
+
         <para>
           The first task is to create both the lease database and the
           user under which the servers will access it. A number of steps
           are required:
 
-          <orderedlist inheritnum="ignore" continuation="restarts">
+          <orderedlist>
             <listitem>
               <para>
                 Log into PostgreSQL as "root":
@@ -527,7 +541,8 @@
         </para>
       </section>
 
-      <section><info><title>Initialize the PostgreSQL Database Using kea-admin</title></info>
+      <section>
+        <title>Initialize the PostgreSQL Database Using kea-admin</title>
         <para>
           If you elected not to create the tables manually, you can do
           so now by running the <command>kea-admin</command> tool:
@@ -543,7 +558,8 @@
           by <command>kea-admin</command>.)
         </para>
       </section>
-      <section xml:id="pgsql-upgrade"><info><title>Upgrading a PostgreSQL Database from an Earlier Version of Kea</title></info>
+      <section xml:id="pgsql-upgrade">
+        <title>Upgrading a PostgreSQL Database from an Earlier Version of Kea</title>
         <para>
           The PostgreSQL database schema can be upgraded using the same tool and
           commands as described in <xref linkend="mysql-upgrade"/>, with the
@@ -563,13 +579,16 @@
       </section>
     </section> <!-- end of PostgreSQL sections -->
 
-    <section><info><title>CQL (Cassandra)</title></info>
+    <section>
+      <title>CQL (Cassandra)</title>
+
       <para>
         Cassandra, or Cassandra Query Language (CQL), is the newest backend
         added to Kea. Since it was added recently and has not undergone as much
-        testing as other backends, it is considered experimental. Please use
-        with caution. The Casandra backend is currently able to store leases,
-        host reservations and options defined on a per host basis.
+        testing as other backends, it is considered experimental: please use
+        with caution. The CQL backend is currently able to store leases only. The
+        ability to store host reservations will likely be added some time in the
+        future.
       </para>
 
       <para>
@@ -578,7 +597,9 @@
         store the data in other backends.
       </para>
 
-    <section xml:id="cql-database-create"><info><title>First Time Creation of the Cassandra Database</title></info>
+    <section xml:id="cql-database-create">
+      <title>First Time Creation of the Cassandra Database</title>
+
       <para>
         If you are setting up the CQL database for the first time, you need to
         create the keyspace area within CQL. This needs to be done manually:
@@ -587,7 +608,7 @@
 
       <para>
         To create the database:
-        <orderedlist inheritnum="ignore" continuation="restarts">
+        <orderedlist>
           <listitem>
             <para>
               Export CQLSH_HOST environment variable:
@@ -648,7 +669,9 @@
       </para>
     </section>
 
-    <section xml:id="cql-upgrade"><info><title>Upgrading a CQL Database from an Earlier Version of Kea</title></info>
+    <section xml:id="cql-upgrade">
+      <title>Upgrading a CQL Database from an Earlier Version of Kea</title>
+
       <para>
         Sometimes a new Kea version may use newer database schema, so
         there will be a need to upgrade the existing database. This can
@@ -680,7 +703,8 @@
     </section>
   </section> <!-- end of CQL sections -->
 
-    <section><info><title>Using Read-Only Databases with Host Reservations</title></info>
+    <section>
+      <title>Using Read-Only Databases with Host Reservations</title>
       <para>If a read-only database is used for storing host reservations,
       Kea must be explicitly configured to operate on the database in
       read-only mode.
@@ -691,23 +715,6 @@
       </para>
     </section>
 
-<<<<<<< HEAD
-    <section><info><title>Limitations Related to the use of SQL Databases</title></info>
-      <para>
-        The lease expiration time is stored in the SQL database for each lease
-        as a timestamp value. Kea developers observed that MySQL database doesn't
-        accept timestamps beyond 2147483647 seconds (maximum signed 32-bit number)
-        from the beginning of the epoch. At the same time, some versions of PostgreSQL
-        do accept greater values but the value is altered when it is read back.
-        For this reason the lease database backends put the restriction for the
-        maximum timestamp to be stored in the database, which is equal to the
-        maximum signed 32-bit number. This effectively means that the current
-        Kea version can't store the leases which expiration time is later than
-        2147483647 seconds since the beginning of the epoch (around year 2038).
-        This will be fixed when the database support for longer timestamps
-        is available.
-      </para>
-=======
     <section>
       <title>Limitations Related to the use of SQL Databases</title>
 
@@ -760,7 +767,6 @@
         </para>
       </section>
 
->>>>>>> 33dbf016
     </section>
 
   </section> <!-- End of Database sections -->
