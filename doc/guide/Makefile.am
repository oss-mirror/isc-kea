<<<<<<< HEAD
=======
dist_doc_DATA = bind10-guide.txt
dist_html_DATA = bind10-guide.css bind10-guide.html bind10-messages.html

EXTRA_DIST = bind10-guide.xml bind10-messages.xml

>>>>>>> cbd22063
# This is not a "man" manual, but reuse this for now for docbook.
if ENABLE_MAN

# generated documentation
DOCS = bind10-messages.html bind10-guide.html bind10-guide.txt

doc_DATA = $(DOCS) bind10-guide.css

# TODO: okay to include the generated bind10-messages.xml in dist tarfile too?
EXTRA_DIST = bind10-guide.xml bind10-messages.xml $(doc_DATA)
CLEANFILES = $(DOCS) bind10-messages.xml

bind10-guide.html: bind10-guide.xml
	xsltproc --novalid --xinclude --nonet \
		--path $(top_builddir)/doc \
		-o $@ \
		--stringparam section.autolabel 1 \
		--stringparam section.label.includes.component.label 1 \
		--stringparam html.stylesheet $(srcdir)/bind10-guide.css \
		http://docbook.sourceforge.net/release/xsl/current/html/docbook.xsl \
		$(srcdir)/bind10-guide.xml

HTML2TXT = elinks -dump -no-numbering -no-references

bind10-guide.txt: bind10-guide.html
	$(HTML2TXT) bind10-guide.html > $@

bind10-messages.html: bind10-messages.xml
	xsltproc --novalid --xinclude --nonet \
		--path $(top_builddir)/doc \
		-o $@ \
		--stringparam html.stylesheet $(srcdir)/bind10-guide.css \
		http://docbook.sourceforge.net/release/xsl/current/html/docbook.xsl \
		bind10-messages.xml

bind10-messages.xml:
	$(PYTHON) $(top_srcdir)/tools/system_messages.py -o $@ $(top_srcdir)

endif<|MERGE_RESOLUTION|>--- conflicted
+++ resolved
@@ -1,22 +1,16 @@
-<<<<<<< HEAD
-=======
-dist_doc_DATA = bind10-guide.txt
-dist_html_DATA = bind10-guide.css bind10-guide.html bind10-messages.html
-
-EXTRA_DIST = bind10-guide.xml bind10-messages.xml
-
->>>>>>> cbd22063
 # This is not a "man" manual, but reuse this for now for docbook.
 if ENABLE_MAN
 
 # generated documentation
-DOCS = bind10-messages.html bind10-guide.html bind10-guide.txt
+HTMLDOCS = bind10-guide.html bind10-messages.html
+DOCS = bind10-guide.txt
 
-doc_DATA = $(DOCS) bind10-guide.css
+dist_doc_DATA = $(DOCS)
+dist_html_DATA = $(HTMLDOCS) bind10-guide.css
 
 # TODO: okay to include the generated bind10-messages.xml in dist tarfile too?
-EXTRA_DIST = bind10-guide.xml bind10-messages.xml $(doc_DATA)
-CLEANFILES = $(DOCS) bind10-messages.xml
+EXTRA_DIST = bind10-guide.xml bind10-messages.xml
+CLEANFILES = $(HTMLDOCS) $(DOCS) bind10-messages.xml
 
 bind10-guide.html: bind10-guide.xml
 	xsltproc --novalid --xinclude --nonet \
