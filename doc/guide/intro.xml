<?xml version="1.0" encoding="UTF-8"?>
<!DOCTYPE book PUBLIC "-//OASIS//DTD DocBook XML V4.2//EN"
"http://www.oasis-open.org/docbook/xml/4.2/docbookx.dtd" [
<!ENTITY mdash  "&#x2014;" >
<!ENTITY % version SYSTEM "version.ent">
%version;
]>

  <chapter id="intro">
    <title>Introduction</title>
    <para>
      Kea is the next generation of DHCP software developed by ISC.
      It supports both DHCPv4 and DHCPv6 protocols along with their
      extensions, e.g. prefix delegation and dynamic updates to DNS.
    </para>

    <para>
      Kea was initially developed as a part of the BIND 10 framework.
      In early 2014, ISC made the decision to discontinue active
      development of BIND 10 and continue development of Kea as
      standalone DHCP software.
    </para>

    <para>
      This guide covers Kea version &__VERSION__;.
    </para>

    <section>
      <title>Supported Platforms</title>
      <para>
        Kea is officially supported on Red Hat Enterprise Linux,
	    CentOS, Fedora and FreeBSD systems. It is also likely to work on many
	    other platforms: Kea 1.1.0 builds have been tested on (in no
        particular order) Red Hat Enteprise Linux 6.4, Debian GNU/Linux 7,
        Ubuntu 12.04, Ubuntu 14.04, Ubuntu 16.04, Fedora Linux 19,
        Fedora 20, Fedora 22, CentOS Linux 7, NetBSD 6, FreeBSD 10.3,
        OpenBSD 5.7, OpenBSD 6.0, OS X 10.10, OS X 10.11.
      </para>
      <para>There are currently no plans to port Kea to Windows platforms.</para>
    </section>

    <section id="required-software">
      <title>Required Software at Run-time</title>

      <para>
        Running Kea uses various extra software which may
        not be provided in the default installation of some operating systems,
        nor in the standard package collections. You may
        need to install this required software separately.
        (For the build requirements, also see
        <xref linkend="build-requirements"/>.)
      </para>

      <itemizedlist>

        <listitem>
            <simpara>
<<<<<<< HEAD
        Kea supports two cryptographic libraries: Botan and OpenSSL. Only one of
        them is required to be installed during compilation. If using Botan, Kea
        requires the Botan cryptographic library for C++ (<ulink
        url="http://botan.randombit.net/"/>), version 1.8, 1.9 or 1.10. If
        OpenSSL is used, (<ulink url="http://www.openssl.org/"/>), then Kea
        requires the OpenSSL C++ library version 1.0.*. Support for later
        versions of Botan and OpenSSL will be added in future releases of Kea.
=======
        Kea supports two crypto libraries: Botan and OpenSSL. Only one of them
        is required to be installed during compilation. Kea uses the Botan
        crypto library for C++ (<ulink url="http://botan.randombit.net/"/>),
        version 1.8 or later. As an alternative to Botan, Kea can use the
        OpenSSL crypto library (<ulink url="http://www.openssl.org/"/>),
        version 1.0.1 or later.
>>>>>>> 9e1a2629
            </simpara>
        </listitem>

        <listitem>
            <simpara>
        Kea uses the log4cplus C++ logging library
        (<ulink url="http://log4cplus.sourceforge.net/"/>).
        It requires log4cplus version 1.0.3 or later.
            </simpara>
        </listitem>

        <listitem>
            <simpara>
	In order to store lease information in a MySQL database, Kea requires MySQL
    headers and libraries.  This is an optional dependency in that Kea can be
    built without MySQL support.
            </simpara>
        </listitem>

        <listitem>
            <simpara>
	In order to store lease information in a PostgreSQL database, Kea requires PostgreSQL
    headers and libraries.  This is an optional dependency in that Kea can be
    built without PostgreSQL support.
            </simpara>
        </listitem>

        <listitem>
            <simpara>
	In order to store lease information in a Cassandra  database (CQL), Kea
    requires Cassandra headers and libraries. This is an optional dependency
    in that Kea can be built without Cassandra support.
            </simpara>
        </listitem>
      </itemizedlist>
    </section>

    <section id="kea_software">
      <title>Kea Software</title>
      <para>
        Kea is modular.  Part of this modularity is
        accomplished using multiple cooperating processes which, together,
        provide the server functionality.
        The following software is included with Kea:
      </para>

      <para>

        <itemizedlist>

          <listitem>
            <simpara>
              <command>keactrl</command> &mdash;
              Tool to start, stop, reconfigure, and report status
              for the Kea servers.
            </simpara>
          </listitem>

          <listitem>
            <simpara>
              <command>kea-dhcp4</command> &mdash;
              The DHCPv4 server process.
              This process responds to DHCPv4 queries from clients.
            </simpara>
          </listitem>

          <listitem>
            <simpara>
              <command>kea-dhcp6</command> &mdash;
              The DHCPv6 server process.
              This process responds to DHCPv6 queries from clients.
            </simpara>
          </listitem>

          <listitem>
            <simpara>
              <command>kea-dhcp-ddns</command> &mdash;
              The DHCP Dynamic DNS process.
              This process acts as an intermediary between the DHCP servers
              and DNS servers. It receives name update requests from the DHCP
              servers and sends DNS Update messages to the DNS servers.
            </simpara>
          </listitem>

          <listitem>
            <simpara>
              <command>kea-admin</command> &mdash;
              A useful tool for database backend maintenance (creating a new
              database, checking versions, upgrading etc.)
            </simpara>
          </listitem>

          <listitem>
            <simpara>
              <command>kea-lfc</command> &mdash;
              This process removes redundant information from the files used
              to provide persistent storage for the memfile data base backend.
              While it can be run standalone, it is normally run as and when 
              required by the Kea DHCP servers.
            </simpara>
          </listitem>

          <listitem>
            <simpara>
              <command>perfdhcp</command> &mdash;
              A DHCP benchmarking tool which simulates multiple clients to
              test both DHCPv4 and DHCPv6 server performance.
            </simpara>
          </listitem>

        </itemizedlist>
      </para>

    </section>

    <para>
      The tools and modules are covered in full detail in this guide.
<!-- TODO point to these -->
      In addition, manual pages are also provided in the default installation.
    </para>

    <para>
      Kea also provides C++ libraries and programmer interfaces for
      DHCP.  These include detailed developer documentation and
      code examples.
<!-- TODO point to this -->
    </para>

  </chapter><|MERGE_RESOLUTION|>--- conflicted
+++ resolved
@@ -55,22 +55,12 @@
 
         <listitem>
             <simpara>
-<<<<<<< HEAD
-        Kea supports two cryptographic libraries: Botan and OpenSSL. Only one of
-        them is required to be installed during compilation. If using Botan, Kea
-        requires the Botan cryptographic library for C++ (<ulink
-        url="http://botan.randombit.net/"/>), version 1.8, 1.9 or 1.10. If
-        OpenSSL is used, (<ulink url="http://www.openssl.org/"/>), then Kea
-        requires the OpenSSL C++ library version 1.0.*. Support for later
-        versions of Botan and OpenSSL will be added in future releases of Kea.
-=======
         Kea supports two crypto libraries: Botan and OpenSSL. Only one of them
         is required to be installed during compilation. Kea uses the Botan
         crypto library for C++ (<ulink url="http://botan.randombit.net/"/>),
         version 1.8 or later. As an alternative to Botan, Kea can use the
         OpenSSL crypto library (<ulink url="http://www.openssl.org/"/>),
         version 1.0.1 or later.
->>>>>>> 9e1a2629
             </simpara>
         </listitem>
 
