--- conflicted
+++ resolved
@@ -27,52 +27,17 @@
 //  "renew-timer": 1000,
 //  "rebind-timer": 2000,
 
-// Defining a subnet. There are 3 DHCP options returned to the
-<<<<<<< HEAD
+// Defining a subnet. There are some DHCP options returned to the
 // clients connected to this subnet. The first and third options are
-=======
 // clients connected to this subnet. The first two options are
->>>>>>> 9957f9c1
 // identified by the name. The third option is identified by the
 // option code.
   "subnet4": [
     {
        "pools": [ { "pool":  "192.0.2.10 - 192.0.2.200" } ],
        "subnet": "192.0.2.0/24",
-<<<<<<< HEAD
        "interface": "ethX",
        "option-data": [
-         {
-             "name": "domain-name-servers",
-             "data": "192.0.2.1, 192.0.2.2"
-         },
-         {
-             "name": "routers",
-             "data": "192.0.2.1"
-         },
-         {
-             // String options that have a comma in their values need to have
-             // it escaped (i.e. each comma is predeced by two backslashes).
-             // That's because commas are reserved for separating fields in
-             // compound options. At the same time, we need to be conformant
-             // with JSON spec, that does not allow "\,". Therefore the
-             // slightly uncommon double backslashes notation is needed.
-             "name": "boot-file-name",
-             "data": "EST5EDT4\\,M3.2.0/02:00\\,M11.1.0/02:00"
-
-             // Legal JSON escapes are \ followed by "\/bfnrt character
-             // or \u followed by 4 hexa-decimal numbers (currently Kea
-             // supports only \u0000 to \u00ff code points).
-             // CSV processing translates '\\' into '\' and '\,' into ','
-             // only so for instance '\x' is translated into '\x'. But
-             // as it works on a JSON string value each of these '\'
-             // characters must be doubled on JSON input.
-         }
-=======
-        "interface": "ethX",
-
-        // This is how option values are defined for this particular subnet.
-        "option-data": [
             // When specifying options, you typically need to specify
             // one of (name or code) and data. The full option specification
             // covers name, code, space, csv-format and data.
@@ -89,11 +54,10 @@
             //     "data": "192.0.2.1, 192.0.2.2"
             // }
             // but it's a lot of writing, so it's easier to do this instead:
-            {
-                "name": "domain-name-servers",
-                "data": "192.0.2.1, 192.0.2.2"
-            },
-
+         {
+             "name": "domain-name-servers",
+             "data": "192.0.2.1, 192.0.2.2"
+         },
             // Note the Kea provides some of the options on its own. In
             // particular:
             // - IP address lease time (option 51) is governed by valid-lifetime
@@ -107,29 +71,45 @@
 
             // For each IPv4 subnet you most likely need to specify at least
             // one router.
-            {
-                "name": "routers",
-                "data": "192.0.2.1"
-            },
-
+         {
+             "name": "routers",
+             "data": "192.0.2.1"
+         },
             // Typically people prefer to refer to options by their names, so they
             // don't need to remember the code names. However, some people like
             // to use numerical values. For example, option "domain-name" uses
             // option code 15, so you can reference to it either by
             // "name": "domain-name" or "code": 15.
-            {
-                "code": 15,
-                "data": "example.org"
-            },
+         {
+             "code": 15,
+             "data": "example.org"
+         },
+            // String options that have a comma in their values need to have
+            // it escaped (i.e. each comma is predeced by two backslashes).
+            // That's because commas are reserved for separating fields in
+            // compound options. At the same time, we need to be conformant
+            // with JSON spec, that does not allow "\,". Therefore the
+            // slightly uncommon double backslashes notation is needed.
 
+            // Legal JSON escapes are \ followed by "\/bfnrt character
+            // or \u followed by 4 hexa-decimal numbers (currently Kea
+            // supports only \u0000 to \u00ff code points).
+            // CSV processing translates '\\' into '\' and '\,' into ','
+            // only so for instance '\x' is translated into '\x'. But
+            // as it works on a JSON string value each of these '\'
+            // characters must be doubled on JSON input.
+         {
+            "name": "boot-file-name",
+            "data": "EST5EDT4\\,M3.2.0/02:00\\,M11.1.0/02:00"
+
+         },
             // Options that take integer values can either be specified in
             // dec or hex format. Hex format could be either plain (e.g. abcd)
             // or prefixed with 0x (e.g. 0xabcd).
-            {
-               "name": "default-ip-ttl",
-               "data": "0xf0"
-            }
->>>>>>> 9957f9c1
+         {
+            "name": "default-ip-ttl",
+            "data": "0xf0"
+         }
        ]
     } 
   ]
