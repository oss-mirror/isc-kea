--- conflicted
+++ resolved
@@ -9,10 +9,10 @@
     "interfaces": [ "ethX" ]
   },
 
-// We need to specify the the database used to store leases. As of
-// September 2016, four database backends are supported: MySQL,
-// PostgreSQL, Cassandra, and the in-memory database, Memfile.
-// We'll use memfile  because it doesn't require any prior set up.
+// We need to specify the the database used to store leases. As of September
+// 2016, four database backends are supported: MySQL, PostgreSQL, Cassandra, and
+// the in-memory database, Memfile.  We'll use memfile because it doesn't
+// require any prior set up.
   "lease-database": {
       "type": "memfile",
       "lfc-interval": 3600
@@ -28,37 +28,21 @@
 //  "renew-timer": 1000,
 //  "rebind-timer": 2000,
 
-
-<<<<<<< HEAD
 // Kea supports reservations by several different types of identifiers:
 // hw-address (hardware/MAC address of the client), duid (DUID inserted by the
 // client), client-id (client identifier inserted by the client), circuit-id
-// (circuit identifier inserted by the relay agent) and flex-id (flexible identifier
-// available when flex_id hook library is loaded). When told to do so, Kea can
-// check for all of those identifier types, but it takes a costly database lookup
-// to do so. It is therefore useful from a performance perspective to use only
-// the reservation types that are actually used in a given network.
-=======
-// Kea supports reservations by several different types of
-// identifiers: hw-address (hardware/MAC address of the client), duid
-// (DUID inserted by the client), client-id (client identifier inserted
-// by the client) and circuit-id (circuit identifier inserted by the
-// relay agent). When told to do so, Kea can check for all of those
-// identifier types, but it takes a costly database lookup to do so. It
-// is therefore useful from a performance perspective to use only the
-// reservation types that are actually used in a given network.
->>>>>>> f6cab251
+// (circuit identifier inserted by the relay agent) and flex-id (flexible
+// identifier available when flex_id hook library is loaded). When told to do
+// so, Kea can check for all of those identifier types, but it takes a costly
+// database lookup to do so. It is therefore useful from a performance
+// perspective to use only the reservation types that are actually used in a
+// given network.
 
 // The example below is not optimal from a performance perspective, but it
 // nicely showcases the host reservation capabilities. Please use the minimum
 // set of identifier types used in your network.
-<<<<<<< HEAD
 "host-reservation-identifiers": [ "circuit-id", "hw-address", "duid",
                                   "client-id", "flex-id" ],
-=======
-"host-reservation-identifiers":
-  [ "circuit-id", "hw-address", "duid", "client-id" ],
->>>>>>> f6cab251
 
 // Define a subnet with four reservations. Some of the reservations belong
 // to the dynamic pool. Kea is able to handle this case, but it is not
