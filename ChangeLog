<<<<<<< HEAD
821.	[bug]		marcin
	DHCP servers no longer log an error when Interface Manager fails to
	receive a packet as a result of signal being received.
	(Trac #3478, git d80c83aef8e103dd483234429d35aeb66149e0b9)

820.	[bug]		marcin
	Corrected the IfaceMgrTest.detectIfaces unit test which reported
	false positives for specific network configurations.
	(Trac #3517, git 9affa1b2210f5cc9d7a99724e5d5c8979409cefd)
=======
Kea 0.9beta1 released on August 13, 2014
>>>>>>> 007bbf44

819.	[build]		marcin
	Renamed variables in the configure.ac so as their names do not
	refer to BIND10 project. As a result of renaming the B10_CXXFLAGS
	to KEA_CXXFLAGS in configure.ac all dependent Makefiles had to
	be updated in the tree. The AX_BOOST_FOR_BIND10 macro has been
	renamed to AX_BOOST_FOR_KEA.
	(Trac #3507, git 6616b1c0ad0a78e11bca9395fafb8efdba8d8b9c)

818.	[func]		tomek
	DHCPv4, DHCPv6 and DDNS components now report their versions.
	(Trac #3508, git 3f46c74ffa0ea1197e1fa62cb2f6580931be35f3)

817.	[bug]		marcin
	DHCPv4 and DHCPv6 servers will log an error during an attempt to
	open socket on the interface which is down or not configured.
	(Trac #3487, git fadc776914aa858ce637aab1513ab3d87631f612)

816.	[doc]		tomek
	AUTHORS file rewritten.
	(Trac #3469, git 6ef55abaa1ef79e09ad332c0da28dee7bfed70fe)

815.	[func]		tomek
	Pool definitions in DHCPv4 and DHCPv6 are now lists of
	structures. This makes adding new per-pool parameters easier in
	the future.
	(Trac #3464, git 4bd0c0eda9d86608f8802d28bd360239fe88e905)

814.	[func,doc]		tomek
	It is now possible to specify logging parameters in a
	configuration file for DHCPv4, DHCPv6 and DHCP-DDNS components.
	(Trac #3427, git 23285903645c36fc35c6866a74c50c74089cd255)

813.	[func]		tomek
	Functions, methods and variables referring to BIND10 were renamed
	to Kea. In particular, system variables (B10_LOGGER_ROOT,
	B10_LOCKFILE_DIR_FROM_BUILD etc.) were renamed. B10_ prefix was
	replaced with KEA_.
	(Trac #3417, git 1db8988de6af435fa388dc9c7f909c4a004a01d0)

812.	[doc]		tomek
	DHCPv6 and DDNS sections in Kea Administrator Reference Manual
	has been updated. Usage of keactl has been documented.
	(Trac #3468, git 3945fc6211bcadb9bece7147039a6b50ebcf936b)
	(Trac #3466, git fa9570d19c73cbe7effc75589b7eb855c411f6a3)

811.	[doc]		tmark
	Added documentation of message protocol between DHCP servers and the
	DHCP-DDNS process.
	(Trac #3505, git 6d9aed2f8fe181714e8260493c6cc06e13d0edd0)

810.	[func]		stephen
	perfdhcp is now installed in sbin as it requires root privilege
	to run. The perfdhcp source has been moved to the directory
	src/bin/perfdhcp.
	(Trac #3481, git d101aed6156a993476fa1164f0b0ec8395f5886c)

809.	[func]		stephen
	sockcreator is no longer built or installed.  The code is being
	retained in the repository for the moment, but may be deleted at
	some point in the future.
	(Trac #3480, git 2a55a469dde8fcc053b49e287c30d0906baa91b4)

808.	[func]		stephen
	Reduced number of startup and shutdown messages in the
	DHCP-DDNS process by making some of them debug messages.
	(Trac #3479, git bca0bae285de9ce904c0afd21af777dac2edb4e6)

807.	[func]		marcin
	DHCPv6 server responds to Confirm messages from clients.
	(Trac #3269, git 4f43c309a994e30c07f5aa27057552fb195ec284)

806.	[func]		marcin
	DHCPv4 server processes Requested IP Address option (50).
	(Trac #3320, git ad411a177a32bbe6a93f4baf813d985558c99e2f)

805.	[func]		stephen
	Changed all occurrences of "BIND 10" in message files to "Kea".
	(Trac #3416, git e88090b57a75424920d9b96efbf50e3554048828)

804.	[func]		marcin
	DHCPv4 server supports DHCPINFORM messages from the clients.
	(Trac #3390, git 77f8577b1dbb52bdc6deb8bed3eef6ce7abc33fd)

803.	[func]		marcin
	DHCPv4 server supports responding to directly connected clients on
	FreeBSD, NetBSD and OpenBSD using Berkeley Packet Filtering. This
	also resolves the problem reported in #3438 that the server doesn't
	pick the correct interface to respond to the client and the client
	never gets the response from the server.
	(Trac #2893, git 9fba39d93b9ece950c4294230984d6315dfa11f6)

802.	[doc]		tomek, marcin
	Developer's Guide updated to Change BIND 10 references to Kea.
	Documentation for Keactrl added.
	(Trac #3396, git 271450edbc63e9022f877c9aa3d1dc290708f151)
	(Trac #3466, git fa9570d19c73cbe7effc75589b7eb855c411f6a3)

801.	[build]		fdupont
	Detect all OS X versions more recent than 10.9 (where
	pthread_cond_destroy() doesn't work as documented,
	which makes some of unit tests to fail).
	(Trac #3473, git d620ef6659598bcc1f4c30241e845348770e264e)

800.	[bug]		marcin
	DHCPv6 server is now usable on FreeBSD, NetBSD and OpenBSD systems.
	It can receive messages sent to ff02::1:2 multicast address. Also,
	fixed the bug whereby the DHCPv6 server failed to bind the socket
	to global unicast address on BSD systems due to invalid scope id
	setting.
	(Trac #3437, git f4c2fe2fc37a37f1510e138e1f6c4ccd757e1f06)

799.	[func]		tmark
	Configuration parsing for all Kea servers has been enhanced to include
	the location of the error within the configuration file presented as
	file name, line number, and column within the configuration file.
	(Trac #3436, git b927deb2b4579f93ba74d4be8f5a3a4eaa3c6422)
	(Trac #3409, git 777dbdb29a641f7d8661f9cc2c22f1cb9fe7eb14)

798.	[build]		tomek
	JSON configuration backend is now the default. BUNDY backend
	is now deprecated after #3413 removed the BIND10/Bundy framework.
	(Trac #3476, git 727b65f2c62bbd7dc599b2e7956167e2b3c34098)

797.	[build]		tomek
	Removed a lot of remaining BIND10 framework: bind10, bindctl,
	cfgmgr, cmdctl, msgq, stats, sysinfo, tests, usermgr from src/bin
	directory, also src/lib/python directory. Python3 is not
	required anymore, unless documentation generation is enabled.
	(Trac #3413, git d7b297ac475193f687d07b0489ac74585d4f3814)

796.	[doc]		tomek
	User's Guide renamed to Kea Administrator Reference Manual,
	removed sections specific to BIND10/Bundy framework, rewritten
	general and DHCPv4 specific examples.
	(Trac #3418, git 73e6019d83760f0500890240e2e187dcd5e1e14c)

795.	[func]		marcin
	Added support to keactrl to start, stop, reconfigure and gather
	status of the DHCP-DDNS server.
	(Trac #3465, git 6bc61470c9ccee001fe282d0f879bcddac0b8721)

794.	[func]		fdupont
	cryptolink: add OpenSSL crypto backend as an alternative to Botan
	by specifying --with-openssl[=PATH] on the "configure" command
	line. Add hash support to the cryptolink API and use it in DHCP
	DDNS, removing the Botan dependency.
	(Trac #2406, git 4b4110dd68706b4171fc6d8a6f4f2a9cd820edac)

793.	[func]		tmark
	DHCP-DDNS: Implemented dynamic reconfiguration of the server,
	triggered when the SIGHUP signal is received by the server's
	process. Also, server performs a graceful shut down when SIGINT
	or SIGTERM signal is received.
	(Trac #3407, git f1a224df1e46098748ba60205be09ada4600515f)

792.	[func]		marcin
	Implemented keactrl script used to start, stop, reconfigure Kea
	servers and get their status and configuration data. This script
	is installed only if the JSON configuration backend is in use.
	(Trac #3422, git e1d164c7a9a54a7aacea88c8c57cd2826e06012b)

791.	[func]		tmark
	DHCP-DDNS: Now supports configure.ac parameter: --with-kea-config.
	It allows selecting configuration backend and accepts one of two
	values: BUNDY, which uses Bundy (former BIND10) framework as Kea
	0.8 did, or JSON, which reads configuration from a JSON file.
	(Trac #3401, git 8e69209caafc81041229f3d9601599f3d98fc86e)

790.	[func]		marcin
	DHCPv4 server: Implemented dynamic reconfiguration of the server,
	triggered when the SIGHUP signal is received by the server's
	process. Also, server performs a graceful shut down when SIGINT
	or SIGTERM signal is received.
	(Trac #3405, git dd0270bd91cf8fc958b8b388950d343d311ee99e)

789.	[bug]		marcin
	DHCPv4 server sends Renewal Time (58) and Rebinding Time (59)
	options to the client when the appropriate timers are set
	in the configuration. Previously, the timers were ignored.
	(Trac #3336, git b3c8a079889411182ade517c85aa4fe5d6b8719a)

788.	[func]		tomek
	DHCPv4 server: New parameter added to configure.ac: --with-kea-config.
	It allows selecting configuration backend and accepts one of two
	values: BUNDY, which uses Bundy (former BIND10) framework as Kea
	0.8 did, or JSON, which reads configuration from a JSON file.
	(Trac #3399, git 6e4dd3ae58c091ba0fd64c87fa8d7c268210f99b)

787.	[func]		marcin
	DHCPv6 server: Implemented dynamic reconfiguration of the server,
	triggered when the SIGHUP signal is received by the server's
	process. Also, server performs a graceful shut down when SIGINT
	or SIGTERM signal is received.
	(Trac #3406, git 3be60fa6ac521aecae6ae92d26dc03792bc76903)

786.	[func]		tmark
	DHCP-DDNS now supports DDNS updates with TSIG.  Please refer to the
	Kea Guide for details. Prior to this TSIG keys could be defined but
	were not used.
	(Trac #3432, git 80fea12a53d1e832d4e7b710ca6ea613300f73ea)

785.	[bug]		marcin
	DHCPv6 server avoids collisions between prefixes that are allocated
	as a result of receiving hints from the clients. Previously the
	whole prefix (including bits beyond the prefix length) was used to
	search existing leases in the lease database. If not found, the
	new lease was crated for the prefix sent by the client. If another
	client sent the same prefix but with different non-significant bits
	the prefix was allocated. This led to prefix collisions. Currently,
	server ignores bits beyond the prefix length when searching for
	existing leases.
	(Trac #3246, git 50de7df4195195e981ae9c8c6f1b4100047d5bb5)

784.	[func]		tmark
	DHCP_DDNS's configuration was changed. The unused parameter,
	"interface" was deleted.  Three new parameters, "ncr_protocol",
	"ncr_format", and "dns_server_timeout" were added.  Please refer to
	Kea Guide for details.
	(Trac #3268,    git bd60252e679f19b062f61926647f661ab169f21c)

783.	[func]*		tomek
	DHCPv6 server: New parameter added to configure: --with-kea-config.
	It allows selecting configuration backend and accepts one of two
	values: BUNDY, which uses Bundy (former BIND10 framework as Kea
	0.8 did, or JSON, which reads configuration from a JSON file.
	(Trac #3400, git 7e9fdfa644b81f72bfa5300b7ddcdb9754400769)

782.	[func]		tmark
	Added sender-ip, sender-port, and max-queue-size parameters to
	the dhcp-ddns configuration section of both b10-dhcp4 and b10-dhcp6.
	(Trac #3328,    git 8d8d0b5eedaab20bf1008dfb3a6913eb006a6e73)

781.	[func]		marcin
	libkea-dhcpsrv: the Memfile lease storage backend returns leases
	of a specified type. Previously, it ignored the lease type parameter
	and returned all leases for a particular client. Thanks to David
	Carlier for helping to implement this ticket.
	(Trac #3148, git d2f0edf473716cd747a21d6917e89ba55c148d8e)

780.	[func]		marcin
	libkea-cc: JSON parser stores information about the position
	of the data element values in the JSON string. The position
	comprises the line number and the offset within this line where
	the specific value resides. This functionality is intended to
	be used for error logging during configuration parsing.
	(Trac #3408, git 115a52a6713340fc589f6f95d73d242931239405)

779.	[doc]		tmark
	Added a section to the developer's guide for Kea's DHCP-DDNS
	component, D2.
	(Trac #3158,    git  7be263c7372b1401a8b4288742854f96b5bec0d6)

bind10-1.2.0 (kea 0.8) released on April 17, 2014

bind10-1.2.0rc1 released on April 8, 2014

778.	[func]*		marcin
	libdhcpsrv: the Memfile lease storage backend now writes
	leases into a CSV file. Configuration parsers for b10-dhcp4
	and b10-dhcp6 use the new configuration parameters to
	control the location of the lease file. It is possible to
	disable lease writes to disk using configuration for testing
	purposes.
	(Trac #3360, git 09e6e71abf8bc693e389ebd262fd149b43c1f1d4)

777.	[func]		tmark
	If b10-dhcp-ddns is configured to listen on an address other than
	loopback, it will issue a log message warning the user that this is
	insecure and is supported for testing purposes only.
	(Trac #3383,    git  652aa4de2fa82fdf3de569d01d9f4aa618fc1972)

776.	[func]		tomek
	b10-dhcp4 and b10-dhcp6 now support using PostgreSQL as the backend
	for storing lease data.  This backend is enabled by specifying
	--with-dhcp-pgsql on the "configure" command line. Without this
	switch the PostgreSQL backend is not compiled leaving BIND 10 able to
	be built on systems without PostgreSQL installed.  Thanks to David
	Carlier who contributed the initial patches for this work.
	(Trac #3080,    git  1aae8b1fab3008e62c4f085948b1abadad512447)

775.	[func]		marcin
	b10-dhcp4, b10-dhcp6: added a new parameter to subnet configuration.
	This parameter allows subnet ids to be set to arbitrary values or
	automatically generated values. Generated subnet ids are renumbered
	each time one or more subnets are removed.  Setting the ids to
	specific values prevents this renumbering.
	(Trac #3281, git d90e9a0642fbb16a4e664160b4812f61fb81f1aa)

774.	[doc]		marcin
	Updated information in the BIND 10 Guide about the standards supported
	by Kea and its current limitations.
	(Trac #3258, git ff52b86206e3a256a02ca6d5cde55040550ba86a)

773.	[doc]		tmark
	Added sections to the BIND 10 guide on configuring and using the
	DHCP-DDNS feature of Kea.  Chapter 19, describes the new DHCP-DDNS
	server and its configuration. Additions to chapters 17 and 18
	describe configuring the DHCP servers to work with the new server.
	(Trac #3283, git 806eea955c61eba2d7268958a740a8e8ea63bdaf)

772.	[bug]		tmark
	b10-dhcp4 and b10-dhcp6 now both correctly support DDNS updates
	when honoring client requested delegation. When DDNS is enabled,
	and the client's FQDN indicates they will do the forward updates,
	the servers will now post a DDNS update request to b10-dhcp-ddns
	for the reverse updates. Prior to this the servers were posting no
	DDNS update requests when honoring client delegation.
	(Trac #3352, git b1a0f405463723d539b2e6ed2dcdd692d7796b88)

771.	[bug]		tmark
	Ticket #3339 (entry 760) was reverted to fix regression
	where components added through bindctl, could not be removed.
	(Trac #3374, git c641e2d0569df3ca3e5a93beaf0ecf39db07e402)

770.	[bug]		tmark
	Configuration parsing in b10-dhcp6 and b10-dhcp4 for the "dhcp-ddns"
	section of their configurations now supplies hard-coded default values
	rather than those from their spec files.  This is a temporary solution
	to circumvent an issue in the configuration libraries which causes
	map-items to behave incorrectly.
	(Trac #3358, git 983d8acec3a7ccb1ffef662eac7518aed5f99381)

769.	[func]		marcin
	b10-dhcp6: Implemented support for Rebind message.
	(Trac #3232, git 3649413932857470558a6f19e0b0e181b3fc0fda)

768.	[bug]		tmark
	b10-dhcp-ddns now treats a DNS server response code of
	NXRRSET as a successful outcome when processing a request
	to remove DNS data.  This corrects a defect in which
	b10-dhcp-ddns would incorrectly fail a request to remove
	DNS data when the DNS server's response was NXRRSET.
	(Trac #3362, git da3b0d4f364d069ffdb47723545798ac589fae42)

767.	[func]		tomek
	Unit-tests for all DHCP database backends are now shared.
	This improves test coverage for memfile and any future
	backends that may appear.
	(Trac #3359, git 3d6c11630ada9d0681a813cf026f6bb16aabb9fa)

bind10-1.2.0beta1 released on March 6, 2014

766.	[func]		muks
	--disable-dns and --disable-dhcp configure arguments have been
	added to conditionally disable the DNS or DHCP components
	respectively. This facility can be used to do a DNS or DHCP-only
	build of BIND 10. DNS and DHCP components are both enabled by
	default.
	(Trac #2367, git 81a689b61b1c4abf8a1a4fcbe41cfc96fd11792a)

765.	[bug]		tomek
	b10-dhcp4: Fixed a minor bug in eRouter1.0 class processing. The
	server no longer sets giaddr field.
	(Trac #3353, git 23c22e9b1141c699f361d45c309e737dfecf6f3f)

764.	[bug]		tomek
	b10-dhcp4: Fixed a bug caused client classification to not work
	properly.
	(Trac #3343, git 1801400ac874380e7a565d373b4bae96a49e21f7)

763.	[func]		tmark
	b10-dhcp-ddns may now be configured to disable DNS updates in
	in a given direction by simply not defining any domains for that
	direction in its configuration.  This allows it to be configured to
	support either forward DNS or reverse DNS only.  Prior to this if
	a request was received that could not be matched to servers in a
	given direction it was failed immediately.
	(Trac #3341, git 01f26bce1d9faaddb8be59802f73891ea065b200)

762.	[func]		tmark
	If configured to do so, b10-dhcp6 will now create DHCP-DDNS update
	requests and send them to b10-dhcp-ddns for processing.
	(Trac# 3329, git 239956696465a13196a2b6bc0f3a61aed21a5de8)

761.	[doc]		stephen, jreed
	Added "man" page for perfdhcp.
	(Trac #2307, git ff2f538912c205fbdb1408ee613c09b90de53514)

760.	[bug]		tmark
	When merging a map of configuration elements into another, elements
	that are themselves maps will be merged. In particular, this
	corrects a defect which caused a configuration commit error to
	occur when using bindctl to modify a single a parameter in
	dhcp-ddns portion of b10-dhcp4 configuration.
	(Trac# 3339, git 3ae0d93d89f3277a566eeb045191a43b2dd9d9b1)

759.	[func]		tomek
	b10-dhcp4, b10-dhcp6: IP address of the relay agent can now be
	specified for both IPv4 and IPv6 subnets. That information allows
	the server to properly handle a case where relay agent address
	does not match subnet.  This is mostly useful in shared subnets
	and cable networks.
	(Trac #3322, git 5de565baea42c9096dff78ed5fbd05982a174469)

758.	[bug]		tmark
	b10-dhcp4 now correctly handles DHO_HOST_OPTION.  This corrects
	a bug where the server would fail to recognize the option in the
	DHCP request and then skip generating the appropriate DHCP-DDNS
	update request.
	(Trac #2426, git 985d66cba7665a71e17ef70c5d22c767abaad1b6)

757.	[func]		tmark
	b10-dhcp6 now parses parameters which support DHCP-DDNS updates
	via the DHCP-DDNS module, b10-dhcp-ddns.  These parameters are
	part of new configuration element, dhcp-ddns, defined in
	dhcp4.spec. These parameters influence when and how DDNS updates
	requests are created but communicating them to b10-dhcp-ddns is
	not yet supported.  That will be provided under separate ticket,
	Trac #3222.
	(Trac# 3034, git 22c667a66536ff3e3741bc67025d824644ed4e7d)

756.	[bug]		marcin
	b10-dhcp6: server parses DHCPv6 Vendor Class option. Previously
	the server failed to parse Vendor Class option having empty opaque
	data field because of the invalid definition in libdhcp++. The
	DHCPv6 Vendor Class option and DHCPv4 V-I Vendor Class option is
	now represented by the new OptionVendorClass. The b10-dhcp4 is
	affected by this change such that it uses new class to parse the
	DHCPv4 V-I Vendor Class option.
	(Trac #3316, git 1e61d7db5b8dc76682aa568cd62bfae0eeff46e3)

755.	[func]		muks
	Add support for the CAA RR type (RFC 6844).
	(Trac #2512, git 39162608985e5c904448f308951c73bb9c32da8f)

754.	[func]		muks
	Add support for the TLSA RR type (RFC 6698).
	(Trac #2185, git a168170430f6927f28597b2a6debebe31cf39b13)

753.	[func]		muks
	libdns++: the unknown/generic (RFC 3597) RDATA class now uses the
	generic lexer in constructors from text.
	(Trac #2426, git 0770d2df84e5608371db3a47e0456eb2a340b5f4)

752.	[func]		tmark
	If configured to do so, b10-dhcp4 will now create DHCP-DDNS update
	requests and send them to b10-dhcp-ddns for processing.
	(Trac# 3329, git 4546dd186782eec5cfcb4ddb61b0a3aa5c700751)

751.	[func]		muks
	The BIND 10 zone loader now supports the $GENERATE directive (a
	BIND 9 extension).
	(Trac #2430, git b05064f681231fe7f8571253c5786f4ff0f2ca03)

750.	[func]		tomek
	b10-dhcp4, b10-dhcp6: Simple client classification has been
	implemented. Incoming packets can be assigned to zero or more
	client classes. It is possible to restrict subnet usage to a given
	client class. User's Guide and Developer's Guide has been updated.
	(Trac #3274, git 1791d19899b92a6ee411199f664bdfc690ec08b2)

749.	[bug]		tmark
	b10-dhcp-ddns now sets the TTL value in RRs that add A, AAAA, or
	PTR DNS entries to the lease length provided in instigating
	NameChangeRequest.  This corrected a bug in which the TTL was
	always set to 0.
	(Trac# 3299, git dbacf27ece77f3d857da793341c6bd31ef1ea239)

748.	[bug]		marcin
	b10-dhcp4 server picks a subnet, to assign address for a directly
	connected client, using IP address of the interface on which the
	client's message has been received. If the message is received on
	the interface for which there is no suitable subnet, the message
	is discarded. Also, the subnet for renewing client which unicasts
	its request, is selected using ciaddr.
	(Trac #3242, git 9e571cc217d6b1a2fd6fdae1565fcc6fde6d08b1)

747.	[bug]		marcin
	libdhcpsrv: server configuration mechanism allows creating definitions
	for standard options for which Kea doesn't provide a definition yet.
	Without this, the server administrator couldn't configure options for
	which a definition didn't exist.
	(Trac# 3309, git 16a6ed6e48a6a950670c4874a2e81b1faf287d99)

746.	[func]		tomek
	IOAddress no longer exposes underlying asio objects. The getAddress()
	method has been removed and replaced with several convenience methods.
	(Trac #1485, git ecdb62db16b3f3d447db4a9d2a4079d5260431f0)

745.	[bug]*		muks
	b10-auth now returns rcode=REFUSED for all questions with
	qtype=RRSIG (i.e., where RRSIGs are queried directly). This is
	because RRSIGs are meaningless without being bundled alongside the
	RRs they cover.
	(Trac #2226, git 68d24e65c9c3dfee38adfbe1c93367b0083f9a58)

744.	[func]		marcin
	b10-dhcp6: Refactored the code which is processing Client FQDN
	option.  The major user-visible change is that server generates
	DDNS NameChangeRequest for the first IPv6 address (instead of all)
	acquired by a client. Also, the server generates fully qualified
	domain name from acquired IPv6 address, if the client sends an
	empty name in Client FQDN option.
	(Trac# 3295, git aa1c94a54114e848c64771fde308fc9ac0c00fd0)

743.	[func]		tmark
	b10-dhcp4 now responds with changes in DDNS behavior based upon
	configuration parameters specified through its dhcp-ddns configuration
	element. The parameters now supported are override-no-update,
	override-client-update, replace-client-name, generated-prefix, and
	qualifying-suffix.
	(Trac# 3282, git 42b1f1e4c4f5aa48b7588233402876f5012c043c)

742.	[func]		muks
	The authoritative server now includes the datasource configuration
	when logging some errors with the
	AUTH_DATASRC_CLIENTS_BUILDER_RECONFIGURE_ERROR message ID.
	(Trac #2756, git 31872754f36c840b4ec0b412a86afe9f38be86e0)

741.	[bug]		shane
	Remove hard-coded (and unnecessary) TSIG key from error message.
	This also prevents a crash if the TSIG name is missing.
	(Trac #3099, git 0ba8bbabe09756a4627e80aacdbb5050407faaac)

740.	[func]		muks
	When displaying messages about mismatched configuration data types
	in entered values (between the supplied value type and expected
	schema type), bindctl now includes both the supplied and expected
	configuration data types in the returned error. The user has more
	information on what caused the error now.
	(Trac #3239, git 84d5eda2a6ae0d737aef68d56023fc33fef623e6)

739.	[bug]		muks
	Various minor updates were made to the SSHFP RDATA parser. Mainly,
	the SSHFP constructor no longer throws an isc::BadValue exception.
	generic::SSHFP::getFingerprintLen() was also renamed to
	getFingerprintLength().
	(Trac #3287, git 2f26d781704618c6007ba896ad3d9e0c107d04b0)

738.	[bug]		muks
	b10-auth now correctly processes NXDOMAIN results in the root zone
	when using a SQLite3 data source.
	(Trac #2951, git 13685cc4580660eaf5b041b683a2d2f31fd24de3)

737.	[func]		muks
	b10-auth now additionally logs the source address and port when
	DNS messages with unsupported opcodes are received.
	(Trac #1516, git 71611831f6d1aaaea09143d4837eddbd1d67fbf4)

736.	[bug]		wlodek
	b10-dhcp6 is now capable to determine if a received
	message is addressed to it, using server identifier option.
	The messages with non-matching server identifier are dropped.
	(Trac #2892, git 3bd69e9b4ab9be231f7c966fd62b95a4e1595901)

735.	[doc]		stephen
	Expanded Developer's Guide to include chapter on logging.
	(Trac #2566, git a08d702839d9df6cddefeccab1e7e657377145de)

734.	[bug]		marcin
	libdhcp++: fixed a bug which caused an error when setting boolean
	values for an option. Also, bind10-guide has been updated with the
	examples how to set the boolean values for an option.
	(Trac# 3292, git 7c4c0514ede3cffc52d8c2874cdbdb74ced5f4ac)

733.	[bug]		marcin
	libdhcp++: a function which opens IPv6/UDPv6 sockets for the
	DHCPv6 server, gracefully handles errors to bind socket to
	a multicast address.
	(Trac #3288, git 76ace0c46a5fe0e53a29dad093b817ad6c891f1b)

732.	[func]		tomek
	b10-dhcp4, b10-dhcp6: Support for simplified client classification
	added. Incoming packets are now assigned to a client class based
	on the content of the packet's user class option (DHCPv4) or vendor
	class option (DHCPv6). Two classes (docsis3.0 and eRouter1.0) have
	class specific behavior in b10-dhcp4. See DHCPv4 Client
	Classification and DHCPv6 Client Classification in BIND10
	Developer's Guide for details.  This is a first ticket in a series
	of planned at least three tickets.
	(Trac #3203, git afea612c23143f81a4201e39ba793bc837c5c9f1)

731.	[func]		tmark
	b10-dhcp4 now parses parameters which support DHCP-DDNS updates
	via the DHCP-DDNS module, b10-dhcp-ddns.  These parameters are
	part of new configuration element, dhcp-ddns, defined in
	dhcp4.spec.  The parameters parse, store and retrieve but do not
	yet govern behavior.  That will be provided under separate ticket.
	(Trac# 3033, git 0ba859834503f2b9b908cd7bc572e0286ca9201f)

730.	[bug]		tomek
	b10-dhcp4, b10-dhcp6: Both servers used to unnecessarily increase
	subnet-id values after reconfiguration. The subnet-ids are now reset
	to 1 every time a server is reconfigured.
	(Trac #3234, git 31e416087685a6dadc3047fdbb0927bbf60095aa)

729.	[bug]		marcin
	b10-dhcp4 discards DHCPv4 messages carrying server identifiers
	which don't match server identifiers used by the server.
	(Trac #3279, git 805d2b269c6bf3e7be68c13f1da1709d8150a666)

728.	[func]		marcin
	b10-dhcp6: If server fails to open a socket on one interface it
	will log a warning and continue to open sockets on other interfaces.
	The warning message is communicated from the libdhcp++ via the
	error handler function supplied by the DHCPv6 server.
	(Trac #3252, git af5eada1bba906697ee92df3fcc25cc0e3979221)

727.	[func]		muks
	RRset::setName() has now been removed.
	(Trac #2335, git c918027a387da8514acf7e125fd52c8378113662)

726.	[bug]*		muks
	Don't print trailing newlines in Question::toText() output by
	default.  This fixes some logging that were split with a line
	feed.  It is possible to get the old behavior by passing
	toText(true).  Message::toText() output is unchanged.
	(Trac #571, git 7286499d5206c6d2aa8a59a5247c3841a772a43e)

725.	[func]		tmark
	b10-dhcp-ddns D2UpdateMgr now uses the newly implemented
	NameAddTransaction and NameRemoveTransaction classes.  This allows
	it to conduct actual DNS update exchanges based upon queued
	NameChangeRequests.
	(Trac# 3089, git 9ff948a169e1c1f3ad9e1bad1568375590a3ef42)

724.	[bug]		marcin
	b10-dhcp4: Different server identifiers are used for the packets
	being sent through different interfaces. The server uses IPv4 address
	assigned to the particular interface as a server identifier. This
	guarantees that the unicast packet sent by a relay or a client, to
	the address being a server identifier, will reach the server.
	(Trac #3231, git c7a229f15089670d2bfde6e9f0530c30ce6f8cf8)

723.	[bug]		marcin
	libdhcp++: Implemented unit tests for the IfaceMgr's routine
	which opens IPv6 sockets on detected interfaces. The IfaceMgr
	logic performing low level operations on sockets has been
	moved to a separate class. By providing a custom implementation
	of this class, the unit tests may use fake interfaces with
	custom configuration and thus cover wide range of test
	scenarios for the function.
	(Trac #3251, git 21d2f7ec425f8461b545687104cd76a42da61b2e)

722.	[bug]		muks
	b10-cmdctl now prints a more operator-friendly message when the
	address+port that b10-cmdctl listens on is already in use.
	(Trac #3227, git 5ec35e37dbb46f66ff0f6a9d9a6a87a393b37934)

721.	[func]		tmark
	Updates the user_chk example hooks shared library with callouts
	for packet receive and packet send.  Decision outcome now includes
	the lease or prefix assigned.  The user registry now supports a
	default user entry.
	(Trac #3207, git 34fddf2e75b80d9e517a8f9c3321aa4878cda795)

720.	[func]		tmark
	Added the initial implementation of the class, NameAddTransaction,
	to b10-dhcp-ddns.  This class provides a state machine which
	implements the logic required to remove forward and reverse DNS
	entries as described in RFC 4703, section 5.5. This includes the
	ability to construct the necessary DNS requests.
	(Trac# 3088, git ca58ac00fce4cb5f46e534d7ffadb2db4e4ffaf3)

719.	[func]		tomek
	b10-dhcp4: Support for sending back client-id (RFC6842) has been
	added now. Also a configuration parameter (echo-client-id) has
	been added, so it is possible to enable backward compatibility
	("echo-client-id false").
	(Trac #3210, git 88a4858db206dfcd53a227562198f308f7779a72)

718.	[func]		dclink, tomek
	libdhcp++: Interface detection implemented for FreeBSD, NetBSD,
	OpenBSD, Mac OS X and Solaris 11. Thanks to David Carlier for
	contributing a patch.
	(Trac #2246, git d8045b5e1580a1d0b89a232fd61c10d25a95e769)

717.	[bug]		marcin
	Fixed the bug which incorrectly treated DHCPv4 option codes 224-254 as
	standard options, barring them from being used as custom options.
	(Trac #2772, git c6158690c389d75686545459618ae0bf16f2cdb8)

716.	[func]		marcin
	perfdhcp: added support for sending DHCPv6 Release messages
	at the specified rate and measure performance. The orphan
	messages counters are not displayed for individual exchanges
	anymore. The following ticket: #3261 has been submitted to
	implement global orphan counting for all exchange types.
	(Trac #3181, git 684524bc130080e4fa31b65edfd14d58eec37e50)

715.	[bug]		marcin
	libdhcp++: Used the CMSG_SPACE instead of CMSG_LEN macro to calculate
	msg_controllen field of the DHCPv6 message. Use of CMSG_LEN causes
	sendmsg failures on OpenBSD due to the bug kernel/6080 on OpenBSD.
	(Trac #1824, git 39c9499d001a98c8d2f5792563c28a5eb2cc5fcb)

714.	[doc]		tomek
	BIND10 Contributor's Guide added.
	(Trac #3109, git 016bfae00460b4f88adbfd07ed26759eb294ef10)

713.	[func]		tmark
	Added DNS update request construction to d2::NameAddTransaction
	in b10-dhcp-ddns.  The class now generates all DNS update
	request variations needed to fulfill it's state machine in
	compliance with RFC 4703, sections 5.3 and 5.4.
	(Trac# 3241, git dceca9554cb9410dd8d12371b68198b797cb6cfb)

712.	[func]		marcin, dclink
	b10-dhcp4: If server fails to open a socket on one interface it
	will log a warning and continue to open sockets on other interfaces.
	The warning message is communicated from the libdhcp++ via the
	error handler function supplied by the DHCPv4 server. Thanks to
	David Carlier for providing a patch.
	(Trac #2765, git f49c4b8942cdbafb85414a1925ff6ca1d381f498)

711.	[func]		tmark
	Added the initial implementation of the class, NameAddTransaction,
	to b10-dhcp-ddns.  This class provides the state model logic
	described in the DHCP_DDNS design to add or replace forward and
	reverse DNS entries for a given FQDN.  It does not yet construct
	the actual DNS update requests, this will be added under Trac#
	3241.
	(Trac# 3087, git 8f99da735a9f39d514c40d0a295f751dc8edfbcd)

710.	[build]		jinmei
	Fixed various build time issues for MacOS X 10.9.  Those include
	some general fixes and improvements:
	- (libdns++) masterLoad() functions now use the generic MasterLoader
	  class as backend, eliminating the restrictions of the previous
	  versions.
	- (libcc) fixed a minor portability bug in the JSON parser.  Although
	  the only known affected system is OS X 10.9 at the moment, that
	  could potentially cause disruption on other existing and future
	  systems.
	Other notes:
	- if built with googletest, gtest 1.7 (and possibly higher) is
	  required.
	- many older versions of Boost don't work.  A known workable version
	  is 1.54.
	(Trac #3213, git d4e570f097fe0eb9009b177a4af285cde0c636cc)

709.	[bug]		marcin
	b10-dhcp6: Server crashed when the client sent FQDN option and did
	not request FQDN option to be returned.
	(Trac #3220, git 0f1ed4205a46eb42ef728ba6b0955c9af384e0be)

708.	[bug]		dclink, marcin
	libdhcpsrv: Fixed a bug in Memfile lease database backend which
	caused DHCPv4 server crashes when leases with NULL client id
	were present. Thanks to David Carlier for submitting the patch.
	(Trac #2940, git a232f3d7d92ebcfb7793dc6b67914299c45c715b)

707.	[bug]		muks
	Using very large numbers (out of bounds) in config values caused
	BIND 10 to throw an exception. This has been fixed in a patch
	contributed by David Carlier.
	(Trac #3114, git 9bd776e36b7f53a6ee2e4d5a2ea79722ba5fe13b)

706.	[func]		marcin
	b10-dhcp4: Server processes the DHCPv4 Client FQDN and Host Name
	options sent by a client and generates the response. As a result
	of processing, the server generates NameChangeRequests which
	represent changes to DNS mappings for a particular lease (addition
	or removal of DNS mappings).
	Currently all generated NameChangeRequests are dropped. Sending
	them to b10-dhcp-ddns will be implemented with the future tickets.
	(Trac #3035, git f617e6af8cdf068320d14626ecbe14a73a6da22)

705.	[bug]*		kean
	When commands are piped into bindctl, no longer attempt to query the
	user name and password if no default user name and password file is
	present, or it contains no valid entries.
	(Trac #264, git 4921d7de6b5623c7e85d2baf8bc978686877345b)

704.	[func]		naokikambe
	New statistics items related to IP sockets added into b10-xfrin:
	open, openfail, close, connfail, conn, senderr, and recverr.
	Their values can be obtained by invoking "Stats show Xfrin" via
	bindctl while b10-xfrin is running.
	(Trac #2300, git 4655c110afa0ec6f5669bf53245bffe6b30ece4b)

703.	[bug]		kean
	A bug in b10-msgq was fixed where it would remove the socket file if
	there was an existing copy of b10-msgq running. It now correctly
	detects and reports this without removing the socket file.
	(Trac #433, git c18a49b0435c656669e6f87ef65d44dc98e0e726)

702.	[func]		marcin
	perfdhcp: support for sending DHCPv6 Renew messages at the specified
	rate and measure performance.
	(Trac #3183, git 66f2939830926f4337623b159210103b5a8e2434)

701.	[bug]		tomek
	libdhcp++: Incoming DHCPv6 IAPREFIX option is now parsed properly.
	(Trac #3211, git ed43618a2c7b2387d76f99a5a4b1a3e05ac70f5e)

700.	[func]		tomek, marcin
	b10-dhcp4, b10-dhcp6: Support for vendor options has been added. It
	is now possible to configure vendor options. Server is able to
	parse some CableLabs vendor options and send configured	vendor
	options	in response. The support is not complete.
	(Trac #3194, git 243ded15bbed0d35e230d00f4e3ee42c3609616c)

699.	[bug]		marcin
	libdhcp++: Options with defined suboptions are now handled properly.
	In particular, Relay Agent Info options is now echoed back properly.
	(Trac #3102, git 6f6251bbd761809634aa470f36480d046b4d2a20)

698.	[bug]		muks
	A bug was fixed in the interaction between b10-init and b10-msgq
	that caused BIND 10 failures after repeated start/stop of
	components.
	(Trac #3094, git ed672a898d28d6249ff0c96df12384b0aee403c8

697.	[func]		tmark
	Implements "user_check" hooks shared library which supports subnet
	selection based upon the contents of a list of known DHCP lease users
	(i.e. clients).  Adds the following subdirectories to the bind10 src
	directory for maintaining hooks shared libraries:
	bind10/src/hooks - base directory for hooks shared libraries;
	bind10/src/hooks/dhcp - base directory for all hooks libs
	pertaining to DHCP (Kea);
	bind10/src/hooks/dhcp/user_check - directory containing the
	user_check hooks library.
	(Trac #3186, git f36aab92c85498f8511fbbe19fad5e3f787aef68)

696.	[func]		tomek
	b10-dhcp4: It is now possible to specify value of siaddr field
	in DHCPv4 responses. It is used to point out to the next
	server in the boot process (that typically is TFTP server).
	(Trac #3191, git 541922b5300904a5de2eaeddc3666fc4b654ffba)

695.	[func]		tomek
	b10-dhcp6 is now able to listen on global IPv6 unicast addresses.
	(Trac #3195, git 72e601f2a57ab70b25d50877c8e49242739d1c9f)

694.	[bug]		tomek
	b10-dhcp6 now handles exceptions better when processing initial
	configuration. In particular, errors with socket binding do not
	prevent b10-dhcp6 from establishing configuration session anymore.
	(Trac #3195, git 72e601f2a57ab70b25d50877c8e49242739d1c9f)

693.	[bug]		tomek
	b10-dhcp6 now handles IPv6 interface enabling correctly.
	(Trac #3195, git 72e601f2a57ab70b25d50877c8e49242739d1c9f)

692.	[bug]		marcin
	b10-dhcp4: Fix a bug whereby the Parameter Request List was not parsed
	by the server and requested DHCPv4 options were not returned to the
	client. Options are not sent back to the client if server failed to
	assign a lease.
	(Trac #3200, git 50d91e4c069c6de13680bfaaee3c56b68d6e4ab1)

691.	[bug]		marcin
	libdhcp++: Created definitions for standard DHCPv4 options:
	tftp-server-name (66) and boot-file-name (67). Also, fixed definition
	of DHCPv4 option time-offset (2).
	(Trac #3199, git 6e171110c4dd9ae3b1be828b9516efc65c33460b)

690.	[bug]		tomek
	b10-dhcp4: Relay Agent Info option is now echoed back in
	DHCPv4 responses.
	(Trac #3184, git 287389c049518bff66bdf6a5a49bb8768be02d8e)

689.	[func]*		marcin
	b10-dhcp4 and b10-dhcp6 install callback functions which parse options
	in the received DHCP packets.
	(Trac #3180, git f73fba3cde9421acbeb9486c615900b0af58fa25)

688.	[func]		tomek
	b10-dhcp6: Prefix Delegation support is now extended to
	Renew and Release messages.
	(Trac #3153, #3154, git 3207932815f58045acea84ae092e0a5aa7c4bfd7)

687.	[func]		tomek
	b10-dhcp6: Prefix Delegation (IA_PD and IAPREFIX options) is now
	supported in Solicit and Request messages.
	(Trac #3152, git a0e73dd74658f2deb22fad2c7a1f56d122aa9021)

686.	[bug]		tomek
	b10-dhcp6 now sends back relayed traffic to proper port.
	(Trac #3177, git 6b33de4bea92eecb64b6c673bf1b8ae51f8edcf1)

685.	[func]		tomek
	libdhcpsrv: Allocation Engine is now able to handle IPv6 prefixes.
	This will be used in Prefix Delegation.
	(Trac #3171, git 7d1431b4c887f0c7ee1b26b9b82d3d3b8464b34f)

684.	[func]		muks, vorner
	API support to delete zone data has been added. With this,
	DomainTree and RdataSet which form the central zone data
	structures of b10-auth allow deletion of names and RR data
	respectively.
	(Trac #2750, git d3dbe8e1643358d4f88cdbb7a16a32fd384b85b1)
	(Trac #2751, git 7430591b4ae4c7052cab86ed17d0221db3b524a8)

683.	[bug]		stephen
	Modifications to fix problems running unit tests if they
	are statically linked.  This includes provision of an
	initialization function that must be called by user-written
	hooks libraries if they are loaded by a statically-linked
	image.
	(Trac #3113, git 3d19eee4dbfabc7cf7ae528351ee9e3a334cae92)

682.	[func]		naokikambe
	New statistics items added into b10-xfrin : ixfr_running,
	axfr_running, and soa_in_progress.  Their values can be
	obtained by invoking "Stats show Xfrin" via bindctl when
	b10-xfrin is running.
	(Trac #2274, git ca691626a2be16f08754177bb27983a9f4984702)

681.	[func]		tmark
	Added support for prefix delegation configuration to b10-dhcp6
	subnets.
	(Trac# 3151, git 79a22be33825bafa1a0cdfa24d5cb751ab1ae2d3)

680.	[func]		marcin
	perfdhcp: Added support for requesting IPv6 prefixes using IA_PD
	option being sent to the server.
	(Trac #3173, git 4cc844f7cc82c8bd749296a2709ef67af8d9ba87)

679.	[func]		tmark
	b10-dhcp-ddns: Finite state machine logic was refactored
	into its own class, StateModel.
	(Trac# 3156, git 6e9227b1b15448e834d1f60dd655e5633ff9745c)

678.	[func]		tmark
	MySQL backend used by b10-dhcp6 now uses lease type as a
	filtering parameter in all IPv6 lease queries.
	(Trac# 3147, git 65b6372b783cb1361fd56efe2b3247bfdbdc47ea)

677.	[func]		tomek
	libdhcpsrv: CfgMgr is now able to store IA, TA and PD pools in
	Subnet6 structures.
	(Trac #3150, git e6f0e89162bac0adae3ce3141437a282d5183162)

676.	[bug]		muks
	We now also allow the short name ("hmac-md5"), along with the long
	name ("hmac-md5.sig-alg.reg.int") that was allowed before for
	HMAC-MD5, so that it is more convenient to configure TSIG keys
	using it.
	(Trac #2762, git c543008573eba65567e9c189824322954c6dd43b)

675.	[func]		vorner
	If there's an exception not handled in a Python BIND10 component,
	it is now stored in a temporary file and properly logged, instead
	of dumping to stderr.
	(Trac #3095, git 18cf54ed89dee1dd1847053c5210f0ca220590c2)

674.	[func]		tomek
	Preparatory work for prefix delegation in LeaseMgr. getLease6()
	renamed to getLeases6(). It now can return more than one lease.
	(Trac #3146, git 05a05d810be754e7a4d8ca181550867febf6dcc6)

673.	[func]		tomek
	libdhcp: Added support for IA_PD and IAPREFIX options. New class
	for IAPREFIX (Option6_IAPrefix) has been added.
	(Trac #3145, git 3a844e85ecc3067ccd1c01841f4a61366cb278f4)

672.	[func]		tmark
	Added b10-dhcp-ddns transaction base class, NameChangeTransaction.
	This class provides the common structure and methods to implement
	the state models described in the DHCP_DDNS design, plus
	integration with DNSClient and its callback mechanism for
	asynchronous IO with the DNS servers.
	(Trac #3086, git 079b862c9eb21056fdf957e560b8fe7b218441b6)

671.	[func]		dclink, tomek
	The memfile backend now supports getLease4(hwaddr) and
	getLease4(client-id) methods. Thanks to David Carlier for
	contributing a patch.
	(Trac #2592, git a11683be53db2f9f8f9b71c1d1c163511e0319b3)

670.	[func]		marcin
	libdhcpsrv: Added support to MySQL lease database backend to
	store FQDN data for the lease.
	(Trac #3084, git 79b7d8ee017b57a81cec5099bc028e1494d7e2e9)

669.	[func]		tmark
	Added main process event loop to D2Process which is the primary
	application object in b10-dhcp-ddns. This allows DHCP-DDNS
	to queue requests received from clients for processing while
	listening for command control events.
	(Trac #3075 git e2f9d2e4c1b36f01eb5bfa2c4f8d55cf139c7e02)

668.	[func]		marcin
	libdhcpsrv: Implemented changes to lease allocation engine to
	propagate information about client's FQDN.
	(Trac #3083, git 37af28303d1cd61f675faea969cd1159df65bf9d)

667.	[func]		tomek
	Additional hooks (buffer4_receive, lease4_renew,
	lease4_release, buffer4_send) added to the DHCPv4 server.
	(Trac #2983, git fd47f18f898695b98623a63a0a1c68d2e4b37568)

666.	[func]		vorner
	The CmdCtl's command "print_settings" was removed. It served no real
	purpose and was just experimental leftover from early development.
	(Trac #3028, git 0d22246092ad4822d48f5a52af5f644f5ae2f5e2)

665.	[doc]		stephen
	Added the "Hook's Maintenance Guide" to the BIND 10 developer
	documentation.
	(Trac #3063, git 5d1ee7b7470fc644b798ac47db1811c829f5ac24)

664.	[bug]		tmark
	Corrects a bug in Hooks processing that was improperly
	creating a new callout handle on every call, rather
	than maintaining it throughout the context of the
	packet being processed.
	(Trac #3062, git 28684bcfe5e54ad0421d75d4445a04b75358ce77)

663.	[func]		marcin
	b10-dhcp6: Server processes the DHCPv6 Client FQDN Option
	sent by a client and generates the response. The DHCPv6 Client
	FQDN Option is represented by the new class in the libdhcp++.
	As a result of FQDN Option processing, the server generates
	NameChangeRequests which represent changes to DNS mappings for
	a particular lease (addition or removal of DNS mappings).
	Currently all generated NameChangeRequests are dropped. Sending
	them to b10-dhcp-ddns will be implemented with the future tickets.
	(Trac #3036, git 209f3964b9f12afbf36f3fa6b62964e03049ec6e)

662.	[func]		marcin
	libdhcp++: Implemented an Option4ClientFqdn class which represents
	DHCPv4 Client FQDN Option (code 81) defined in RFC4702. This class
	supports the domain name encoding in canonical FQDN format as well
	as in deprecated ASCII format.
	(Trac# 3082, git 1b434debfbf4a43070eb480fa0975a6eff6429d4)

661.	[func]		stephen
	Copy additional header files to the BIND 10 installation directory
	to allow the building of DHCP hooks libraries against an installed
	version of BIND 10.
	(Trac #3092, git e9beef0b435ba108af9e5979476bd2928808b342)

660.	[func]		fujiwara
	src/lib/cc: Integer size of C++ CC library is changed to int64_t.
	b10-auth: The size of statistics counters is changed to uint64_t.
	b10-auth sends lower 63 bit of counter values to b10-stats.
	(Trac #3015,  git e5b3471d579937f19e446f8a380464e0fc059567
	 and Trac #3016, git ffbcf9833ebd2f1952664cc0498608b988628d53)

659.	[func]		stephen
	Added capability to configure the hooks libraries for the
	b10-dhcp4 and b10-dhcp6 servers through the BIND 10
	configuration mechanism.
	(Trac #2981, git aff6b06b2490fe4fa6568e7575a9a9105cfd7fae)

658.	[func]*		vorner
	The resolver, being experimental, is no longer installed by default.
	If you really want to use it, even when it is known to be buggy, use
	the ./configure --enable-experimental-resolver option.
	(Trac #3064, git f5f07c976d2d42bdf80fea4433202ecf1f260648)

657.	[bug]		vorner
	Due to various problems with older versions of boost and
	shared memory, the server rejects to compile with combination
	of boost < 1.48 and shared memory enabled. Most users don't
	need shared memory, admins of large servers are asked to
	upgrade boost.
	(Trac #3025, git 598e458c7af7d5bb81131112396e4c5845060ecd)

656.	[func]		tomek
	Additional hooks (buffer6_receive, lease6_renew,
	lease6_release, buffer6_send) added to the DHCPv6 server.
	(Trac #2984, git 540dd0449121094a56f294c500c2ed811f6016b6)

655.	[func]		tmark
	Added D2UpdateMgr class to b10-dhcp-ddns. This class is
	the b10-dhcp-ddns task master, instantiating and supervising
	transactions that carry out the DNS updates needed to
	fulfill the requests (NameChangeRequests) received from
	b10-dhcp-ddns clients (e.g. DHCP servers).
	(Trac #3059 git d72675617d6b60e3eb6160305738771f015849ba)

654.	[bug]		stephen
	Always clear "skip" flag before calling any callouts on a hook.
	(Trac# 3050, git ff0b9b45869b1d9a4b99e785fbce421e184c2e93)

653.	[func]		tmark
	Added initial implementation of D2QueueMgr to
	b10-dhcp-ddns.  This class manages the receipt and
	queueing of requests received by b10-dhcp-ddns from
	its clients (e.g. DHCP servers)
	(Trac# 3052, git a970f6c5255e000c053a2dc47926cea7cec2761c)

652.	[doc]		stephen
	Added the "Hook Developer's Guide" to the BIND 10 developer
	documentation.
	(Trac# 2982, git 26a805c7e49a9ec85ee825f179cda41a2358f4c6)

651.	[bug]		muks
	A race condition when creating cmdctl certificates caused corruption
	of these certificates in rare cases. This has now been fixed.
	(Trac# 2962, git 09f557d871faef090ed444ebeee7f13e142184a0)

650.	[func]		muks
	The DomainTree rebalancing code has been updated to be more
	understandable. This ChangeLog entry is made just to make a note
	of this change. The change should not cause any observable
	difference whatsoever.
	(Trac# 2811, git 7c0bad1643af13dedf9356e9fb3a51264b7481de)

649.	[func]		muks
	The default b10-xfrout also_notify port has been changed from
	0 to 53.
	(Trac# 2925, git 8acbf043daf590a9f2ad003e715cd4ffb0b3f979)

648.	[func]		tmark
	Moved classes pertaining to sending and receiving
	NameChangeRequests from src/bin/d2 into their own library,
	libdhcp_ddns, in src/lib/dhcp_ddns.  This allows the
	classes to be shared between DHDCP-DDNS and its clients,
	such as the DHCP servers.
	(Trac# 3065, git 3d39bccaf3f0565152ef73ec3e2cd03e77572c56)

647.	[func]		tmark
	Added initial implementation of classes for sending
	and receiving NameChangeRequests between DHCP-DDNS
	and its clients such as DHCP. This includes both
	abstract classes and a derivation which traffics
	requests across UDP sockets.
	(Trac #3008, git b54530b4539cec4476986442e72c047dddba7b48)

646.	[func]		stephen
	Extended the hooks framework to add a "validate libraries" function.
	This will be used to check libraries specified during BIND 10
	configuration.
	(Trac #3054, git 0f845ed94f462dee85b67f056656b2a197878b04)

645.	[func]		tomek
	Added initial set of hooks (pkt4_receive, subnet4_select,
	lease4_select, pkt4_send) to the DHCPv4 server.
	(Trac #2994, git be65cfba939a6a7abd3c93931ce35c33d3e8247b)

644.	[func]		marcin
	b10-dhcp4, b10-dhcp6: Implemented selection of the interfaces
	that server listens on, using Configuration Manager. It is
	possible to specify interface names explicitly or use asterisk
	to specify that server should listen on all available interfaces.
	Sockets are reopened according to the new configuration as
	soon as it is committed.
	(Trac #1555, git f48a3bff3fbbd15584d788a264d5966154394f04)

643.	[bug]		muks
	When running some unittests as root that depended on insufficient
	file permissions, the tests used to fail because the root user
	could still access such files. Such tests are now skipped when
	they are run as the root user.
	(Trac #3056, git 92ebabdbcf6168666b03d7f7fbb31f899be39322)

642.	[func]		tomek
	Added initial set of hooks (pkt6_receive, subnet6_select,
	lease6_select, pkt6_send) to the DHCPv6 server.
	(Trac #2995, git d6de376f97313ba40fef989e4a437d184fdf70cc)

641.	[func]		stephen
	Added the hooks framework. This allows shared libraries of
	user-written functions to be loaded at run-time and the
	functions called during packet processing.
	(Trac #2980, git 82c997a72890a12af135ace5b9ee100e41c5534e)

640.	[func]		marcin
	b10-dhcp-ddns: Implemented DNSClient class which implements
	asynchronous DNS updates using UDP. The TCP and TSIG support
	will be	implemented at later time. Nevertheless, class API
	accommodates the use of TCP and TSIG.
	(Trac #2977, git 5a67a8982baa1fd6b796c063eeb13850c633702c)

639.	[bug]		muks
	Added workaround for build failure on Fedora 19 between GCC 4.8.x
	and boost versions less than 1.54. Fedora 19 currently ships
	boost-1.53.
	(Trac #3039, git 4ef6830ed357ceb859ebb3e5e821a064bd8797bb)

638.	[bug]*		naokikambe
	Per-zone statistics counters are distinguished by zone class,
	e.g. IN, CH, and HS. A class name is added onto a zone name in
	structure of per-zone statistics.
	(Trac #2884, git c0153581c3533ef045a92e68e0464aab00947cbb)

637.	[func]		tmark
	Added initial implementation of NameChangeRequest,
	which embodies DNS update requests sent to DHCP-DDNS
	by its clients.
	(trac3007 git f33bdd59c6a8c8ea883f11578b463277d01c2b70)

636.	[func]		tmark
	Added the initial implementation of configuration parsing for
	DHCP-DDNS.
	(Trac #2957, git c04fb71fa44c2a458aac57ae54eeb1711c017a49)

635.	[func]		marcin
	b10-dhcp-ddns: Implemented DNS Update message construction.
	(Trac #2796, git eac5e751473e238dee1ebf16491634a1fbea25e2)

634.	[bug]		muks
	When processing DDNS updates, we now check the zone more
	thoroughly with the received zone data updates to check if it is
	valid.  If the zone fails validation, we reply with SERVFAIL
	rcode. So, while previously we may have allowed more zone data
	cases without checking which resulted in invalid zones, such
	update requests are now rejected.
	(Trac #2759, git d8991bf8ed720a316f7506c1dd9db7de5c57ad4d)

633.	[func]		jinmei
	b10-memmgr: a new BIND 10 module that manages shared memory
	segments for DNS zone data.  At this point it's runnable but does
	nothing really meaningful for end users; it was added to the
	master branch for further development.
	(Trac #2854, git d05d7aa36d0f8f87b94dba114134b50ca37eabff)

632.	[bug]		marcin
	perfdhcp: Fixed a bug in whereby the application was sporadically
	crashing when timed out packets were garbage collected.
	(Trac #2979, git 6d42b333f446eccc9d0204bcc04df38fed0c31db)

631.	[bug]		muks
	Applied a patch by Tomas Hozza to fix a couple of compile errors
	on Fedora 19 development release.
	(Trac #3001, git 6e42b90971b377261c72d51c38bf4a8dc336664a)

630.	[bug]		muks
	If there is a problem loading the backend module for a type of
	data source, b10-auth would not serve any zones. This behaviour
	has been changed now so that it serves zones from all other usable
	data sources that were configured.
	(Trac #2947, git 9a3ddf1e2bfa2546bfcc7df6d9b11bfbdb5cf35f)

629.	[func]		stephen
	Added first part of the hooks framework.
	(Trac #2794, git d2b107586db7c2deaecba212c891d231d7e54a07)

628.	[func]		y-aharen
	b10-auth: A new statistics item 'qryrecursion' has been introduced.
	The counter is for the number of queries (OpCode=Query) with Recursion
	Desired (RD) bit on.
	(Trac #2796, git 3d291f42cdb186682983aa833a1a67cb9e6a8434)

627.	[func]		tmark
	Logger name for DHCP-DDNS has been changed from "d2_logger" to
	"dhcpddns".  In addition, its log messages now use two suffixes,
	DCTL_ for logs the emanate from the underlying base classes, and
	DHCP_DDNS_ for logs which emanate from DHCP-DDNS specific code
	(Trac #2978, git 5aec5fb20b0486574226f89bd877267cb9116921)

626.	[func]		tmark
	Created the initial implementation of DHCP-DDNS service
	controller class, D2Controller, and the abstract class from
	which it derives, DControllerBase. D2Controller manages the
	lifecycle and BIND10 integration of the DHCP-DDNS application
	process, D2Process. Also note, module name is now
	b10-dhcp-ddns.
	(Trac #2956, git a41cac582e46213c120b19928e4162535ba5fe76)

625.	[bug]*		jinmei
	b10-xfrin/b10-loadzone: b10-xfrin now refers to the unified
	"data_sources" module configuration instead of almost-deprecated
	the Auth/database_file configuration (Note: zonemgr still uses the
	latter, so a secondary server would still need it for the moment).
	Due to this change, b10-xfrin does not auto-generate an initial
	zone for the very first transfer anymore; b10-loadzone has been
	extended with a new -e option for the initial setup.
	(Trac #2946, git 8191aec04c5279c199909f00f0a0b2b8f7bede94)

624.	[bug]		jinmei
	logging: prevented multiple BIND 10 processes from generating
	multiple small log files when they dumped logs to files and try
	to roll over them simultaneously.  This fix relies on a feature of
	underling logging library (log4cplus) version 1.1.0 or higher,
	so the problem can still happen if BIND 10 is built with an older
	version of log4cplus. (But this is expected to happen rarely in
	any case unless a verbose debug level is specified).
	(Trac #1622, git 5da8f8131b1224c99603852e1574b2a1adace236)

623.	[func]		tmark
	Created the initial, bare-bones implementation of DHCP-DDNS
	service process class, D2Process, and the abstract class
	from which it derives, DProcessBase. D2Process will provide
	the DHCP-DDNS specific event loop and business logic.
	(Trac #2955, git dbe4772246039a1257b6492936fda2a8600cd245)

622.	[func]*		jinmei
	b10-xfrin now has tighter control on the choice of IXFR or AXFR
	through zones/request_ixfr configuration item.  It includes
	the new "IXFR only" behavior for some special cases.  b10-xfrin
	now also uses AXFR whenever necessary, so it is now safe to try
	IXFR by default and it's made the default.  The previous
	use_ixfr configuration item was deprecated and triggers startup
	failure if specified; configuration using use_ixfr should be
	updated.
	(Trac #2911, git 8118f8e4e9c0ad3e7b690bbce265a163e4f8767a)

621.	[func]		team
	libdns++: All Rdata classes now use the generic lexer in
	constructors from text. This means that the name fields in such
	RRs in a zone file can now be non-absolute (the origin name in that
	context will be used), e.g., when loaded by b10-loadzone. Note
	that the existing string constructors for these Rdata classes also
	use the generic lexer, and they now expect an absolute name (with
	the trailing '.') in the name fields.
	(Trac #2522, git ea97070cf6b41299351fc29af66fa39c6465d56a)
	(Trac #2521, git c6603decaadcd33ccf9aee4a7b22447acec4b7f6)
	(See also ChangeLog 594, 564, 545)

620.	[bug]		jinmei
	b10-auth now returns SERVFAIL to queries for a zone that is
	configured to be loaded in-memory but isn't due to load time
	errors (missing zone file or errors in the zone file, etc).
	Such zones were previously treated as non existent and would
	result in REFUSED or unintentional match against less specific
	zones.  The revised behavior is also compatible with BIND 9.
	(Trac #2905, git 56ee9810fdfb5f86bd6948e6bf26545ac714edd8)

619.	[bug]		jinmei
	b10-xfrout now uses blocking send for xfr response messages
	to prevent abrupt termination of the stream due to a slower
	client or narrower network bandwidth.
	(Trac #2934, git bde0e94518469557c8b455ccbecc079a38382afd)

618.	[func]*		marcin
	b10-dhcp4: Added the ability for the server to respond to a
	directly connected client which does not yet have an IP address.
	On Linux, the server will unicast the response to the client's
	hardware address and the 'yiaddr' (the client's new IP
	address). Sending a response to the unicast address prevents other
	(not interested) hosts from receiving the server response. This
	capability is not yet implemented on non-Linux Operating Systems
	where, in all cases, the server responds to the broadcast
	address. The logic conforms to section 4.1 of RFC 2131.
	(Trac #2902, git c2d40e3d425f1e51647be6a717c4a97d7ca3c29c)

617.	[bug]		marcin
	b10-dhcp4: Fixed a bug whereby the domain-name option was encoded
	as FQDN (using technique described in RFC1035) instead of a string.
	Also, created new class which represents an option carrying a single
	string value. This class is now used for all standard options of
	this kind.
	(Trac #2786, git 96b1a7eb31b16bf9b270ad3d82873c0bd86a3530)

616.	[doc]		stephen
	Added description to the DHCP "Database Back-Ends" section of the
	BIND 10 Developer's Guide about how to set up a MySQL database for
	testing the DHCP MySQL backend.
	(Trac #2653, git da3579feea036aa2b7d094b1c260a80a69d2f9aa)

615.	[bug]		jinmei
	b10-auth: Avoid referencing to a freed object when authoritative
	server addresses are reconfigured.  It caused a crash on a busy
	server during initial startup time, and the same crash could also
	happen if listen_on parameters are reconfigured at run time.
	(Trac #2946, git d5f2a0d0954acd8bc33aabb220fab31652394fcd)

614.	[func]		tmark
	b10-d2: Initial DHCP-DDNS (a.k.a. D2) module implemented.
	Currently it does nothing useful, except for providing the
	skeleton implementation to be expanded in the future.
	(Trac #2954, git 392c5ec5d15cd8c809bc9c6096b9f2bfe7b8c66a)

613.	[func]		jinmei
	datasrc: Error handling in loading zones into memory is now more
	consistent and convenient: data source configuration does not fail
	due to zones configured to be loaded into memory but not available
	in the data source, just like the case of missing zone file for
	the MasterFiles type of data source.  Also, zones that aren't
	loaded into memory due to errors can now be reloaded for b10-auth
	using the bindctl Auth loadzone command after fixing the error,
	without reconfiguring the entire data source.
	(Trac #2851, git a3d4fe8a32003534150ed076ea0bbf80e1fcc43c)

612.	[func]		tomek
	b10-dhcp6: Support for relayed DHCPv6 traffic has been added.
	(Trac #2898, git c3f6b67fa16a07f7f7ede24dd85feaa7c157e1cb)

611.	[func]		naokikambe
	Added Xfrin statistics items such as the number of successful
	transfers.  These are per-zone type counters.  Their values can be
	obtained with zone names by invoking "Stats show Xfrin" via bindctl
	while Xfrin is running.
	(Trac #2252, git e1a0ea8ef5c51b9b25afa111fbfe9347afbe5413)

bind10-1.1.0beta2 released on May 10, 2013

610.	[bug]		muks
	When the sqlite3 program is not available on the system (in
	PATH), we no longer attempt to run some tests which depend
	on it.
	(Trac #1909, git f85b274b85b57a094d33ca06dfbe12ae67bb47df)

609.	[bug]		jinmei
	Handled some rare error cases in DNS server classes correctly.
	This fix specifically solves occasional crash of b10-auth due to
	errors caused by TCP DNS clients.  Also, as a result of cleanups
	with the fix, b10-auth should now be a little bit faster in
	handling UDP queries: in some local experiments it ran about 5%
	faster.
	(Trac #2903, git 6d3e0f4b36a754248f8a03a29e2c36aef644cdcc)

608.	[bug]		jinmei
	b10-cmdctl: fixed a hangup problem on receiving the shutdown
	command from bindctl.  Note, however, that cmdctl is defined as
	a "needed" module by default, so shutting down cmdctl would cause
	shutdown of the entire BIND 10 system anyway, and is therefore
	still not very useful in practice.
	(Trac #2712, git fa392e8eb391a17d30550d4b290c975710651d98)

607.	[bug]		jinmei
	Worked around some unit test regressions on FreeBSD 9.1 due to
	a binary compatibility issue between standard and system
	libraries (http://www.freebsd.org/cgi/query-pr.cgi?pr=175453).
	While not all tests still pass, main BIND 10 programs should
	generally work correctly.  Still, there can be odd run time
	behavior such as abrupt crash instead of graceful shutdown
	when some fatal event happens, so it's generally discouraged to
	use BIND 10 on FreeBSD 9.1 RELEASE.  According to the above
	bug report for FreeBSD, it seems upgrading or downgrading the
	FreeBSD version will solve this problem.
	(Trac #2887, git 69dfb4544d9ded3c10cffbbfd573ae05fdeb771f)

606.	[bug]		jinmei
	b10-xfrout now correctly stops sending notify requests once it
	receives a valid response.  It previously handled it as if the
	requests are timed out and resent it a few times in a short
	period.
	(Trac #2879, git 4c45f29f28ae766a9f7dc3142859f1d0000284e1)

605.	[bug]		tmark
	Modified perfdhcp to calculate the times displayed for packet sent
	and received as time elapsed since perfdhcp process start time.
	Previously these were times since the start of the epoch.
	However the large numbers involved caused loss of precision
	in the calculation of the test statistics.
	(Trac #2785, git e9556924dcd1cf285dc358c47d65ed7c413e02cf)

604.	[func]		marcin
	libdhcp++: abstracted methods which open sockets and send/receive
	DHCP4 packets to a separate class. Other classes will be derived
	from it to implement OS-specific methods of DHCPv4 packets filtering.
	The primary purpose for this change is to add support for Direct
	DHCPv4 response to a client which doesn't have an address yet on
	different OSes.
	(Trac #991, git 33ffc9a750cd3fb34158ef676aab6b05df0302e2)

603.	[func]		tmark
	The directory in which the b10-dhcp4 and b10-dhcp6 server id files has
	been changed from the local state directory (set by the "configure"
	--localstatedir switch) to the "bind10" subdirectory of it. After an
	upgrade, server id files in the former location will be orphaned and
	should be manually removed.
	(Trac #2770, git a622140d411b3f07a68a1451e19df36118a80650)

602.	[bug]		tmark
	Perfdhcp will now exit gracefully if the command line argument for
	IP version (-4 or -6) does not match the command line argument
	given for the server. Prior to this perfdhcp would core when given
	an IP version of -6 but a valid IPv4 address for server.
	(Trac #2784, git 96b66c0c79dccf9a0206a45916b9b23fe9b94f74)

601.	[bug]*		jinmei, vorner
	The "delete record" interface of the database based data source
	was extended so that the parameter includes reversed name in
	addition to the actual name.  This may help the underlying
	accessor implementation if reversed names are more convenient
	for the delete operation.  This was the case for the SQLite3
	accessor implementation, and it now performs delete operations
	much faster.  At a higher level, this means IXFR and DDNS Updates
	to the sqlite3 database are no longer so slow on large zones as
	they were before.
	(Trac #2877, git 33bd949ac7288c61ed0a664b7329b50b36d180e5)

600.	[bug]		tmark
	Changed mysql_lease_mgr to set the SQL mode option to STRICT. This
	causes mysql it to treat invalid input data as an error. Rather than
	"successfully" inserting a too large value by truncating it, the
	insert will fail, and the lease manager will throw an exception.
	Also, attempts to create a HWAddr (hardware address) object with
	too long an array of data now throw an exception.
	(Trac #2387, git cac02e9290600407bd6f3071c6654c1216278616)

599.	[func]		tomek
	libdhcp++: Pkt6 class is now able to parse and build relayed DHCPv6
	messages.
	(Trac #2827, git 29c3f7f4e82d7e85f0f5fb692345fd55092796b4)

bind10-1.1.0beta1 released on April 4, 2013

598.	[func]*		jinmei
	The separate "static" data source is now deprecated as it can be
	served in the more generic "MasterFiles" type of data source.
	This means existing configuration may not work after an update.
	If "config show data_sources/classes/CH[0]" on bindctl contains a
	"static" type of data source, you'll need to update it as follows:
	> config set data_sources/classes/CH[0]/type MasterFiles
	> config set data_sources/classes/CH[0]/params {"BIND": =>
	  "<the value of current data_sources/classes/CH[0]/params>"}
	> config set data_sources/classes/CH[0]/cache-enable true
	> config commit
	(Same for CH[1], CH[2], IN[0], etc, if applicable, although it
	should be very unlikely in practice.  Also note: '=>' above
	indicates the next line is actually part of the command.  Do
	not type in this "arrow").
	(Part of Trac #2833, git 0363b4187fe3c1a148ad424af39e12846610d2d7)

597.	[func]		tmark
	b10-dhcp6: Added unit tests for handling requests when no
	IPv6 subnets are configured/defined. Testing these conditions
	was overlooked during implementation of Trac #2719.
	(Trac #2721, git ce7f53b2de60e2411483b4aa31c714763a36da64)

596.	[bug]		jinmei
	Added special handling for the case where b10-auth receives a
	NOTIFY message, but zonemgr isn't running. Previously this was
	logged as a communications problem at the ERROR level, resulting
	in increasing noise when zonemgr is intentionally stopped. Other
	than the log level there is no change in externally visible
	behavior.
	(Trac #2562, git 119eed9938b17cbad3a74c823aa9eddb7cd337c2)

595.	[bug]		tomek
	All DHCP components now gracefully refuse to handle too short
	DUIDs and client-id.
	(Trac #2723, git a043d8ecda6aff57922fe98a33c7c3f6155d5d64)

594.	[func]		muks, pselkirk
	libdns++: the NSEC, DS, DLV, and AFSDB Rdata classes now use the
	generic lexer in constructors from text.  This means that the name
	fields in such RRs in a zone file can now be non-absolute (the
	origin name in that context will be used), e.g., when loaded by
	b10-loadzone.
	(Trac #2386, git dc0f34afb1eccc574421a802557198e6cd2363fa)
	(Trac #2391, git 1450d8d486cba3bee8be46e8001d66898edd370c)

593.	[func]		jelte
	Address + port output and logs is now consistent according to our
	coding guidelines, e.g. <address>:<port> in the case of IPv4, and
	[<address>]:<port> in the case of IPv6, instead of <address>#<port>
	(Trac #1086, git bcefe1e95cdd61ee4a09b20522c3c56b315a1acc)

592.	[bug]		jinmei
	b10-auth and zonemgr now handle some uncommon NOTIFY messages more
	gracefully: auth immediately returns a NOTAUTH response if the
	server does not have authority for the zone (the behavior
	compatible with BIND 9) without bothering zonemgr; zonemgr now
	simply skips retransfer if the specified zone is not in its
	secondary zone list, instead of producing noisy error logs.
	(Trac #1938, git 89d7de8e2f809aef2184b450e7dee1bfec98ad14)

591.	[func]		vorner
	Ported the remaining tests from the old shell/perl based system to
	lettuce. Make target `systest' is now gone. Currently, the lettuce
	tests are in git only, not part of the release tarball.
	(Trac #2624, git df1c5d5232a2ab551cd98b77ae388ad568a683ad)

590.	[bug]		tmark
	Modified "include" statements in DHCP MySQL lease manager code to
	fix build problems if MySQL is installed in a non-standard location.
	(Trac #2825, git 4813e06cf4e0a9d9f453890557b639715e081eca)

589.	[bug]		jelte
	b10-cmdctl now automatically re-reads the user accounts file when
	it is updated.
	(Trac #2710, git 16e8be506f32de668699e6954f5de60ca9d14ddf)

588.	[bug]*		jreed
	b10-xfrout: Log message id XFROUT_QUERY_QUOTA_EXCCEEDED
	changed to XFROUT_QUERY_QUOTA_EXCEEDED.
	(git be41be890f1349ae4c870a887f7acd99ba1eaac5)

587.	[bug]		jelte
	When used from python, the dynamic datasource factory now
	explicitly loads the logging messages dictionary, so that correct
	logging messages does not depend on incidental earlier import
	statements. Also, the sqlite3-specific log messages have been moved
	from the general datasource library to the sqlite3 datasource
	(which also explicitly loads its messages).
	(Trac #2746, git 1c004d95a8b715500af448683e4a07e9b66ea926)

586.	[func]		marcin
	libdhcp++: Removed unnecessary calls to the function which
	validates option definitions used to create instances of options
	being decoded in the received packets. Eliminating these calls
	lowered the CPU utilization by the server by approximately 10%.
	Also, added the composite search indexes on the container used to
	store DHCP leases by Memfile backend. This resulted in the
	significant performance rise when using this backend to store
	leases.
	(Trac #2701, git b96a30b26a045cfaa8ad579b0a8bf84f5ed4e73f)

585.	[func]		jinmei, muks
	The zone data loader now accepts RRs in any order during load.
	Before it used to reject adding non-consecutive RRsets. It
	expected records for a single owner name and its type to be
	grouped together. These restrictions are now removed.  It now also
	suppresses any duplicate RRs in the zone file when loading them
	into memory.
	(Trac #2440, git 232307060189c47285121f696d4efb206f632432)
	(Trac #2441, git 0860ae366d73314446d4886a093f4e86e94863d4)

584.	[bug]		jinmei
	Fixed build failure with Boost 1.53 (and probably higher) in the
	internal utility library.  Note that with -Werror it may still
	fail, but it's due to a Boost bug that is reportedly fixed in their
	development trunk.  See https://svn.boost.org/trac/boost/ticket/8080
	Until the fix is available in a released Boost version you may need
	to specify the --without-werror configure option to build BIND 10.
	(Trac #2764, git ca1da8aa5de24358d7d4e7e9a4625347457118cf)

583.	[func]*		jelte
	b10-cmdctl-usermgr has been updated and its options and arguments
	have changed; it now defaults to the same accounts file as
	b10-cmdctl defaults to. It can now be used to remove users from the
	accounts file as well, and it now accepts command-line arguments to
	specify the username and password to add or remove, in which case
	it will not prompt for them.
	Note that using a password on the command line is not recommended,
	as this can be viewed by other users.
	(Trac #2713, git 9925af3b3f4daa47ba8c2eb66f556b01ed6f0502)

582.	[func]		naokikambe
	New statistics items related unixdomain sockets added into Xfrout :
	open, openfail, close, bindfail, acceptfail, accept, senderr, and
	recverr.  Their values can be obtained by invoking "Stats show Xfrout"
	via bindctl while Xfrout is running.
	(Trac #2225, git 6df60554683165adacc2d1c3d29aa42a0c9141a1)

581.	[func]*		y-aharen
	Added statistics items in b10-auth based on
	http://bind10.isc.org/wiki/StatisticsItems. Qtype counters are
	dropped as it requires further spec design discussion.
	(Trac #2154, Trac #2155,
	             git 61d7c3959eb991b22bc1c0ef8f4ecb96b65d9325)
	(Trac #2157, git e653adac032f871cbd66cd500c37407a56d14589)

bind10-1.0.0-rc released on February 14, 2013

580.	[func]*		muks
	There is no longer a default user account. The old default account
	with username 'root' has been removed. In a fresh installation of
	BIND 10, the administrator has to configure a user account using
	the b10-cmdctl-usermgr program.
	(Trac #2641, git 54e8f4061f92c2f9e5b8564240937515efa6d934)

579.	[bug]		jinmei
	libdatasrc/b10-auth: corrected some corner cases in query handling
	of in-memory data source that led to the following invalid/odd
	responses from b10-auth:
	- duplicate RRs in answer and additional for type ANY query
	- incorrect NSEC for no error, no data (NXRRSET) response that
	  matches a wildcard
	(Trac #2585, git abe78fae4ba3aca5eb01806dd4e05607b1241745)

578.	[bug]		jinmei
	b10-auth now returns closest encloser NSEC3 proof to queries for
	an empty non terminal derived from an Opt-Out NSEC3 RR, as clarified
	in errata 3441 for RFC5155.  Previously it regarded such case as
	broken zone and returned SERVFAIL.
	(Trac #2659, git 24c235cb1b379c6472772d340e21577c3460b742)

577.	[func]		muks
	Added an SQLite3 index on records(rname, rdtype). This decreases
	insert performance by ~28% and adds about ~20% to the file size,
	but increases zone iteration performance. As it introduces a new
	index, a database upgrade would be required.
	(Trac #1756, git 9b3c959af13111af1fa248c5010aa33ee7e307ee)

576.	[bug]		tmark, tomek
	b10-dhcp6: Fixed bug when the server aborts operation when
	receiving renew and there are no IPv6 subnets configured.
	(Trac #2719, git 3132b8b19495470bbfd0f2ba0fe7da443926034b)

575.	[bug]		marcin
	b10-dhcp6: Fixed the bug whereby the subnet for the incoming
	packet was selected using only its source address. The subnet
	is now selected using either source address or the name of the
	server's interface on which the packet has been received.
	(Trac #2704, git 1cbacf19a28bdae50bb9bd3767bca0147fde37ed)

574.	[func]		tmark
	b10-dhcp4, b10-dhcp6: Composite key indexes were added to the lease
	tables to reduce lease search time. The lease4 table now has two
	additional indexes: a) hwaddr/subnet_id and b) client_id/subnet_id.
	The lease6 now has the one additional index: iaid/subnet_id/duid.
	Adding these indexes significantly improves lease acquisition
	performance.
	(Trac #2699, #2703, git 54bbed5fcbe237c5a49b515ae4c55148723406ce)

573.	[bug]		stephen
	Fixed problem whereby the DHCP server crashed if it ran out of
	addresses.  Such a condition now causes a packet to be returned
	to the client refusing the allocation of an address.
	(Trac #2681, git 87ce14cdb121b37afb5b1931af51bed7f6323dd6)

572.	[bug]		marcin
	perfdhcp: Fixed bug where the command line switches used to
	run the perfdhcp where printed as ASCII codes.
	(Trac #2700, git b8d6b949eb7f4705e32fbdfd7694ca2e6a6a5cdc)

571.	[build]		jinmei
	The ./configure script can now handle output from python-config
	--ldflags that contains a space after -L switches.  This fixes
	failure reported on some Solaris environments.
	(Trac #2661, git e6f86f2f5eec8e6003c13d36804a767a840d96d6)

570.	[bug]		tmark, marcin, tomek
	b10-dhcp4: Address renewal now works properly for DHCPv4 clients
	that do not send client ID.
	(Trac #2702, git daf2abe68ce9c111334a15c14e440730f3a085e2)

569.	[bug]		tomek
	b10-dhcp4: Fix bug whereby a DHCP packet without a client ID
	could crash the MySQL lease database backend.
	(Trac #2697, git b5e2be95d21ed750ad7cf5e15de2058aa8bc45f4)

568.	[func]		muks
	Various message IDs have been renamed to remove the word 'ERROR'
	from them when they are not logged at ERROR severity level.
	(Trac #2672, git 660a0d164feaf055677f375977f7ed327ead893e)

567.	[doc]		marcin, stephen, tomek
	Update DHCP sections of the BIND 10 guide.
	(Trac #2657, git 1d0c2004865d1bf322bf78d13630d992e39179fd)

566.	[func]*		jinmei
	libdns++/Python isc.dns: In Python isc.dns, function style
	constants for RRType, RRClass, Rcode and Opcode were deprecated
	and replaced with straightforward object constants, e.g., from
	RRType.AAAA() to RRType.AAAA.  This is a backward incompatible
	change (see the Trac ticket for a conversion script if needed).
	Also, these constants are now more consistent between C++
	and Python, and RRType constants for all currently standardized
	types are now supported (even if Rdata for these are not yet
	available).
	(Trac #1866 and #2409, git e5005185351cf73d4a611407c2cfcd163f80e428)

565.	[func]*		jelte
	The main initializer script (formerly known as either 'bind10',
	'boss', or 'bob'), has been renamed to b10-init (and Init in
	configuration). Configuring which components are run is henceforth
	done through '/Init/components', and the sbin/bind10 script is now
	simply a shellscript that runs b10-init. Existing configuration is
	automatically updated. NOTE: once configuration with this update
	has been saved (by committing any new change with bindctl), you
	cannot run older versions of BIND 10 anymore with this configuration.
	(Trac #1901, git bae3798603affdb276f370c1ac6b33b011a5ed4f)

564.	[func]		muks
	libdns++: the CNAME, DNAME, MX, NS, PTR and SRV Rdata classes now
	use the generic lexer in constructors from text.  This means that
	the name fields in such RRs in a zone file can now be non-absolute
	(the origin name in that context will be used), e.g., when loaded
	by b10-loadzone. One additional change to the libdns++ API is that
	the existing string constructors for these Rdata classes also use
	the generic lexer, and they now expect an absolute name (with the
	trailing '.') in the name fields.
	(Trac #2390, git a01569277cda3f78b1171bbf79f15ecf502e81e2)
	(Trac #2656, git 5a0d055137287f81e23fbeedd35236fee274596d)

563.	[build]		jinmei
	Added --disable-rpath configure option to avoid embedding library
	paths to binaries.  Patch from Adam Tkac.
	(Trac #2667, git 1c50c5a6ee7e9675e3ab154f2c7f975ef519fca2)

562.	[func]*		vorner
	The b10-xfrin now performs basic sanity check on just received
	zone. It'll reject severely broken zones (such as missing NS
	records).
	(Trac #2439, git 44699b4b18162581cd1dd39be5fb76ca536012e6)

561.	[bug]		kambe, jelte
	b10-stats-httpd no longer dumps request information to the console,
	but uses the bind10 logging system. Additionally, the logging
	identifiers have been changed from STATHTTPD_* to STATSHTTPD_*
	(Trac #1897, git 93716b025a4755a8a2cbf250a9e4187741dbc9bb)

560.	[bug]		jinmei
	b10-auth now sets the TTL of SOA RR for negative responses to
	the minimum of the RR TTL and the minimum TTL of the SOA RDATA
	as specified in RFC2308; previously the RR TTL was always used.
	The ZoneFinder class was extended partly for implementing this
	and partly for allowing further optimization.
	(Trac #2309 and #2635, git ee17e979fcde48b59d91c74ac368244169065f3b)

559.	[bug]		jelte
	b10-cmdctl no longer aborts on basic file issues with its https
	certificate or private key file. It performs additional checks, and
	provides better error logs if these fail. Additionally, bindctl
	provides a better error report if it is unable to connect over
	https connection. This issue could occur if BIND 10 was installed
	with root privileges but then started as a normal user.
	(Trac #2595, git 09b1a2f927483b407d70e98f5982f424cc872149)

558.	[func]		marcin
	b10-dhcp4: server now adds configured options to its
	responses to a client when client requests them.
	A few basic options: Routers, Domain Name, Domain
	Name Servers and Subnet Mask are added regardless
	if client requested them or not.
	(Trac #2591, git aeec2dc1b9c511d17971ac63138576c37e7c5164)

557.	[doc]		stephen
	Update DHCP sections of the BIND 10 guide.
	(Trac #2642, git e5faeb5fa84b7218fde486347359504cf692510e)

556.	[bug]		marcin
	Fixed DHCP servers configuration whereby the servers did not
	receive a configuration stored in the database on their startup.
	Also, the configuration handler function now uses full configuration
	instead of partial to configure the server. This guarantees that
	dependencies between various configuration parameters are
	fulfilled.
	(Trac #2637, git 91aa998226f1f91a232f2be59a53c9568c4ece77)

555.	[func]		marcin
	The encapsulated option space name can be specified for
	a DHCP option. It comprises sub-options being sent within
	an option that encapsulates this option space.
	(Trac #2314, git 27e6119093723a1e46a239ec245a8b4b10677635)

554.	[func]		jinmei
	b10-loadzone: improved completion log message and intermediate
	reports: It now logs the precise number of loaded RRs on
	completion, and intermediate reports show additional information
	such as the estimated progress in percentage and estimated time
	to complete.
	(Trac #2574, git 5b8a824054313bdecb8988b46e55cb2e94cb2d6c)

553.	[func]		stephen
	Values of the parameters to access the DHCP server lease database
	can now be set through the BIND 10 configuration mechanism.
	(Trac #2559, git 6c6f405188cc02d2358e114c33daff58edabd52a)

552.	[bug]		shane
	Build on Raspberry PI.
	The main issue was use of char for reading from input streams,
	which is incorrect, as EOF is returned as an int -1, which would
	then get cast into a char -1.
	A number of other minor issues were also fixed.
	(Trac #2571, git 525333e187cc4bbbbde288105c9582c1024caa4a)

551.	[bug]		shane
	Kill msgq if we cannot connect to it on startup.
	When the boss process was unable to connect to the msgq, it would
	exit. However, it would leave the msgq process running. This has
	been fixed, and the msgq is now stopped in this case.
	(Trac #2608, git 016925ef2437e0396127e135c937d3a55539d224)

550.	[func]		tomek
	b10-dhcp4: The DHCPv4 server now generates a server identifier
	the first time it is run. The identifier is preserved in a file
	across server restarts.
	b10-dhcp6: The server identifier is now preserved in a file across
	server restarts.
	(Trac #2597, git fa342a994de5dbefe32996be7eebe58f6304cff7)

549.	[func]		tomek
	b10-dhcp6: It is now possible to specify that a configured subnet
	is reachable locally over specified interface (see "interface"
	parameter in Subnet6 configuration).
	(Trac #2596, git a70f6172194a976b514cd7d67ce097bbca3c2798)

548.	[func]		vorner
	The message queue daemon now appears on the bus. This has two
	effects, one is it obeys logging configuration and logs to the
	correct place like the rest of the modules. The other is it
	appears in bindctl as module (but it doesn't have any commands or
	configuration yet).
	(Trac #2582, git ced31d8c5a0f2ca930b976d3caecfc24fc04634e)

547.	[func]*		vorner
	The b10-loadzone now performs more thorough sanity check on the
	loaded data.  Some of the checks are now fatal and zone failing
	them will be rejected.
	(Trac #2436, git 48d999f1cb59f308f9f30ba2639521d2a5a85baa)

546.	[func]		marcin
	DHCP option definitions can be now created using the
	Configuration Manager. The option definition specifies
	the option code, name and the types of the data being
	carried by the option.  The Configuration Manager
	reports an error on attempt to override standard DHCP
	option definition.
	(Trac #2317, git 71e25eb81e58a695cf3bad465c4254b13a50696e)

545.	[func]		jinmei
	libdns++: the SOA Rdata class now uses the generic lexer in
	constructors from text.  This means that the MNAME and RNAME of an
	SOA RR in a zone file can now be non absolute (the origin name
	in that context will be used), e.g., when loaded by b10-loadzone.
	(Trac #2500, git 019ca218027a218921519f205139b96025df2bb5)

544.	[func]		tomek
	b10-dhcp4: Allocation engine support for IPv4 added. Currently
	supported operations are server selection (Discover/Offer),
	address assignment (Request/Ack), address renewal (Request/Ack),
	and address release (Release). Expired leases can be reused.
	Some options (e.g. Router Option) are still hardcoded, so the
	DHCPv4 server is not yet usable, although its address allocation
	is operational.
	(Trac #2320, git 60606cabb1c9584700b1f642bf2af21a35c64573)

543.	[func]*		jelte
	When calling getFullConfig() as a module, , the configuration is now
	returned as properly-structured JSON.  Previously, the structure had
	been flattened, with all data being labelled by fully-qualified
	element names.
	(Trac #2619, git bed3c88c25ea8f7e951317775e99ebce3340ca22)

542.	[func]		marcin
	Created OptionSpace and OptionSpace6 classes to represent DHCP
	option spaces. The option spaces are used to group instances
	and definitions of options having unique codes. A special type
	of option space is the so-called "vendor specific option space"
	which groups sub-options sent within Vendor Encapsulated Options.
	The new classes are not used yet but they will be used once
	the creation of option spaces by configuration manager is
	implemented.
	(Trac #2313, git 37a27e19be874725ea3d560065e5591a845daa89)

541.	[func]		marcin
	Added routines to search for configured DHCP options and their
	definitions using name of the option space they belong to.
	New routines are called internally from the DHCPv4 and DHCPv6
	servers code.
	(Trac #2315, git 741fe7bc96c70df35d9a79016b0aa1488e9b3ac8)

540.	[func]		marcin
	DHCP Option values can be now specified using a string of
	tokens separated with comma sign. Subsequent tokens are used
	to set values for corresponding data fields in a particular
	DHCP option. The format of the token matches the data type
	of the corresponding option field: e.g. "192.168.2.1" for IPv4
	address, "5" for integer value etc.
	(Trac #2545, git 792c129a0785c73dd28fd96a8f1439fe6534a3f1)

539.	[func]		stephen
	Add logging to the DHCP server library.
	(Trac #2524, git b55b8b6686cc80eed41793c53d1779f4de3e9e3c)

538.	[bug]		muks
	Added escaping of special characters (double-quotes, semicolon,
	backslash, etc.) in text-like RRType's toText() implementation.
	Without this change, some TXT and SPF RDATA were incorrectly
	stored in SQLite3 datasource as they were not escaped.
	(Trac #2535, git f516fc484544b7e08475947d6945bc87636d4115)

537.	[func]		tomek
	b10-dhcp6: Support for RELEASE message has been added. Clients
	are now able to release their non-temporary IPv6 addresses.
	(Trac #2326, git 0974318566abe08d0702ddd185156842c6642424)

536.	[build]		jinmei
	Detect a build issue on FreeBSD with g++ 4.2 and Boost installed via
	FreeBSD ports at ./configure time.  This seems to be a bug of
	FreeBSD	ports setup and has been reported to the maintainer:
	http://www.freebsd.org/cgi/query-pr.cgi?pr=174753
	Until it's fixed, you need to build BIND 10 for FreeBSD that has
	this problem with specifying --without-werror, with clang++
	(development version), or with manually extracted Boost header
	files (no compiled Boost library is necessary).
	(Trac #1991, git 6b045bcd1f9613e3835551cdebd2616ea8319a36)

535.	[bug]		jelte
	The log4cplus internal logging mechanism has been disabled, and no
	output from the log4cplus library itself should be printed to
	stderr anymore. This output can be enabled by using the
	compile-time option --enable-debug.
	(Trac #1081, git db55f102b30e76b72b134cbd77bd183cd01f95c0)

534.	[func]*		vorner
	The b10-msgq now uses the same logging format as the rest
	of the system. However, it still doesn't obey the common
	configuration, as due to technical issues it is not able
	to read it yet.
	(git 9e6e821c0a33aab0cd0e70e51059d9a2761f76bb)

bind10-1.0.0-beta released on December 20, 2012

533.	[build]*		jreed
	Changed the package name in configure.ac from bind10-devel
	to bind10. This means the default sub-directories for
	etc, include, libexec, share, share/doc, and var are changed.
	If upgrading from a previous version, you may need to move
	and update your configurations or change references for the
	old locations.
	(git bf53fbd4e92ae835280d49fbfdeeebd33e0ce3f2)

532.	[func]		marcin
	Implemented configuration of DHCPv4 option values using
	the configuration manager. In order to set values for the
	data fields carried by a particular option, the user
	specifies a string of hexadecimal digits that is converted
	to binary data and stored in the option buffer. A more
	user-friendly way of specifying option content is planned.
	(Trac #2544, git fed1aab5a0f813c41637807f8c0c5f8830d71942)

531.	[func]		tomek
	b10-dhcp6: Added support for expired leases. Leases for IPv6
	addresses that are past their valid lifetime may be recycled, i.e.
	relocated to other clients if needed.
	(Trac #2327, git 62a23854f619349d319d02c3a385d9bc55442d5e)

530.	[func]*		team
	b10-loadzone was fully overhauled.  It now uses C++-based zone
	parser and loader library, performing stricter checks, having
	more complete support for master file formats, producing more
	helpful logs, is more extendible for various types of data
	sources, and yet much faster than the old version.  In
	functionality the new version should be generally backwards
	compatible to the old version, but there are some
	incompatibilities: name fields of RDATA (in NS, SOA, etc) must
	be absolute for now; due to the stricter checks some input that was
	(incorrectly) accepted by the old version may now be rejected;
	command line options and arguments are not compatible.
	(Trac #2380, git 689b015753a9e219bc90af0a0b818ada26cc5968)

529.	[func]*		team
	The in-memory data source now uses a more complete master
	file parser to load textual zone files.  As of this change
	it supports multi-line RR representation and more complete
	support for escaped and quoted strings.  It also produces
	more helpful log messages when there is an error in the zone
	file.  It will be enhanced as more specific tasks in the
	#2368 meta ticket are completed.  The new parser is generally
	backward compatible to the previous one, but due to the
	tighter checks some input that has been accepted so far
	could now be rejected, so it's advisable to check if you
	use textual zone files directly loaded to memory.
	(Trac #2470, git c4cf36691115c15440b65cac16f1c7fcccc69521)

528.	[func]		marcin
	Implemented definitions for DHCPv4 option definitions identified
	by option codes: 1 to 63, 77, 81-82, 90-92, 118-119, 124-125.
	These definitions are now used by the DHCPv4 server to parse
	options received from a client.
	(Trac #2526, git 50a73567e8067fdbe4405b7ece5b08948ef87f98)

527.	[bug]		jelte
	Fixed a bug in the synchronous UDP server code where unexpected
	errors from ASIO or the system libraries could cause b10-auth to
	stop. In asynchronous mode these errors would be ignored
	completely. Both types have been updated to report the problem with
	an ERROR log message, drop the packet, and continue service.
	(Trac #2494, git db92f30af10e6688a7dc117b254cb821e54a6d95)

526.	[bug]		stephen
	Miscellaneous fixes to DHCP code including rationalisation of
	some methods in LeaseMgr and resolving some Doxygen/cppcheck
	issues.
	(Trac #2546, git 0140368ed066c722e5d11d7f9cf1c01462cf7e13)

525.	[func]		tomek
	b10-dhcp4: DHCPv4 server is now able to parse configuration. It
	is possible to specify IPv4 subnets with dynamic pools within
	them. Although configuration is accepted, it is not used yet. This
	will be implemented shortly.
	(Trac #2270, git de29c07129d41c96ee0d5eebdd30a1ea7fb9ac8a)

524.	[func]		tomek
	b10-dhcp6 is now able to handle RENEW messages. Leases are
	renewed and REPLY responses are sent back to clients.
	(Trac #2325, git 7f6c9d057cc0a7a10f41ce7da9c8565b9ee85246)

523.	[bug]		muks
	Fixed a problem in inmem NSEC3 lookup (for, instance when using a
	zone with no non-apex names) which caused exceptions when the zone
	origin was not added as an explicit NSEC3 record.
	(Trac #2503, git 6fe86386be0e7598633fe35999112c1a6e3b0370)

522.	[func]*		jelte
	Configuration of TSIG keys for b10-xfrin has changed; instead of
	specifying the full TSIG key (<name>:<base64>:<algo>) it now expects
	just the name, and uses the global TSIG Key Ring like all the other
	components (configuration list /tsig_keys/keys).
	Note: this is not automatically updated, so if you use TSIG in
	xfrin, you need to update your configuration.
	(Trac #1351, git e65b7b36f60f14b7abe083da411e6934cdfbae7a)

521.	[func]		marcin
	Implemented definitions for DHCPv6 standard options identified
	by codes up to 48. These definitions are now used by the DHCPv6
	server to create instances of options being sent to a client.
	(Trac #2491, git 0a4faa07777189ed9c25211987a1a9b574015a95)

520.	[func]		jelte
	The system no longer prints initial log messages to stdout
	regardless of what logging configuration is present, but it
	temporarily stores any log messages until the configuration is
	processed. If there is no specific configuration, or if the
	configuration cannot be accessed, it will still fall back to stdout.
	Note that there are still a few instances where output is printed,
	these shall be addressed separately.
	Note also that, currently, in case it falls back to stdout (such as
	when it cannot connect to b10-cfgmgr), all log messages are always
	printed (including debug messages), regardless of whether -v was
	used. This shall also be addressed in a future change.
	(Trac #2445, git 74a0abe5a6d10b28e4a3e360e87b129c232dea68)

519.	[bug]		muks
	Fixed a problem in inmem NSEC lookup which caused returning an
	incorrect NSEC record or (in rare cases) assert failures
	when a non-existent domain was queried, which was a sub-domain of
	a domain that existed.
	(Trac #2504, git 835553eb309d100b062051f7ef18422d2e8e3ae4)

518.	[func]		stephen
	Extend DHCP MySQL backend to handle IPv4 addresses.
	(Trac #2404, git ce7db48d3ff5d5aad12b1da5e67ae60073cb2607)

517.	[func]		stephen
	Added IOAddress::toBytes() to get byte representation of address.
	Also added convenience methods for V4/V6 address determination.
	(Trac #2396, git c23f87e8ac3ea781b38d688f8f7b58539f85e35a)

516.	[bug]		marcin
	Fixed 'make distcheck' failure when running perfdhcp unit tests.
	The unit tests used to read files from the folder specified
	with the path relative to current folder, thus when the test was
	run from a different folder the files could not be found.
	(Trac #2479, git 4e8325e1b309f1d388a3055ec1e1df98c377f383)

515.	[bug]		jinmei
	The in-memory data source now accepts an RRSIG provided without
	a covered RRset in loading.  A subsequent query for its owner name
	of the covered type would generally result in NXRRSET; if the
	covered RRset is of type NSEC3, the corresponding NSEC3 processing
	would result in SERVFAIL.
	(Trac #2420, git 6744c100953f6def5500bcb4bfc330b9ffba0f5f)

514.	[bug]		jelte
	b10-msgq now handles socket errors more gracefully when sending data
	to clients. It no longer exits with 'broken pipe' errors, and is
	also better at resending data on temporary error codes from send().
	(Trac #2398, git 9f6b45ee210a253dca608848a58c824ff5e0d234)

513.	[func]		marcin
	Implemented the OptionCustom class for DHCPv4 and DHCPv6.
	This class represents an option which has a defined
	structure: a set of data fields of specific types and order.
	It is used to represent those options that can't be
	represented by any other specialized class.
	(Trac #2312, git 28d885b457dda970d9aecc5de018ec1120143a10)

512.	[func]		jelte
	Added a new tool b10-certgen, to check and update the self-signed
	SSL certificate used by b10-cmdctl. The original certificate
	provided has been removed, and a fresh one is generated upon first
	build. See the b10-certgen manpage for information on how to update
	existing installed certificates.
	(Trac #1044, git 510773dd9057ccf6caa8241e74a7a0b34ca971ab)

511.	[bug]		stephen
	Fixed a race condition in the DHCP tests whereby the test program
	spawned a subprocess and attempted to read (without waiting) from
	the interconnecting pipe before the subprocess had written
	anything.  The lack of output was being interpreted as a test
	failure.
	(Trac #2410, git f53e65cdceeb8e6da4723730e4ed0a17e4646579)

510.	[func]		marcin
	DHCP option instances can be created using a collection of strings.
	Each string represents a value of a particular data field within
	an option. The data field values, given as strings, are validated
	against the actual types of option fields specified in the options
	definitions.
	(Trac #2490, git 56cfd6612fcaeae9acec4a94e1e5f1a88142c44d)

509.	[func]		muks
	Log messages now include the pid of the process that logged the
	message.
	(Trac #1745, git fc8bbf3d438e8154e7c2bdd322145a7f7854dc6a)

508.	[bug]		stephen
	Split the DHCP library into two directories, each with its own
	Makefile.  This properly solves the problem whereby a "make"
	operation with multiple threads could fail because of the
	dependencies between two libraries in the same directory.
	(Trac #2475, git 834fa9e8f5097c6fd06845620f68547a97da8ff8)

bind10-devel-20121115 released on November 15, 2012

507.	[doc]		jelte
	Added a chapter about the use of the bindctl command tool to
	to the BIND 10 guide.
	(Trac #2305, git c4b0294b5bf4a9d32fb18ab62ca572f492788d72)

506.	[security]		jinmei
	Fixed a use-after-free case in handling DNAME record with the
	in-memory data source.  This could lead to a crash of b10-auth
	if it serves a zone containing a DNAME RR from the in-memory
	data source.  This bug was introduced at bind10-devel-20120927.
	(Trac #2471, git 2b1793ac78f972ddb1ae2fd092a7f539902223ff)

505.	[bug]		jelte
	Fixed a bug in b10-xfrin where a wrong call was made during the
	final check of a TSIG-signed transfer, incorrectly rejecting the
	transfer.
	(Trac #2464, git eac81c0cbebee72f6478bdb5cda915f5470d08e1)

504.	[bug]*		naokikambe
	Fixed an XML format viewed from b10-stats-httpd. Regarding
	per-zone counters as zones of Xfrout, a part of the item
	values wasn't an exact XML format. A zone name can be
	specified in URI as
	/bind10/statistics/xml/Xfrout/zones/example.org/xfrreqdone.
	XSD and XSL formats are also changed to constant ones due
	to these changes.
	(Trac #2298, git 512d2d46f3cb431bcdbf8d90af27bff8874ba075)

503.	[func]		Stephen
	Add initial version of a MySQL backend for the DHCP code.  This
	implements the basic IPv6 lease access functions - add lease, delete
	lease and update lease.  The backend is enabled by specifying
	--with-dhcp-mysql on the "configure" command line: without this
	switch, the MySQL code is not compiled, so leaving BIND 10 able to
	be built on systems without MySQL installed.
	(Trac #2342, git c7defffb89bd0f3fdd7ad2437c78950bcb86ad37)

502.	[func]		vorner
	TTLs can be specified with units as well as number of seconds now.
	This allows specifications like "1D3H".
	(Trac #2384, git 44c321c37e17347f33ced9d0868af0c891ff422b)

501.	[func]		tomek
	Added DHCPv6 allocation engine, now used in the processing of DHCPv6
	messages.
	(Trac #2414, git b3526430f02aa3dc3273612524d23137b8f1fe87)

500.	[bug]		jinmei
	Corrected the autoconf example in the examples directory so it can
	use the configured path to Boost to check availability of the BIND 10
	library.  Previously the sample configure script could fail if
	Boost is installed in an uncommon place.  Also, it now provides a
	helper m4 function and example usage for embedding the library
	path to executable (using linker options like -Wl,-R) to help
	minimize post-build hassles.
	(Trac #2356, git 36514ddc884c02a063e166d44319467ce6fb1d8f)

499.	[func]		team
	The b10-auth 'loadzone' command now uses the internal thread
	introduced in 495 to (re)load a zone in the background, so that
	query processing isn't blocked while loading a zone.
	(Trac #2213, git 686594e391c645279cc4a95e0e0020d1c01fba7e)

498.	[func]		marcin
	Implemented DHCPv6 option values configuration using configuration
	manager. In order to set values for data fields carried by the
	particular option, user specifies the string of hexadecimal digits
	that is in turn converted to binary data and stored into option
	buffer. More user friendly way of option content specification is
	planned.
	(Trac #2318, git e75c686cd9c14f4d6c2a242a0a0853314704fee9)

497.	[bug]		jinmei
	Fixed several issues in isc-sysinfo:
	- make sure it doesn't report a negative value for free memory
	  size (this happened on FreeBSD, but can possibly occur on other
	  BSD variants)
	- correctly identifies the SMP support in kernel on FreeBSD
	- print more human readable uptime as well as the time in seconds
	(Trac #2297, git 59a449f506948e2371ffa87dcd19059388bd1657)

496.	[func]		tomek
	DHCPv6 Allocation Engine implemented. It allows address allocation
	from the configured subnets/pools. It currently features a single
	allocator: IterativeAllocator, which assigns addresses iteratively.
	Other allocators (hashed, random) are planned.
	(Trac #2324, git 8aa188a10298e3a55b725db36502a99d2a8d638a)

495.	[func]		team
	b10-auth now handles reconfiguration of data sources in
	background using a separate thread.  This means even if the new
	configuration includes a large amount of data to be loaded into
	memory (very large zones and/or a very large number of zones),
	the reconfiguration doesn't block query handling.
	(Multiple Trac tickets up to #2211)

494.	[bug]		jinmei
	Fixed a problem that shutting down BIND 10 kept some of the
	processes alive.  It was two-fold: when the main bind10 process
	started as a root, started b10-sockcreator with the privilege, and
	then dropped the privilege, the bind10 process cannot kill the
	sockcreator via signal any more (when it has to), but it kept
	sending the signal and didn't stop.  Also, when running on Python
	3.1 (or older), the sockcreator had some additional file
	descriptor open, which prevented it from exiting even after the
	bind10 process terminated.  Now the bind10 process simply gives up
	killing a subprocess if it fails due to lack of permission, and it
	makes sure the socket creator is spawned without any unnecessary
	FDs open.
	(Trac #1858, git 405d85c8a0042ba807a3a123611ff383c4081ee1)

493.	[build]		jinmei
	Fixed build failure with newer versions of clang++.  These
	versions are stricter regarding "unused variable" and "unused
	(driver) arguments" warnings, and cause fatal build error
	with -Werror.  The affected versions of clang++ include Apple's
	customized version 4.1 included in Xcode 4.5.1.  So this fix
	will solve build errors for Mac OS X that uses newer versions of
	Xcode.
	(Trac #2340, git 55be177fc4f7537143ab6ef5a728bd44bdf9d783,
	3e2a372012e633d017a97029d13894e743199741 and commits before it
	with [2340] in the commit log)

492.	[func]		tomek
	libdhcpsrv: The DHCP Configuration Manager is now able to store
	information about IPv4 subnets and pools. It is still not possible
	to configure that information. Such capability will be implemented
	in a near future.
	(Trac #2237, git a78e560343b41f0f692c7903c938b2b2b24bf56b)

491.	[func]		tomek
	b10-dhcp6: Configuration for DHCPv6 has been implemented.
	Currently it is possible to configure IPv6 subnets and pools
	within those subnets, global and per subnet values of renew,
	rebind, preferred and valid lifetimes. Configured parameters
	are accepted, but are not used yet by the allocation engine yet.
	(Trac #2269, git 028bed9014b15facf1a29d3d4a822c9d14fc6411)

490.	[func]		tomek
	libdhcpsrv: An abstract API for lease database has been
	implemented. It offers a common interface to all concrete
	database backends.
	(Trac #2140, git df196f7609757253c4f2f918cd91012bb3af1163)

489.	[func]		muks
	The isc::dns::RRsetList class has been removed. It was now unused
	inside the BIND 10 codebase, and the interface was considered
	prone to misuse.
	(Trac #2266, git 532ac3d0054f6a11b91ee369964f3a84dabc6040)

488.	[build]		jinmei
	On configure, changed the search order for Python executable.
	It first tries more specific file names such as "python3.2" before
	more generic "python3".  This will prevent configure failure on
	Mac OS X that installs Python3 via recent versions of Homebrew.
	(Trac #2339, git 88db890d8d1c64de49be87f03c24a2021bcf63da)

487.	[bug]		jinmei
	The bind10 process now terminates a component (subprocess) by the
	"config remove Boss/components" bindctl command even if the
	process crashes immediately before the command is sent to bind10.
	Previously this led to an inconsistent state between the
	configuration and an internal component list of bind10, and bind10
	kept trying to restart the component.  A known specific case of
	this problem is that b10-ddns could keep failing (due to lack of
	dependency modules) and the administrator couldn't stop the
	restart via bindctl.
	(Trac #2244, git 7565788d06f216ab254008ffdfae16678bcd00e5)

486.	[bug]*		jinmei
	All public header files for libb10-dns++ are now installed.
	Template configure.ac and utility AC macros for external projects
	using the library are provided under the "examples" directory.
	The src/bin/host was moved as part of the examples (and not
	installed with other BIND 10 programs any more).
	(Trac #1870, git 4973e638d354d8b56dcadf71123ef23c15662021)

485.	[bug]		jelte
	Several bugs have been fixed in bindctl; tab-completion now works
	within configuration lists, the problem where sometimes the
	completion added a part twice has been solved, and it no longer
	suggests the confusing value 'argument' as a completion-hint for
	configuration items. Additionally, bindctl no longer crashes upon
	input like 'config remove Boss'.
	(Trac #2254, git 9047de5e8f973e12e536f7180738e6b515439448)

484.	[func]		tomek
	A new library (libb10-dhcpsrv) has been created. At present, it
	only holds the code for the DHCP Configuration Manager. Currently
	this object only supports basic configuration storage for the DHCPv6
	server, but that capability will be expanded.
	(Trac #2238, git 6f29861b92742da34be9ae76968e82222b5bfd7d)

bind10-devel-20120927 released on September 27, 2012

483.	[func]		marcin
	libdhcp++: Added new parameter to define sub-second timeout
	for DHCP packet reception. The total timeout is now specified
	by two parameters:  first specifies integral number of
	seconds, second (which defaults to 0) specifies fractional
	seconds with microsecond resolution.
	(Trac #2231, git 15560cac16e4c52129322e3cb1787e0f47cf7850)

482.	[func]		team
	Memory footprint of the in-memory data source has been
	substantially improved.  For example, b10-auth now requires much
	less memory than BIND 9 named for loading and serving the same
	zone in-memory.  This is a transparent change in terms of user
	operation; there's no need to update or change the configuration
	to enable this feature.
	Notes: multiple instances of b10-auth still make separate copies
	of the memory image.  Also, loading zones in memory still suspends
	query processing, so manual reloading or reloading after incoming
	transfer may cause service disruption for huge zones.
	(Multiple Trac tickets, Summarized in Trac #2101)

481.	[bug]		vorner
	The abbreviated form of IP addresses in ACLs is accepted
	(eg. "from": ["127.0.0.1", "::1"] now works).
	(Trac #2191, git 48b6e91386b46eed383126ad98dddfafc9f7e75e)

480.	[doc]		vorner
	Added documentation about global TSIG key ring to the Guide.
	(Trac #2189, git 52177bb31f5fb8e134aecb9fd039c368684ad2df)

479.	[func]		marcin
	Refactored perfdhcp tool to C++, added missing unit tests and removed
	the old code. The new code uses libdhcp++ (src/lib/dhcp) for DHCP
	packet management, network interface management and packet
	transmission.
	(Trac #1954, git 8d56105742f3043ed4b561f26241f3e4331f51dc)
	(Trac #1955, git 6f914bb2c388eb4dd3e5c55297f8988ab9529b3f)
	(Trac #1956, git 6f914bb2c388eb4dd3e5c55297f8988ab9529b3f)
	(Trac #1957, git 7fca81716ad3a755bf5744e88c3adeef15b04450)
	(Trac #1958, git 94e17184270cda58f55e6da62e845695117fede3)
	(Trac #1959, git a8cf043db8f44604c7773e047a9dc2861e58462a)
	(Trac #1960, git 6c192e5c0903f349b4d80cf2bb6cd964040ae7da)

478.	[func]		naokikambe
	New statistics items added into b10-xfrout: ixfr_running and
	axfr_running.  Their values can be obtained by invoking "Stats show
	Xfrout" via bindctl while b10-xfrout is running.
	(Trac #2222, git 91311bdbfea95f65c5e8bd8294ba08fac12405f1)

477.	[bug]		jelte
	Fixed a problem with b10-msgq on OSX when using a custom Python
	installation, that offers an unreliable select.poll() interface.
	(Trac #2190, git e0ffa11d49ab949ee5a4ffe7682b0e6906667baa)

476.	[bug]		vorner
	The Xfrin now accepts transfers with some TSIG signatures omitted, as
	allowed per RFC2845, section 4.4. This solves a compatibility
	issues with Knot and NSD.
	(Trac #1357, git 7ca65cb9ec528118f370142d7e7b792fcc31c9cf)

475.	[func]		naokikambe
	Added Xfrout statistics counters: notifyoutv4, notifyoutv6,
	xfrrej, and xfrreqdone. These are per-zone type counters.
	The value of these counters can be seen with zone name by
	invoking "Stats show Xfrout" via bindctl.
	(Trac #2158, git e68c127fed52e6034ab5309ddd506da03c37a08a)

474.	[func]		stephen
	DHCP servers now use the BIND 10 logging system for messages.
	(Trac #1545, git de69a92613b36bd3944cb061e1b7c611c3c85506)

473.	[bug]		jelte
	TCP connections now time out in b10-auth if no (or not all) query
	data is sent by the client. The timeout value defaults to 5000
	milliseconds, but is configurable in Auth/tcp_recv_timeout.
	(Trac #357, git cdf3f04442f8f131542bd1d4a2228a9d0bed12ff)

472.	[build]		jreed
	All generated documentation is removed from the git repository.
	The ./configure --enable-man option is removed. A new option
	-enable-generate-docs is added; it checks for required
	documentation building dependencies. Dummy documentation is
	built and installed if not used. Distributed tarballs will
	contain the generated documentation.
	(Trac #1687, git 2d4063b1a354f5048ca9dfb195e8e169650f43d0)

471.	[bug]		vorner
	Fixed a problem when b10-loadzone tried to tread semicolon
	in string data as start of comment, which caused invalid
	data being loaded.
	(Trac #2188, git 12efec3477feb62d7cbe36bdcfbfc7aa28a36f57)

470.	[func]		naokikambe
	The stats module now supports partial statistics updates. Each
	module can return only statistics data which have been updated since
	the last time it sent them to the stats module. The purpose of partial
	updates is to reduce the amount of statistics data sent through the
	message queue.
	(Trac #2179, git d659abdd9f3f369a29830831297f64484ac7b051)

469.	[bug]		jelte
	libdatasrc: the data source client list class now ignores zone
	content problems (such as out-of-zone data) in MasterFiles type
	zones, instead of aborting the entire configuration.  It only logs
	an error, and all other zones and datasources are still loaded. The
	error log message has been improved to include the zone origin and
	source file name.  As a result of this change, b10-auth no longer
	exits upon encountering such errors during startup.
	(Trac #2178, git a75ed413e8a1c8e3702beea4811a46a1bf519bbd)

468.	[func]*		naokikambe, fujiwara
	b10-stats polls the bind10 and b10-auth with new 'getstats' command
	to retrieve statistics data.  The "poll-interval" parameter in
	b10-stats is for configuring the polling interval.  All statistics
	data collected once are preserved while b10-stats is running.
	The "sendstats" command was removed from bind10 and b10-auth. The
	"statistics-interval" configuration item was removed from b10-auth.
	(Trac #2136, git dcb5ce50b4b4e50d28247d5f8b5cb8d90bda942a)
	(Trac #2137, git d53bb65a43f6027b15a6edc08c137951e3ce5e0e)
	(Trac #2138, git b34e3313460eebc9c272ca8c1beb27297c195150)

bind10-devel-20120816 released on August 16, 2012

467.	[bug]		jelte
	For configurations, allow named sets to contain lists of items.
	(Trac #2114, git 712637513505f7afb8434292ca2a98c3517dffd3)

466.	[func]		jelte
	Allow bindctl to add and remove items to and from lists
	and dicts for items of type "any". This is for easier
	configurations.
	(Trac #2184, git ad2d728d1496a9ff59d622077850eed0638b54eb)

465.	[doc]		vorner
	Improved documentation about ACLs in the Guide.
	(Trac #2066, git 76f733925b3f3560cfc2ee96d2a19905b623bfc3)

464.	[func]		jelte, muks
	libdns++: The LabelSequence class has been extended with some new
	methods.  These are mainly intended for internal development, but
	the class is public, so interested users may want to look into the
	extensions.
	(Trac #2052, git 57c61f2^..dbef0e2)
	(Trac #2053, git 1fc2b06b57a008ec602daa2dac79939b3cc6b65d)
	(Trac #2086, git 3fac7d5579c5f51b8e952b50db510b45bfa986f3)
	(Trac #2087, git 49ad6346f574d00cfbd1d12905915fd0dd6a0bac)
	(Trac #2148, git 285c2845ca96e7ef89f9158f1dea8cda147b6566)

463.	[func]		jinmei
	Python isc.dns: the Name, RRType and RRClass classes are now
	hashable.  So, for example, objects of these classes can be used
	as a dictionary key.
	(Trac #1883, git 93ec40dd0a1df963c676037cc60c066c748b3030)

462.	[build]		jreed
	BIND 10 now compiles against googletest-1.6.0 versions that are
	installed on the system as source code. For such versions, use the
	--with-gtest-source configure switch.
	(Trac #1999, git 6a26d459a40d7eed8ebcff01835377b3394a78de)

461.	[bug]		muks
	We now set g+w and g+s permissions (mode 02770) during
	installation for the BIND 10 local state directory
	($prefix/var/bind10-devel/) so that permissions to files
	and sub-directories created in that directory are inherited.
	(Trac #2171, git ab4d20907abdb3ce972172463dcc73405b3dee79)

460.	[bug]		muks
	SSHFP's algorithm and fingerprint type checks have been relaxed
	such that they will accept any values in [0,255]. This is so that
	future algorithm and fingerprint types are accommodated.
	(Trac #2124, git 49e6644811a7ad09e1326f20dd73ab43116dfd21)

459.	[func]		tomek
	b10-dhcp6: DHCPv6 server component is now integrated into
	BIND 10 framework. It can be started from BIND 10 (using bindctl)
	and can receive commands. The only supported command for now
	is 'Dhcp6 shutdown'.
	b10-dhcp4: Command line-switch '-s' to disable msgq was added.
	b10-dhcp6: Command line-switch '-s' to disable msgq was added.
	(Trac #1708, git e0d7c52a71414f4de1361b09d3c70431c96daa3f)

458.	[build]*		jinmei
	BIND 10 now relies on Boost offset_ptr, which caused some new
	portability issues.  Such issues are detected at ./configure time.
	If ./configure stops due to this, try the following workaround:
	- If it's about the use of mutable for a reference with clang++,
	  upgrade Boost version to 1.44 or higher, or try a different
	  compiler (e.g. g++ generally seems to be free from this issue)
	- If it's about the use of "variadic templates", specify
	  --without-werror so the warning won't be promoted to an error.
	  Specifying BOOST_NO_USER_CONFIG in CXXFLAGS may also work
	  (which would be the case if Boost is installed via pkgsrc)
	(Trac #2147, git 30061d1139aad8716e97d6b620c259752fd0a3cd)

457.	[build]*		muks
	BIND 10 library names now have a "b10-" prefix. This is to avoid
	clashes with other similarly named libraries on the system.
	(Trac #2071, git ac20a00c28069804edc0a36050995df52f601efb)

456.	[build]		muks
	BIND 10 now compiles against log4cplus-1.1.0 (RC releases)
	also.  Note: some older versions of log4cplus don't work any more;
	known oldest workable version is 1.0.4.  Thanks to John Lumby for
	sending a patch.
	(Trac #2169, git 7d7e5269d57451191c0aef1b127d292d3615fe2c)

455.	[func]*		vorner
	The server now uses newer API for data sources. This would be an
	internal change, however, the data sources are now configured
	differently. Please, migrate your configuration to the top-level
	"data_sources" module.  Also the bind10 -n and --no-cache
	and b10-auth -n options are removed.
	(Trac #1976, git 0d4685b3e7603585afde1b587cbfefdfaf6a1bb3)

454.	[bug]		jelte
	b10-cfgmgr now loads its configuration check plugins directly from
	the plugin search path, as opposed to importing them from the
	general python system module path list; this prevents naming
	conflicts with real python modules.
	(Trac #2119, git 2f68d7ac5c3c7cc88a3663191113eece32d46a3d)

453.	[bug]		jelte
	b10-auth no longer tries to send DDNS UPDATE messages to b10-ddns if
	b10-ddns is not running. Sending an UPDATE to BIND 10 that is not
	configured to run DDNS will now result in a response with rcode
	NOTIMP instead of SERVFAIL.
	(Trac #1986, git bd6b0a5ed3481f78fb4e5cb0b18c7b6e5920f9f8)

452.	[func]		muks, jelte
	isc-sysinfo: An initial implementation of the isc-sysinfo
	tool is now available for Linux, OpenBSD, FreeBSD, and Mac
	OS X. It gathers and outputs system information which can
	be used by future tech support staff. This includes a
	generic Python "sysinfo" module.
	(Trac #2062, #2121, #2122, #2172,
	git 144e80212746f8d55e6a59edcf689fec9f32ae95)

451.	[bug]		muks, jinmei
	libdatasrc: the database-based data source now correctly returns
	glue records on (not under) a zone cut, such as in the case where
	the NS name of an NS record is identical to its owner name. (Note:
	libdatasrc itself doesn't judge what kind of record type can be a
	"glue"; it's the caller's responsibility.)
	(Trac #1771, git 483f1075942965f0340291e7ff7dae7806df22af)

450.	[func]		tomek
	b10-dhcp4: DHCPv4 server component is now integrated into
	BIND 10 framework. It can be started from BIND 10 (using bindctl)
	and can receive commands. The only supported command for now
	is 'Dhcp4 shutdown'.
	(Trac #1651, git 7e16a5a50d3311e63d10a224ec6ebcab5f25f62c)

bind10-devel-20120621 released on June 21, 2012

449.	[bug]		muks
	b10-xfin: fixed a bug where xfrin sent the wrong notification
	message to zonemgr on successful zone transfer. This also
	solves other reported problems such as too frequent attempts
	of zone refreshing (see Trac #1786 and #1834).
	(Trac #2023, git b5fbf8a408a047a2552e89ef435a609f5df58d8c)

448.	[func]		team
	b10-ddns is now functional and handles dynamic update requests
	per RFC 2136.  See BIND 10 guide for configuration and operation
	details.
	(Multiple Trac tickets)

447.	[bug]		jinmei
	Fixed a bug in b10-xfrout where a helper thread could fall into
	an infinite loop if b10-auth stops while the thread is waiting for
	forwarded requests from b10-auth.
	(Trac #988 and #1833, git 95a03bbefb559615f3f6e529d408b749964d390a)

446.	[bug]		muks
	A number of warnings reported by Python about unclosed file and
	socket objects were fixed. Some related code was also made safer.
	(Trac #1828, git 464682a2180c672f1ed12d8a56fd0a5ab3eb96ed)

445.	[bug]*		jinmei
	The pre-install check for older SQLite3 DB now refers to the DB
	file with the prefix of DESTDIR.  This ensures that 'make install'
	with specific DESTDIR works regardless of the version of the DB
	file installed in the default path.
	(Trac #1982, git 380b3e8ec02ef45555c0113ee19329fe80539f71)

444.	[bug]		jinmei
	libdatasrc: fixed ZoneFinder for database-based data sources so
	that it handles type DS query correctly, i.e., treating it as
	authoritative data even on a delegation point.
	(Trac #1912, git 7130da883f823ce837c10cbf6e216a15e1996e5d)

443.	[func]*		muks
	The logger now uses a lockfile named `logger_lockfile' that is
	created in the local state directory to mutually separate
	individual logging operations from various processes. This is
	done so that log messages from different processes don't mix
	together in the middle of lines. The `logger_lockfile` is created
	with file permission mode 0660. BIND 10's local state directory
	should be writable and perhaps have g+s mode bit so that the
	`logger_lockfile` can be opened by a group of processes.
	(Trac #1704, git ad8d445dd0ba208107eb239405166c5c2070bd8b)

442.	[func]		tomek
	b10-dhcp4, b10-dhcp6: Both DHCP servers now accept -p parameter
	that can be used to specify listening port number. This capability
	is useful only for testing purposes.
	(Trac #1503, git e60af9fa16a6094d2204f27c40a648fae313bdae)

441.	[func]		tomek
	libdhcp++: Stub interface detection (support for interfaces.txt
	file) was removed.
	(Trac #1281, git 900fc8b420789a8c636bcf20fdaffc60bc1041e0)

bind10-devel-20120517 released on May 17, 2012

440.	[func]		muks
	bindctl: improved some error messages so they will be more
	helpful.  Those include the one when the zone name is unspecified
	or the name is invalid in the b10-auth configuration.
	(Trac #1627, git 1a4d0ae65b2c1012611f4c15c5e7a29d65339104)

439.	[func]		team
	The in-memory data source can now load zones from the
	sqlite3 data source, so that zones stored in the database
	(and updated for example by xfrin) can be served from memory.
	(Trac #1789, #1790, #1792, #1793, #1911,
	git 93f11d2a96ce4dba9308889bdb9be6be4a765b27)

438.	[bug]		naokikambe
	b10-stats-httpd now sends the system a notification that
	it is shutting down if it encounters a fatal error during
	startup.
	(Trac #1852, git a475ef271d4606f791e5ed88d9b8eb8ed8c90ce6)

437.	[build]		jinmei
	Building BIND 10 may fail on MacOS if Python has been
	installed via Homebrew unless --without-werror is specified.
	The configure script now includes a URL that explains this
	issue when it detects failure that is possibly because of
	this problem.
	(Trac #1907, git 0d03b06138e080cc0391fb912a5a5e75f0f97cec)

436.	[bug]		jelte
	The --config-file option now works correctly with relative paths if
	--data-path is not given.
	(Trac #1889, git ce7d1aef2ca88084e4dacef97132337dd3e50d6c)

435.	[func]		team
	The in-memory datasource now supports NSEC-signed zones.
	(Trac #1802-#1810, git 2f9aa4a553a05aa1d9eac06f1140d78f0c99408b)

434.	[func]		tomek
	libdhcp++: Linux interface detection refactored. The code is
	now cleaner. Tests better support certain versions of ifconfig.
	(Trac #1528, git 221f5649496821d19a40863e53e72685524b9ab2)

433.	[func]		tomek
	libdhcp++: Option6 and Pkt6 now follow the same design as
	options and packet for DHCPv4. General code refactoring after
	end of 2011 year release.
	(Trac #1540, git a40b6c665617125eeb8716b12d92d806f0342396)

432.	[bug]*		muks
	BIND 10 now installs its header files in a BIND 10 specific
	sub-directory in the install prefix.
	(Trac #1930, git fcf2f08db9ebc2198236bfa25cf73286821cba6b)

431.	[func]*		muks
	BIND 10 no longer starts b10-stats-httpd by default.
	(Trac #1885, git 5c8bbd7ab648b6b7c48e366e7510dedca5386f6c)

430.	[bug]		jelte
	When displaying configuration data, bindctl no longer treats
	optional list items as an error, but shows them as an empty list.
	(Trac #1520, git 0f18039bc751a8f498c1f832196e2ecc7b997b2a)

429.	[func]		jelte
	Added an 'execute' component to bindctl, which executes either a set
	of commands from a file or a built-in set of commands. Currently,
	only 'init_authoritative_server' is provided as a built-in set, but
	it is expected that more will be added later.
	(Trac #1843, git 551657702a4197ef302c567b5c0eaf2fded3e121)

428.	[bug]		marcin
	perfdhcp: bind to local address to allow reception of
	replies from IPv6 DHCP servers.
	(Trac #1908, git 597e059afaa4a89e767f8f10d2a4d78223af3940)

427.	[bug]		jinmei
	libdatasrc, b10-xfrin: the zone updater for database-based data
	sources now correctly distinguishes NSEC3-related RRs (NSEC3 and
	NSEC3-covering RRSIG) from others, and the SQLite3 implementation
	now manipulates them in the separate table for the NSEC3 namespace.
	As a result b10-xfrin now correctly updates NSEC3-signed zones by
	inbound zone transfers.
	(Trac #1781, #1788, #1891,
	git 672f129700dae33b701bb02069cf276238d66be3)

426.	[bug]		vorner
	The NSEC3 records are now included when transferring a
	signed zone out.
	(Trac #1782, git 36efa7d10ecc4efd39d2ce4dfffa0cbdeffa74b0)

425.	[func]*		muks
	Don't autostart b10-auth, b10-xfrin, b10-xfrout and b10-zonemgr in
	the default configuration.
	(Trac #1818, git 31de885ba0409f54d9a1615eff5a4b03ed420393)

424.	[bug]		jelte
	Fixed a bug in bindctl where in some cases, configuration settings
	in a named set could disappear, if a child element is modified.
	(Trac #1491, git 00a36e752802df3cc683023d256687bf222e256a)

423.	[bug]		jinmei
	The database based zone iterator now correctly resets mixed TTLs
	of the same RRset (when that happens) to the lowest one.  The
	previous implementation could miss lower ones if it appears in a
	later part of the RRset.
	(part of Trac #1791, git f1f0bc00441057e7050241415ee0367a09c35032)

422.	[bug]		jinmei
	The database based zone iterator now separates RRSIGs of the same
	name and type but for different covered types.
	(part of Trac #1791, git b4466188150a50872bc3c426242bc7bba4c5f38d)

421.	[build]		jinmei
	Made sure BIND 10 can be built with clang++ 3.1.  (It failed on
	MacOS 10.7 using Xcode 4.3, but it's more likely to be a matter of
	clang version.)
	(Trac #1773, git ceaa247d89ac7d97594572bc17f005144c5efb8d)

420.	[bug]*		jinmei, stephen
	Updated the DB schema used in the SQLite3 data source so it can
	use SQL indices more effectively.  The previous schema had several
	issues in this sense and could be very slow for some queries on a
	very large zone (especially for negative answers).  This change
	requires a major version up of the schema; use b10-dbutil to
	upgrade existing database files.  Note: 'make install' will fail
	unless old DB files installed in the standard location have been
	upgraded.
	(Trac #324, git 8644866497053f91ada4e99abe444d7876ed00ff)

419.	[bug]		jelte
	JSON handler has been improved; escaping now works correctly
	(including quotes in strings), and it now rejects more types of
	malformed input.
	(Trac #1626, git 3b09268518e4e90032218083bcfebf7821be7bd5)

418.	[bug]		vorner
	Fixed crash in bindctl when config unset was called.
	(Trac #1715, git 098da24dddad497810aa2787f54126488bb1095c)

417.	[bug]		jelte
	The notify-out code now looks up notify targets in their correct
	zones (and no longer just in the zone that the notify is about).
	(Trac #1535, git 66300a3c4769a48b765f70e2d0dbf8bbb714435b)

416.	[func]*		jelte
	The implementations of ZoneFinder::find() now throw an OutOfZone
	exception when the name argument is not in or below the zone this
	zonefinder contains.
	(Trac #1535, git 66300a3c4769a48b765f70e2d0dbf8bbb714435b)

bind10-devel-20120329 released on March 29, 2012

415.	[doc]		jinmei, jreed
	BIND 10 Guide updated to now describe the in-memory data source
	configurations for b10-auth.
	(Trac #1732, git 434d8db8dfcd23a87b8e798e5702e91f0bbbdcf6)

414.	[bug]		jinmei
	b10-auth now correctly handles delegation from an unsigned zone
	(defined in the in-memory data source) when the query has DNSSEC
	DO bit on.  It previously returned SERVFAIL.
	(Trac #1836, git 78bb8f4b9676d6345f3fdd1e5cc89039806a9aba)

413.	[func]		stephen, jelte
	Created a new tool b10-dbutil, that can check and upgrade database
	schemas, to be used when incompatible changes are introduced in the
	backend database schema. Currently it only supports sqlite3 databases.
	Note: there's no schema change that requires this utility as of
	the March 29th release.  While running it shouldn't break
	an existing database file, it should be even more advisable not to
	run it at the moment.
	(Trac #963, git 49ba2cf8ac63246f389ab5e8ea3b3d081dba9adf)

412.	[func]		jelte
	Added a command-line option '--clear-config' to bind10, which causes
	the system to create a backup of the existing configuration database
	file, and start out with a clean default configuration. This can be
	used if the configuration file is corrupted to the point where it
	cannot be read anymore, and BIND 10 refuses to start. The name of
	the backup file can be found in the logs (CFGMGR_RENAMED_CONFIG_FILE).
	(Trac #1443, git 52b36c921ee59ec69deefb6123cbdb1b91dc3bc7)

411.	[func]		muks
	Add a -i/--no-kill command-line argument to bind10, which stops
	it from sending SIGTERM and SIGKILL to other b10 processes when
	they're shutting down.
	(Trac #1819, git 774554f46b20ca5ec2ef6c6d5e608114f14e2102)

410.	[bug]		jinmei
	Python CC library now ensures write operations transmit all given
	data (unless an error happens).  Previously it didn't check the
	size of transmitted data, which could result in partial write on
	some systems (notably on OpenBSD) and subsequently cause system
	hang up or other broken state.  This fix specifically solves start
	up failure on OpenBSD.
	(Trac #1829, git 5e5a33213b60d89e146cd5e47d65f3f9833a9297)

409.	[bug]		jelte
	Fixed a parser bug in bindctl that could make bindctl crash. Also
	improved 'command help' output; argument order is now shown
	correctly, and parameter descriptions are shown as well.
	(Trac #1172, git bec26c6137c9b0a59a3a8ca0f55a17cfcb8a23de)

408.	[bug]		stephen, jinmei
	b10-auth now filters out duplicate RRsets when building a
	response message using the new query handling logic.  It's
	currently only used with the in-memory data source, but will
	also be used for others soon.
	(Trac #1688, git b77baca56ffb1b9016698c00ae0a1496d603d197)

407.	[build]		haikuo
	Remove "--enable-boost-threads" switch in configure command. This
	thread lock mechanism is useless for bind10 and causes performance
	hits.
	(Trac #1680, git 9c4d0cadf4adc802cc41a2610dc2c30b25aad728)

406.	[bug]		muks
	On platforms such as OpenBSD where pselect() is not available,
	make a wrapper around select() in perfdhcp.
	(Trac #1639, git 6ea0b1d62e7b8b6596209291aa6c8b34b8e73191)

405.	[bug]		jinmei
	Make sure disabling Boost threads if the default configuration is
	to disable it for the system.  This fixes a crash and hang up
	problem on OpenBSD, where the use of Boost thread could be
	different in different program files depending on the order of
	including various header files, and could introduce inconsistent
	states between a library and a program.  Explicitly forcing the
	original default throughout the BIND 10 build environment will
	prevent this from happening.
	(Trac #1727, git 23f9c3670b544c5f8105958ff148aeba050bc1b4)

404.	[bug]		naokikambe
	The statistic counters are now properly accumulated across multiple
	instances of b10-auth (if there are multiple instances), instead of
	providing result for random instance.
	(Trac #1751, git 3285353a660e881ec2b645e1bc10d94e5020f357)

403.	[build]*		jelte
	The configure option for botan (--with-botan=PATH) is replaced by
	--with-botan-config=PATH, which takes a full path to a botan-config
	script, instead of the botan 'install' directory. Also, if not
	provided, configure will try out config scripts and pkg-config
	options until it finds one that works.
	(Trac #1640, git 582bcd66dbd8d39f48aef952902f797260280637)

402.	[func]		jelte
	b10-xfrout now has a visible command to send out notifies for
	a given zone, callable from bindctl. Xfrout notify <zone> [class]
	(Trac #1321, git 0bb258f8610620191d75cfd5d2308b6fc558c280)

401.	[func]*		jinmei
	libdns++: updated the internal implementation of the
	MessageRenderer class.  This is mostly a transparent change, but
	the new version now doesn't allow changing compression mode in the
	middle of rendering (which shouldn't be an issue in practice).
	On the other hand, name compression performance was significantly
	improved: depending on the number of names, micro benchmark tests
	showed the new version is several times faster than the previous
	version .
	(Trac #1603, git 9a2a86f3f47b60ff017ce1a040941d0c145cfe16)

400.	[bug]		stephen
	Fix crash on Max OS X 10.7 by altering logging so as not to allocate
	heap storage in the static initialization of logging objects.
	(Trac #1698, git a8e53be7039ad50d8587c0972244029ff3533b6e)

399.	[func]		muks
	Add support for the SSHFP RR type (RFC 4255).
	(Trac #1136, git ea5ac57d508a17611cfae9d9ea1c238f59d52c51)

398.	[func]		jelte
	The b10-xfrin module now logs more information on successful
	incoming transfers. In the case of IXFR, it logs the number of
	changesets, and the total number of added and deleted resource
	records. For AXFR (or AXFR-style IXFR), it logs the number of
	resource records. In both cases, the number of overhead DNS
	messages, runtime, amount of wire data, and transfer speed are logged.
	(Trac #1280, git 2b01d944b6a137f95d47673ea8367315289c205d)

397.	[func]		muks
	The boss process now gives more helpful description when a
	sub-process exits due to a signal.
	(Trac #1673, git 1cd0d0e4fc9324bbe7f8593478e2396d06337b1e)

396.	[func]*		jinmei
	libdatasrc: change the return type of ZoneFinder::find() so it can
	contain more context of the search, which can be used for
	optimizing post find() processing.  A new method getAdditional()
	is added to it for finding additional RRsets based on the result
	of find().  External behavior shouldn't change.  The query
	handling code of b10-auth now uses the new interface.
	(Trac #1607, git 2e940ea65d5b9f371c26352afd9e66719c38a6b9)

395.	[bug]		jelte
	The log message compiler now errors (resulting in build failures) if
	duplicate log message identifiers are found in a single message file.
	Renamed one duplicate that was found (RESOLVER_SHUTDOWN, renamed to
	RESOLVER_SHUTDOWN_RECEIVED).
	(Trac #1093, git f537c7e12fb7b25801408f93132ed33410edae76)
	(Trac #1741, git b8960ab85c717fe70ad282e0052ac0858c5b57f7)

394.	[bug]		jelte
	b10-auth now catches any exceptions during response building; if any
	datasource either throws an exception or causes an exception to be
	thrown, the message processing code will now catch it, log a debug
	message, and return a SERVFAIL response.
	(Trac #1612, git b5740c6b3962a55e46325b3c8b14c9d64cf0d845)

393.	[func]		jelte
	Introduced a new class LabelSequence in libdns++, which provides
	lightweight accessor functionality to the Name class, for more
	efficient comparison of parts of names.
	(Trac #1602, git b33929ed5df7c8f482d095e96e667d4a03180c78)

392.	[func]*		jinmei
	libdns++: revised the (Abstract)MessageRenderer class so that it
	has a default internal buffer and the buffer can be temporarily
	switched.  The constructor interface was modified, and a new
	method setBuffer() was added.
	(Trac #1697, git 9cabc799f2bf9a3579dae7f1f5d5467c8bb1aa40)

391.	[bug]*		vorner
	The long time unused configuration options of Xfrout "log_name",
	"log_file", "log_severity", "log_version" and "log_max_bytes" were
	removed, as they had no effect (Xfrout uses the global logging
	framework).  However, if you have them set, you need to remove
	them from the configuration file or the configuration will be
	rejected.
	(Trac #1090, git ef1eba02e4cf550e48e7318702cff6d67c1ec82e)

bind10-devel-20120301 released on March 1, 2012

390.	[bug]		vorner
	The UDP IPv6 packets are now correctly fragmented for maximum
	guaranteed MTU, so they won't get lost because being too large
	for some hop.
	(Trac #1534, git ff013364643f9bfa736b2d23fec39ac35872d6ad)

389.	[func]*		vorner
	Xfrout now uses the global TSIG keyring, instead of its own. This
	means the keys need to be set only once (in tsig_keys/keys).
	However, the old configuration of Xfrout/tsig_keys need to be
	removed for Xfrout to work.
	(Trac #1643, git 5a7953933a49a0ddd4ee1feaddc908cd2285522d)

388.	[func]		jreed
	Use prefix "sockcreator-" for the private temporary directory
	used for b10-sockcreator communication.
	(git b98523c1260637cb33436964dc18e9763622a242)

387.	[build]		muks
	Accept a --without-werror configure switch so that some builders can
	disable the use of -Werror in CFLAGS when building.
	(Trac #1671, git 8684a411d7718a71ad9fb616f56b26436c4f03e5)

386.	[bug]		jelte
	Upon initial sqlite3 database creation, the 'diffs' table is now
	always created. This already happened most of the time, but there
	are a few cases where it was skipped, resulting in potential errors
	in xfrout later.
	(Trac #1717, git 30d7686cb6e2fa64866c983e0cfb7b8fabedc7a2)

385.	[bug]		jinmei
	libdns++: masterLoad() didn't accept comments placed at the end of
	an RR.  Due to this the in-memory data source cannot load a master
	file for a signed zone even if it's preprocessed with BIND 9's
	named-compilezone.
	Note: this fix is considered temporary and still only accepts some
	limited form of such comments.  The main purpose is to allow the
	in-memory data source to load any signed or unsigned zone files as
	long as they are at least normalized with named-compilezone.
	(Trac #1667, git 6f771b28eea25c693fe93a0e2379af924464a562)

384.	[func]		jinmei, jelte, vorner, haikuo, kevin
	b10-auth now supports NSEC3-signed zones in the in-memory data
	source.
	(Trac #1580, #1581, #1582, #1583, #1584, #1585, #1587, and
	other related changes to the in-memory data source)

383.	[build]		jinmei
	Fixed build failure on MacOS 10.7 (Lion) due to the use of
	IPV6_PKTINFO; the OS requires a special definition to make it
	visible to the compiler.
	(Trac #1633, git 19ba70c7cc3da462c70e8c4f74b321b8daad0100)

382.	[func]		jelte
	b10-auth now also experimentally supports statistics counters of
	the rcode responses it sends. The counters can be shown as
	rcode.<code name>, where code name is the lowercase textual
	representation of the rcode (e.g. "noerror", "formerr", etc.).
	Same note applies as for opcodes, see changelog entry 364.
	(Trac #1613, git e98da500d7b02e11347431a74f2efce5a7d622aa)

381.	[bug]		jinmei
	b10-auth: honor the DNSSEC DO bit in the new query handler.
	(Trac #1695, git 61f4da5053c6a79fbc162fb16f195cdf8f94df64)

380.	[bug]		jinmei
	libdns++: miscellaneous bug fixes for the NSECPARAM RDATA
	implementation, including incorrect handling for empty salt and
	incorrect comparison logic.
	(Trac #1638, git 966c129cc3c538841421f1e554167d33ef9bdf25)

379.	[bug]		jelte
	Configuration commands in bindctl now check for list indices if
	the 'identifier' argument points to a child element of a list
	item. Previously, it was possible to 'get' non-existent values
	by leaving out the index, e.g. "config show Auth/listen_on/port,
	which should be config show Auth/listen_on[<index>]/port, since
	Auth/listen_on is a list. The command without an index will now
	show an error. It is still possible to show/set the entire list
	("config show Auth/listen_on").
	(Trac #1649, git 003ca8597c8d0eb558b1819dbee203fda346ba77)

378.	[func]		vorner
	It is possible to start authoritative server or resolver in multiple
	instances, to use more than one core. Configuration is described in
	the guide.
	(Trac #1596, git 17f7af0d8a42a0a67a2aade5bc269533efeb840a)

377.	[bug]		jinmei
	libdns++: miscellaneous bug fixes for the NSEC and NSEC3 RDATA
	implementation, including a crash in NSEC3::toText() for some RR
	types, incorrect handling of empty NSEC3 salt, and incorrect
	comparison logic in NSEC3::compare().
	(Trac #1641, git 28ba8bd71ae4d100cb250fd8d99d80a17a6323a2)

376.	[bug]		jinmei, vorner
	The new query handling module of b10-auth did not handle type DS
	query correctly: It didn't look for it in the parent zone, and
	it incorrectly returned a DS from the child zone if it
	happened to exist there.  Both were corrected, and it now also
	handles the case of having authority for the child and a grand
	ancestor.
	(Trac #1570, git 2858b2098a10a8cc2d34bf87463ace0629d3670e)

375.	[func]		jelte
	Modules now inform the system when they are stopping. As a result,
	they are removed from the 'active modules' list in bindctl, which
	can then inform the user directly when it tries to send them a
	command or configuration update.  Previously this would result
	in a 'not responding' error instead of 'not running'.
	(Trac #640, git 17e78fa1bb1227340aa9815e91ed5c50d174425d)

374.	[func]*		stephen
	Alter RRsetPtr and ConstRRsetPtr to point to AbstractRRset (instead
	of RRset) to allow for specialised implementations of RRsets in
	data sources.
	(Trac #1604, git 3071211d2c537150a691120b0a5ce2b18d010239)

373.	[bug]		jinmei
	libdatasrc: the in-memory data source incorrectly rejected loading
	a zone containing a CNAME RR with RRSIG and/or NSEC.
	(Trac #1551, git 76f823d42af55ce3f30a0d741fc9297c211d8b38)

372.	[func]		vorner
	When the allocation of a socket fails for a different reason than the
	socket not being provided by the OS, the b10-auth and b10-resolver
	abort, as the system might be in inconsistent state after such error.
	(Trac #1543, git 49ac4659f15c443e483922bf9c4f2de982bae25d)

371.	[bug]		jelte
	The new query handling module of b10-auth (currently only used with
	the in-memory data source) now correctly includes the DS record (or
	the denial of its existence if NSEC is used) when returning a
	delegation from a signed zone.
	(Trac #1573, git bd7a3ac98177573263950303d4b2ea7400781d0f)

370.	[func]		jinmei
	libdns++: a new class NSEC3Hash was introduced as a utility for
	calculating NSEC3 hashes for various purposes.  Python binding was
	provided, too.  Also fixed a small bug in the NSEC3PARAM RDATA
	implementation that empty salt in text representation was
	rejected.
	(Trac #1575, git 2c421b58e810028b303d328e4e2f5b74ea124839)

369.	[func]		vorner
	The SocketRequestor provides more information about what error
	happened when it throws, by using subclasses of the original
	exception. This way a user not interested in the difference can
	still use the original exception, while it can be recognized if
	necessary.
	(Trac #1542, git 2080e0316a339fa3cadea00e10b1ec4bc322ada0)

368.	[func]*		jinmei
	libdatasrc: the interface of ZoneFinder() was changed: WILDCARD
	related result codes were deprecated and removed, and the
	corresponding information is now provided via a separate accessor
	method on FindResult.  Other separate FindResult methods will
	also tell the caller whether the zone is signed with NSEC or NSEC3
	(when necessary and applicable).
	(Trac #1611, git c175c9c06034b4118e0dfdbccd532c2ebd4ba7e8)

367.	[bug]		jinmei
	libdatasrc: in-memory data source could incorrectly reject to load
	zones containing RRSIG records.  For example, it didn't allow
	RRSIG that covers a CNAME RR.  This fix also makes sure find()
	will return RRsets with RRSIGs if they are signed.
	(Trac #1614, git e8241ea5a4adea1b42a60ee7f2c5cfb87301734c)

366.	[bug]		vorner
	Fixed problem where a directory named "io" conflicted with the python3
	standard module "io" and caused the installation to fail.  The
	offending directory has been renamed to "cio".
	(Trac #1561, git d81cf24b9e37773ba9a0d5061c779834ff7d62b9)

365.	[bug]		jinmei
	libdatasrc: in-memory datasource incorrectly returned delegation
	for DS lookups.
	(Trac #1571, git d22e90b5ef94880183cd652e112399b3efb9bd67)

364.	[func]		jinmei
	b10-auth experimentally supports statistics counters of incoming
	requests per opcode.  The counters can be (e.g.) shown as
	opcode.<code name> in the output of the bindctl "Stats show"
	command, where <code name> is lower-cased textual representation
	of opcodes ("query", "notify", etc).
	Note: This is an experimental attempt of supporting more
	statistics counters for b10-auth, and the interface and output may
	change in future versions.
	(Trac #1399, git 07206ec76e2834de35f2e1304a274865f8f8c1a5)

bind10-devel-20120119 released on January 19, 2012

363.	[func]		jelte
	Added dummy DDNS module b10-ddns. Currently it does not
	provide any functionality, but it is a skeleton implementation
	that will be expanded later.
	(Trac #1451, git b0d0bf39fbdc29a7879315f9b8e6d602ef3afb1b)

362.	[func]*		vorner
	Due to the socket creator changes, b10-auth and b10-resolver
	are no longer needed to start as root. They are started as
	the user they should be running, so they no longer have
	the -u flag for switching the user after initialization.
	Note: this change broke backward compatibility to boss component
	configuration.  If your b10-config.db contains "setuid" for
	Boss.components, you'll need to remove that entry by hand before
	starting BIND 10.
	(Trac #1508, #1509, #1510,
	git edc5b3c12eb45437361484c843794416ad86bb00)

361.	[func]		vorner, jelte, jinmei
	The socket creator is now used to provide sockets. It means you can
	reconfigure the ports and addresses at runtime even when the rest
	of the bind10 runs as non root user.
	(Trac #805, #1522, git 1830215f884e3b5efda52bd4dbb120bdca863a6a)

360.	[bug]		vorner
	Fixed problem where bindctl crashed when a duplicate non-string
	item was added  to a list.  This error is now properly reported.
	(Trac #1515, git a3cf5322a73e8a97b388c6f8025b92957e5d8986)

359.	[bug]		kevin
	Corrected SOA serial check in xfrout.  It now compares the SOA
	serial of an IXFR query with that of the server based serial
	number arithmetic, and replies with a single SOA record of the
	server's current version if the former is equal to or newer
	than the latter.
	(Trac #1462, git ceeb87f6d539c413ebdc66e4cf718e7eb8559c45)

358.	[bug]		jinmei
	b10-resolver ignored default configuration parameters if listen_on
	failed (this can easily happen especially for a test environment
	where the run time user doesn't have root privilege), and even if
	listen_on was updated later the resolver wouldn't work correctly
	unless it's fully restarted (for example, all queries would be
	rejected due to an empty ACL).
	(Trac #1424, git 2cba8cb83cde4f34842898a848c0b1182bc20597)

357.	[bug]		jinmei
	ZoneFinder::find() for database based data sources didn't
	correctly identify out-of-zone query name and could return a
	confusing result such as NXRRSET.  It now returns NXDOMAIN with an
	empty RRset.  Note: we should rather throw an exception in such a
	case, which should be revisited later (see Trac #1536).
	(Trac #1430, git b35797ba1a49c78246abc8f2387901f9690b328d)

356.	[doc]		tomek
	BIND 10 Guide updated. It now describes DHCPv4 and DHCPv6
	components, including their overview, usage, supported standard
	and limitations. libdhcp++ is also described.
	(Trac #1367, git 3758ab360efe1cdf616636b76f2e0fb41f2a62a0)

355.	[bug]		jinmei
	Python xfrin.diff module incorrectly combined RRSIGs of different
	type covered, possibly merging different TTLs.  As a result a
	secondary server could store different RRSIGs than those at the
	primary server if it gets these records via IXFR.
	(Trac #1502, git 57b06f8cb6681f591fa63f25a053eb6f422896ef)

354.	[func]		tomek
	dhcp4: Support for DISCOVER and OFFER implemented. b10-dhcp4 is
	now able to offer hardcoded leases to DHCPv4 clients.
	dhcp6: Code refactored to use the same approach as dhcp4.
	(Trac #1230, git aac05f566c49daad4d3de35550cfaff31c124513)

353.	[func]		tomek
	libdhcp++: Interface detection in Linux implemented. libdhcp++
	is now able (on Linux systems) to detect available network
	interfaces, its link-layer addresses, flags and configured
	IPv4 and IPv6 addresses. Interface detection on other
	systems is planned.
	(Trac #1237, git 8a040737426aece7cc92a795f2b712d7c3407513)

352.	[func]		tomek
	libdhcp++: Transmission and reception of DHCPv4 packets is now
	implemented. Low-level hacks are not implemented for transmission
	to hosts that don't have IPv4 address yet, so currently the code
	is usable for communication with relays only, not hosts on the
	same link.
	(Trac #1239, #1240, git f382050248b5b7ed1881b086d89be2d9dd8fe385)

351.	[func]		fdupont
	Alpha version of DHCP benchmarking tool added.  "perfdhcp" is able to
	test both IPv4 and IPv6 servers: it can time the four-packet exchange
	(DORA and SARR) as well as time the initial two-packet exchange (DO
	and SA).  More information can be obtained by invoking the utility
	(in tests/tools/perfdhcp) with the "-h" flag.
	(Trac #1450, git 85083a76107ba2236732b45524ce7018eefbaf90)

350.	[func]*		vorner
	The target parameter of ZoneFinder::find is no longer present, as the
	interface was awkward. To get all the RRsets of a single domain, use
	the new findAll method (the same applies to python version, the method
	is named find_all).
	(Trac #1483, #1484, git 0020456f8d118c9f3fd6fc585757c822b79a96f6)

349.	[bug]		dvv
	resolver: If an upstream server responds with FORMERR to an EDNS
	query, try querying it without EDNS.
	(Trac #1386, git 99ad0292af284a246fff20b3702fbd7902c45418)

348.	[bug]		stephen
	By default the logging output stream is now flushed after each write.
	This fixes a problem seen on some systems where the log output from
	different processes was jumbled up.  Flushing can be disabled by
	setting the appropriate option in the logging configuration.
	(Trac #1405, git 2f0aa20b44604b671e6bde78815db39381e563bf)

347.	[bug]		jelte
	Fixed a bug where adding Zonemgr/secondary_zones without explicitly
	setting the class value of the added zone resulted in a cryptic
	error in bindctl ("Error: class"). It will now correctly default to
	IN if not set. This also adds better checks on the name and class
	values, and better errors if they are bad.
	(Trac #1414, git 7b122af8489acf0f28f935a19eca2c5509a3677f)

346.	[build]*		jreed
	Renamed libdhcp to libdhcp++.
	(Trac #1446, git d394e64f4c44f16027b1e62b4ac34e054b49221d)

345.	[func]		tomek
	dhcp4: Dummy DHCPv4 component implemented. Currently it does
	nothing useful, except providing skeleton implementation that can
	be expanded in the future.
	(Trac #992, git d6e33479365c8f8f62ef2b9aa5548efe6b194601)

344.	[func]		y-aharen
	src/lib/statistics: Added statistics counter library for entire server
	items and per zone items. Also, modified b10-auth to use it. It is
	also intended to use in the other modules such as b10-resolver.
	(Trac #510, git afddaf4c5718c2a0cc31f2eee79c4e0cc625499f)

343.	[func]		jelte
	Added IXFR-out system tests, based on the first two test sets of
	http://bind10.isc.org/wiki/IxfrSystemTests.
	(Trac #1314, git 1655bed624866a766311a01214597db01b4c7cec)

342.	[bug]		stephen
	In the resolver, a FORMERR received from an upstream nameserver
	now results in a SERVFAIL being returned as a response to the original
	query.  Additional debug messages added to distinguish between
	different errors in packets received from upstream nameservers.
	(Trac #1383, git 9b2b249d23576c999a65d8c338e008cabe45f0c9)

341.	[func]		tomek
	libdhcp++: Support for handling both IPv4 and IPv6 added.
	Also added support for binding IPv4 sockets.
	(Trac #1238, git 86a4ce45115dab4d3978c36dd2dbe07edcac02ac)

340.	[build]		jelte
	Fixed several linker issues related to recent gcc versions, botan
	and gtest.
	(Trac #1442, git 91fb141bfb3aadfdf96f13e157a26636f6e9f9e3)

339.	[bug]		jinmei
	libxfr, used by b10-auth to share TCP sockets with b10-xfrout,
	incorrectly propagated ASIO specific exceptions to the application
	if the given file name was too long.  This could lead to
	unexpected shut down of b10-auth.
	(Trac #1387, git a5e9d9176e9c60ef20c0f5ef59eeb6838ed47ab2)

338.	[bug]		jinmei
	b10-xfrin didn't check SOA serials of SOA and IXFR responses,
	which resulted in unnecessary transfer or unexpected IXFR
	timeouts (these issues were not overlooked but deferred to be
	fixed until #1278 was completed).  Validation on responses to SOA
	queries were tightened, too.
	(Trac #1299, git 6ff03bb9d631023175df99248e8cc0cda586c30a)

337.	[func]		tomek
	libdhcp++: Support for DHCPv4 option that can store a single
	address or a list of IPv4 addresses added. Support for END option
	added.
	(Trac #1350, git cc20ff993da1ddb1c6e8a98370438b45a2be9e0a)

336.	[func]		jelte
	libdns++ (and its python wrapper) now includes a class Serial, for
	SOA SERIAL comparison and addition. Operations on instances of this
	class follow the specification from RFC 1982.
	Rdata::SOA::getSerial() now returns values of this type (and not
	uint32_t).
	(Trac #1278, git 2ae72d76c74f61a67590722c73ebbf631388acbd)

335.	[bug]*		jelte
	The DataSourceClientContainer class that dynamically loads
	datasource backend libraries no longer provides just a .so file name
	to its call to dlopen(), but passes it an absolute path. This means
	that it is no longer an system implementation detail that depends on
	[DY]LD_LIBRARY_PATH which file is chosen, should there be multiple
	options (for instance, when test-running a new build while a
	different version is installed).
	These loadable libraries are also no longer installed in the default
	library path, but in a subdirectory of the libexec directory of the
	target ($prefix/libexec/[version]/backends).
	This also removes the need to handle b10-xfin and b10-xfrout as
	'special' hardcoded components, and they are now started as regular
	components as dictated by the configuration of the boss process.
	(Trac #1292, git 83ce13c2d85068a1bec015361e4ef8c35590a5d0)

334.	[bug]		jinmei
	b10-xfrout could potentially create an overflow response message
	(exceeding the 64KB max) or could create unnecessarily small
	messages.  The former was actually unlikely to happen due to the
	effect of name compression, and the latter was marginal and at least
	shouldn't cause an interoperability problem, but these were still
	potential problems and were fixed.
	(Trac #1389, git 3fdce88046bdad392bd89ea656ec4ac3c858ca2f)

333.	[bug]		dvv
	Solaris needs "-z now" to force non-lazy binding and prevent
	g++ static initialization code from deadlocking.
	(Trac #1439, git c789138250b33b6b08262425a08a2a0469d90433)

332.	[bug]		vorner
	C++ exceptions in the isc.dns.Rdata wrapper are now converted
	to python ones instead of just aborting the interpreter.
	(Trac #1407, git 5b64e839be2906b8950f5b1e42a3fadd72fca033)

bind10-devel-20111128 released on November 28, 2011

331.	[bug]		shane
	Fixed a bug in data source library where a zone with more labels
	than an out-of-bailiwick name server would cause an exception to
	be raised.
	(Trac #1430, git 81f62344db074bc5eea3aaf3682122fdec6451ad)

330.	[bug]		jelte
	Fixed a bug in b10-auth where it would sometimes fail because it
	tried to check for queued msgq messages before the session was
	fully running.
	(git c35d0dde3e835fc5f0a78fcfcc8b76c74bc727ca)

329.	[doc]		vorner, jreed
	Document the bind10 run control configuration in guide and
	manual page.
	(Trac #1341, git c1171699a2b501321ab54207ad26e5da2b092d63)

328.	[func]		jelte
	b10-auth now passes IXFR requests on to b10-xfrout, and no longer
	responds to them with NOTIMPL.
	(Trac #1390, git ab3f90da16d31fc6833d869686e07729d9b8c135)

327.	[func]		jinmei
	b10-xfrout now supports IXFR.  (Right now there is no user
	configurable parameter about this feature; b10-xfrout will
	always respond to IXFR requests according to RFC1995).
	(Trac #1371 and #1372, git 80c131f5b0763753d199b0fb9b51f10990bcd92b)

326.	[build]*		jinmei
	Added a check script for the SQLite3 schema version.  It will be
	run at the beginning of 'make install', and if it detects an old
	version of schema, installation will stop.  You'll then need to
	upgrade the database file by following the error message.
	(Trac #1404, git a435f3ac50667bcb76dca44b7b5d152f45432b57)

325.	[func]		jinmei
	Python isc.datasrc: added interfaces for difference management:
	DataSourceClient.get_updater() now has the 'journaling' parameter
	to enable storing diffs to the data source, and a new class
	ZoneJournalReader was introduced to retrieve them, which can be
	created by the new DataSourceClient.get_journal_reader() method.
	(Trac #1333, git 3e19362bc1ba7dc67a87768e2b172c48b32417f5,
	git 39def1d39c9543fc485eceaa5d390062edb97676)

324.	[bug]		jinmei
	Fixed reference leak in the isc.log Python module.  Most of all
	BIND 10 Python programs had memory leak (even though the pace of
	leak may be slow) due to this bug.
	(Trac #1359, git 164d651a0e4c1059c71f56b52ea87ac72b7f6c77)

323.	[bug]		jinmei
	b10-xfrout incorrectly skipped adding TSIG RRs to some
	intermediate responses (when TSIG is to be used for the
	responses).  While RFC2845 optionally allows to skip intermediate
	TSIGs (as long as the digest for the skipped part was included
	in a later TSIG), the underlying TSIG API doesn't support this
	mode of signing.
	(Trac #1370, git 76fb414ea5257b639ba58ee336fae9a68998b30d)

322.	[func]		jinmei
	datasrc: Added C++ API for retrieving difference of two versions
	of a zone.  A new ZoneJournalReader class was introduced for this
	purpose, and a corresponding factory method was added to
	DataSourceClient.
	(Trac #1332, git c1138d13b2692fa3a4f2ae1454052c866d24e654)

321.	[func]*		jinmei
	b10-xfrin now installs IXFR differences into the underlying data
	source (if it supports journaling) so that the stored differences
	can be used for subsequent IXFR-out transactions.
	Note: this is a backward incompatibility change for older sqlite3
	database files.  They need to be upgraded to have a "diffs" table.
	(Trac #1376, git 1219d81b49e51adece77dc57b5902fa1c6be1407)

320.	[func]*		vorner
	The --brittle switch was removed from the bind10 executable.
	It didn't work after change #316 (Trac #213) and the same
	effect can be accomplished by declaring all components as core.
	(Trac #1340, git f9224368908dd7ba16875b0d36329cf1161193f0)

319.	[func]		naokikambe
	b10-stats-httpd was updated. In addition of the access to all
	statistics items of all modules, the specified item or the items
	of the specified module name can be accessed.  For example, the
	URI requested by using the feature is showed as
	"/bind10/statistics/xml/Auth" or
	"/bind10/statistics/xml/Auth/queries.tcp". The list of all possible
	module names and all possible item names can be showed in the
	root document, whose URI is "/bind10/statistics/xml".  This change
	is not only for the XML documents but also is for the XSD and
	XSL documents.
	(Trac #917, git b34bf286c064d44746ec0b79e38a6177d01e6956)

318.	[func]		stephen
	Add C++ API for accessing zone difference information in
	database-based data sources.
	(Trac #1330, git 78770f52c7f1e7268d99e8bfa8c61e889813bb33)

317.	[func]		vorner
	datasrc: the getUpdater method of DataSourceClient supports an
	optional 'journaling' parameter to indicate the generated updater
	to store diffs.  The database based derived class implements this
	extension.
	(Trac #1331, git 713160c9bed3d991a00b2ea5e7e3e7714d79625d)

316.	[func]*		vorner
	The configuration of what parts of the system run is more
	flexible now.  Everything that should run must have an
	entry in Boss/components.
	(Trac #213, git 08e1873a3593b4fa06754654d22d99771aa388a6)

315.	[func]		tomek
	libdhcp: Support for DHCPv4 packet manipulation is now implemented.
	All fixed fields are now supported. Generic support for DHCPv4
	options is available (both parsing and assembly). There is no code
	that uses this new functionality yet, so it is not usable directly
	at this time. This code will be used by upcoming b10-dhcp4 daemon.
	(Trac #1228, git 31d5a4f66b18cca838ca1182b9f13034066427a7)

314.	[bug]		jelte
	b10-xfrin would previously initiate incoming transfers upon
	receiving NOTIFY messages from any address (if the zone was
	known to b10-xfrin, and using the configured address). It now
	only starts a transfer if the source address from the NOTIFY
	packet matches the configured master address and port. This was
	really already fixed in release bind10-devel-20111014, but there
	were some deferred cleanups to add.
	(Trac #1298, git 1177bfe30e17a76bea6b6447e14ae9be9e1ca8c2)

313.	[func]		jinmei
	datasrc: Added C++ API for adding zone differences to database
	based data sources.  It's intended to be used for the support for
	IXFR-in and dynamic update (so they can subsequently be retrieved
	for IXFR-out).  The addRecordDiff method of the DatabaseAccessor
	defines the interface, and a concrete implementation for SQLite3
	was provided.
	(Trac #1329, git 1aa233fab1d74dc776899df61181806679d14013)

312.	[func]		jelte
	Added an initial framework for doing system tests using the
	cucumber-based BDD tool Lettuce. A number of general steps are
	included,  for instance running bind10 with specific
	configurations, sending queries, and inspecting query answers. A
	few very basic tests are included as well.
	(Trac #1290, git 6b75c128bcdcefd85c18ccb6def59e9acedd4437)

311.	[bug]		jelte
	Fixed a bug in bindctl where tab-completion for names that
	contain a hyphen resulted in unexpected behaviour, such as
	appending the already-typed part again.
	(Trac #1345, git f80ab7879cc29f875c40dde6b44e3796ac98d6da)

310.	[bug]		jelte
	Fixed a bug where bindctl could not set a value that is optional
	and has no default, resulting in the error that the setting
	itself was unknown. bindctl now correctly sees the setting and
	is able to set it.
	(Trac #1344, git 0e776c32330aee466073771600390ce74b959b38)

309.	[bug]		jelte
	Fixed a bug in bindctl where the removal of elements from a set
	with default values was not stored, unless the set had been
	modified in another way already.
	(Trac #1343, git 25c802dd1c30580b94345e83eeb6a168ab329a33)

308.	[build]		jelte
	The configure script will now use pkg-config for finding
	information about the Botan library. If pkg-config is unavailable,
	or unaware of Botan, it will fall back to botan-config. It will
	also use botan-config when a specific botan library directory is
	given using the '--with-botan=' flag
	(Trac #1194, git dc491833cf75ac1481ba1475795b0f266545013d)

307.	[func]		vorner
	When zone transfer in fails with IXFR, it is retried with AXFR
	automatically.
	(Trac #1279, git cd3588c9020d0310f949bfd053c4d3a4bd84ef88)

306.	[bug]		stephen
	Boss process now waits for the configuration manager to initialize
	itself before continuing with startup.  This fixes a race condition
	whereby the Boss could start the configuration manager and then
	immediately start components that depended on that component being
	fully initialized.
	(Trac #1271, git 607cbae949553adac7e2a684fa25bda804658f61)

305.	[bug]		jinmei
	Python isc.dns, isc.datasrc, xfrin, xfrout: fixed reference leak
	in Message.get_question(), Message.get_section(),
	RRset.get_rdata(), and DataSourceClient.get_updater().
	The leak caused severe memory leak in b10-xfrin, and (although no
	one reported it) should have caused less visible leak in
	b10-xfrout.  b10-xfrin had its own leak, which was also fixed.
	(Trac #1028, git a72886e643864bb6f86ab47b115a55e0c7f7fcad)

304.	[bug]		jelte
	The run_bind10.sh test script now no longer runs processes from
	an installed version of BIND 10, but will correctly use the
	build tree paths.
	(Trac #1246, git 1d43b46ab58077daaaf5cae3c6aa3e0eb76eb5d8)

303.	[bug]		jinmei
	Changed the installation path for the UNIX domain file used
	for the communication between b10-auth and b10-xfrout to a
	"@PACKAGE@" subdirectory (e.g. from /usr/local/var to
	/usr/local/var/bind10-devel).  This should be transparent change
	because this file is automatically created and cleaned up, but
	if the old file somehow remains, it can now be safely removed.
	(Trac #869, git 96e22f4284307b1d5f15e03837559711bb4f580c)

302.	[bug]		jelte
	msgq no longer crashes if the remote end is closed while msgq
	tries to send data. It will now simply drop the message and close
	the connection itself.
	(Trac #1180, git 6e68b97b050e40e073f736d84b62b3e193dd870a)

301.	[func]		stephen
	Add system test for IXFR over TCP.
	(Trac #1213, git 68ee3818bcbecebf3e6789e81ea79d551a4ff3e8)

300.	[func]*		tomek
	libdhcp: DHCP packet library was implemented. Currently it handles
	packet reception, option parsing, option generation and output
	packet building. Generic and specialized classes for several
	DHCPv6 options (IA_NA, IAADDR, address-list) are available. A
	simple code was added that leverages libdhcp. It is a skeleton
	DHCPv6 server. It receives incoming SOLICIT and REQUEST messages
	and responds with proper ADVERTISE and REPLY. Note that since
	LeaseManager is not implemented, server assigns the same
	hardcoded lease for every client. This change removes existing
	DHCPv6 echo server as it was only a proof of concept code.
	(Trac #1186, git 67ea6de047d4dbd63c25fe7f03f5d5cc2452ad7d)

299.	[build]		jreed
	Do not install the libfake_session, libtestutils, or libbench
	libraries. They are used by tests within the source tree.
	Convert all test-related makefiles to build test code at
	regular make time to better work with test-driven development.
	This reverts some of #1901. (The tests are ran using "make
	check".)
	(Trac #1286, git cee641fd3d12341d6bfce5a6fbd913e3aebc1e8e)

bind10-devel-20111014 released on October 14, 2011

298.	[doc]		jreed
	Shorten README. Include plain text format of the Guide.
	(git d1897d3, git 337198f)

297.	[func]		dvv
	Implement the SPF rrtype according to RFC4408.
	(Trac #1140, git 146934075349f94ee27f23bf9ff01711b94e369e)

296.	[build]		jreed
	Do not install the unittest libraries. At this time, they
	are not useful without source tree (and they may or may
	not have googletest support). Also, convert several makefiles
	to build tests at "check" time and not build time.
	(Trac #1091, git 2adf4a90ad79754d52126e7988769580d20501c3)

295.	[bug]		jinmei
	__init__.py for isc.dns was installed in the wrong directory,
	which would now make xfrin fail to start.  It was also bad
	in that it replaced any existing __init__.py in th public
	site-packages directory.  After applying this fix You may want to
	check if the wrong init file is in the wrong place, in which
	case it should be removed.
	(Trac #1285, git af3b17472694f58b3d6a56d0baf64601b0f6a6a1)

294.	[func]		jelte, jinmei, vorner
	b10-xfrin now supports incoming IXFR.  See BIND 10 Guide for
	how to configure it and operational notes.
	(Trac #1212, multiple git merges)

293.	[func]*		tomek
	b10-dhcp6: Implemented DHCPv6 echo server. It joins DHCPv6
	multicast groups and listens to incoming DHCPv6 client messages.
	Received messages are then echoed back to clients. This
	functionality is limited, but it can be used to test out client
	resiliency to unexpected messages. Note that network interface
	detection routines are not implemented yet, so interface name
	and its address must be specified in interfaces.txt.
	(Trac #878, git 3b1a604abf5709bfda7271fa94213f7d823de69d)

292.	[func]		dvv
	Implement the DLV rrtype according to RFC4431.
	(Trac #1144, git d267c0511a07c41cd92e3b0b9ee9bf693743a7cf)

291.	[func]		naokikambe
	Statistics items are specified by each module's spec file.
	Stats module can read these through the config manager. Stats
	module and stats httpd report statistics data and statistics
	schema by each module via both bindctl and HTTP/XML.
	(Trac #928, #929, #930, #1175,
	git 054699635affd9c9ecbe7a108d880829f3ba229e)

290.	[func]		jinmei
	libdns++/pydnspp: added an option parameter to the "from wire"
	methods of the Message class.  One option is defined,
	PRESERVE_ORDER, which specifies the parser to handle each RR
	separately, preserving the order, and constructs RRsets in the
	message sections so that each RRset contains only one RR.
	(Trac #1258, git c874cb056e2a5e656165f3c160e1b34ccfe8b302)

289.	[func]*		jinmei
	b10-xfrout: ACLs for xfrout can now be configured per zone basis.
	A per zone ACL is part of a more general zone configuration.  A
	quick example for configuring an ACL for zone "example.com" that
	rejects any transfer request for that zone is as follows:
	> config add Xfrout/zone_config
	> config set Xfrout/zone_config[0]/origin "example.com"
	> config add Xfrout/zone_config[0]/transfer_acl
	> config set Xfrout/zone_config[0]/transfer_acl[0] {"action": "REJECT"}
	The previous global ACL (query_acl) was renamed to transfer_acl,
	which now works as the default ACL.  Note: backward compatibility
	is not provided, so an existing configuration using query_acl
	needs to be updated by hand.
	Note: the per zone configuration framework is a temporary
	workaround.  It will eventually be redesigned as a system wide
	configuration.
	(Trac #1165, git 698176eccd5d55759fe9448b2c249717c932ac31)

288.	[bug]		stephen
	Fixed problem whereby the order in which component files appeared in
	rdataclass.cc was system dependent, leading to problems on some
	systems where data types were used before the header file in which
	they were declared was included.
	(Trac #1202, git 4a605525cda67bea8c43ca8b3eae6e6749797450)

287.	[bug]*		jinmei
	Python script files for log messages (xxx_messages.py) should have
	been installed under the "isc" package.  This fix itself should
	be a transparent change without affecting existing configurations
	or other operational practices, but you may want to clean up the
	python files from the common directly (such as "site-packages").
	(Trac #1101, git 0eb576518f81c3758c7dbaa2522bd8302b1836b3)

286.	[func]		ocean
	libdns++: Implement the HINFO rrtype support according to RFC1034,
	and RFC1035.
	(Trac #1112, git 12d62d54d33fbb1572a1aa3089b0d547d02924aa)

285.	[bug]		jelte
	sqlite3 data source: fixed a race condition on initial startup,
	when the database has not been initialized yet, and multiple
	processes are trying to do so, resulting in one of them failing.
	(Trac #326, git 5de6f9658f745e05361242042afd518b444d7466)

284.	[bug]		jerry
	b10-zonemgr: zonemgr will not terminate on empty zones, it will
	log a warning and try to do zone transfer for them.
	(Trac #1153, git 0a39659638fc68f60b95b102968d7d0ad75443ea)

283.	[bug]		zhanglikun
	Make stats and boss processes wait for answer messages from each
	other in block mode to avoid orphan answer messages, add an internal
	command "getstats" to boss process for getting statistics data from
	boss.
	(Trac #519, git 67d8e93028e014f644868fede3570abb28e5fb43)

282.	[func]		ocean
	libdns++: Implement the NAPTR rrtype according to RFC2915,
	RFC2168 and RFC3403.
	(Trac #1130, git 01d8d0f13289ecdf9996d6d5d26ac0d43e30549c)

bind10-devel-20110819 released on August 19, 2011

281.	[func]		jelte
	Added a new type for configuration data: "named set". This allows for
	similar configuration as the current "list" type, but with strings
	instead of indices as identifiers. The intended use is for instance
	/foo/zones/example.org/bar instead of /foo/zones[2]/bar. Currently
	this new type is not in use yet.
	(Trac #926, git 06aeefc4787c82db7f5443651f099c5af47bd4d6)

280.	[func]		jerry
	libdns++: Implement the MINFO rrtype according to RFC1035.
	(Trac #1113, git 7a9a19d6431df02d48a7bc9de44f08d9450d3a37)

279.	[func]		jerry
	libdns++: Implement the AFSDB rrtype according to RFC1183.
	(Trac #1114, git ce052cd92cd128ea3db5a8f154bd151956c2920c)

278.	[doc]		jelte
	Add logging configuration documentation to the guide.
	(Trac #1011, git 2cc500af0929c1f268aeb6f8480bc428af70f4c4)

277.	[func]		jerry
	libdns++: Implement the SRV rrtype according to RFC2782.
	(Trac #1128, git 5fd94aa027828c50e63ae1073d9d6708e0a9c223)

276.	[func]		stephen
	Although the top-level loggers are named after the program (e.g.
	b10-auth, b10-resolver), allow the logger configuration to omit the
	"b10-" prefix and use just the module name.
	(Trac #1003, git a01cd4ac5a68a1749593600c0f338620511cae2d)

275.	[func]		jinmei
	Added support for TSIG key matching in ACLs.  The xfrout ACL can
	now refer to TSIG key names using the "key" attribute.  For
	example, the following specifies an ACL that allows zone transfer
	if and only if the request is signed with a TSIG of a key name
	"key.example":
	> config set Xfrout/query_acl[0] {"action": "ACCEPT", \
	                                  "key": "key.example"}
	(Trac #1104, git 9b2e89cabb6191db86f88ee717f7abc4171fa979)

274.	[bug]		naokikambe
	add unittests for functions xml_handler, xsd_handler and xsl_handler
	respectively to make sure their behaviors are correct, regardless of
	whether type which xml.etree.ElementTree.tostring() after Python3.2
	returns is str or byte.
	(Trac #1021, git 486bf91e0ecc5fbecfe637e1e75ebe373d42509b)

273.	[func]		vorner
	It is possible to specify ACL for the xfrout module. It is in the ACL
	configuration key and has the usual ACL syntax. It currently supports
	only the source address. Default ACL accepts everything.
	(Trac #772, git 50070c824270d5da1db0b716db73b726d458e9f7)

272.	[func]		jinmei
	libdns++/pydnspp: TSIG signing now handles truncated DNS messages
	(i.e. with TC bit on) with TSIG correctly.
	(Trac #910, 8e00f359e81c3cb03c5075710ead0f87f87e3220)

271.	[func]		stephen
	Default logging for unit tests changed to severity DEBUG (level 99)
	with the output routed to /dev/null.  This can be altered by setting
	the B10_LOGGER_XXX environment variables.
	(Trac #1024, git 72a0beb8dfe85b303f546d09986461886fe7a3d8)

270.	[func]		jinmei
	Added python bindings for ACLs using the DNS request as the
	context.  They are accessible via the isc.acl.dns module.
	(Trac #983, git c24553e21fe01121a42e2136d0a1230d75812b27)

269.	[bug]		y-aharen
	Modified IntervalTimerTest not to rely on the accuracy of the timer.
	This fix addresses occasional failure of build tests.
	(Trac #1016, git 090c4c5abac33b2b28d7bdcf3039005a014f9c5b)

268.	[func]		stephen
	Add environment variable to allow redirection of logging output during
	unit tests.
	(Trac #1071, git 05164f9d61006869233b498d248486b4307ea8b6)

bind10-devel-20110705 released on July 05, 2011

267.	[func]		tomek
	Added a dummy module for DHCP6. This module does not actually
	do anything at this point, and BIND 10 has no option for
	starting it yet. It is included as a base for further
	development.
	(Trac #990, git 4a590df96a1b1d373e87f1f56edaceccb95f267d)

266.	[func]		Multiple developers
        Convert various error messages, debugging and other output
        to the new logging interface, including for b10-resolver,
        the resolver library, the CC library, b10-auth, b10-cfgmgr,
        b10-xfrin, and b10-xfrout. This includes a lot of new
        documentation describing the new log messages.
        (Trac #738, #739, #742, #746, #759, #761, #762)

265.	[func]*		jinmei
	b10-resolver: Introduced ACL on incoming queries.  By default the
	resolver accepts queries from ::1 and 127.0.0.1 and rejects all
	others.  The ACL can be configured with bindctl via the
	"Resolver/query_acl" parameter.  For example, to accept queries
	from 192.0.2.0/24 (in addition to the default list), do this:
	> config add Resolver/query_acl
	> config set Resolver/query_acl[2]/action "ACCEPT"
	> config set Resolver/query_acl[2]/from "192.0.2.0/24"
	> config commit
	(Trac #999, git e0744372924442ec75809d3964e917680c57a2ce,
	also based on other ACL related work done by stephen and vorner)

264.	[bug]		jerry
	b10-xfrout: fixed a busy loop in its notify-out subthread.  Due to
	the loop, the thread previously woke up every 0.5 seconds throughout
	most of the lifetime of b10-xfrout, wasting the corresponding CPU
	time.
	(Trac #1001, git fb993ba8c52dca4a3a261e319ed095e5af8db15a)

263.	[func]		jelte
	Logging configuration can now also accept a * as a first-level
	name (e.g. '*', or '*.cache'), indicating that every module
	should use that configuration, unless overridden by an explicit
	logging configuration for that module
	(Trac #1004, git 0fad7d4a8557741f953eda9fed1d351a3d9dc5ef)

262.	[func]		stephen
	Add some initial documentation about the logging framework.
	Provide BIND 10 Messages Manual in HTML and DocBook? XML formats.
	This provides all the log message descriptions in a single document.
	A developer tool, tools/system_messages.py (available in git repo),
	was written to generate this.
	(Trac #1012, git 502100d7b9cd9d2300e78826a3bddd024ef38a74)

261.	[func]		stephen
	Add new-style logging messages to b10-auth.
	(Trac #738, git c021505a1a0d6ecb15a8fd1592b94baff6d115f4)

260.	[func]		stephen
	Remove comma between message identification and the message
	text in the new-style logging messages.
	(Trac #1031, git 1c7930a7ba19706d388e4f8dcf2a55a886b74cd2)

259.	[bug]		stephen
	Logging now correctly initialized in b10-auth.  Also, fixed
	bug whereby querying for "version.bind txt ch" would cause
	b10-auth to crash if BIND 10 was started with the "-v" switch.
	(Trac #1022, #1023, git 926a65fa08617be677a93e9e388df0f229b01067)

258.	[build]		jelte
	Now builds and runs with Python 3.2
	(Trac #710, git dae1d2e24f993e1eef9ab429326652f40a006dfb)

257.	[bug]		y-aharen
	Fixed a bug an instance of IntervalTimerImpl may be destructed
	while deadline_timer is holding the handler. This fix addresses
	occasional failure of IntervalTimerTest.destructIntervalTimer.
	(Trac #957, git e59c215e14b5718f62699ec32514453b983ff603)

256.	[bug]		jerry
	src/bin/xfrin: update xfrin to check TSIG before other part of
	incoming message.
	(Trac #955, git 261450e93af0b0406178e9ef121f81e721e0855c)

255.	[func]		zhang likun
	src/lib/cache:  remove empty code in lib/cache and the corresponding
	suppression rule in	src/cppcheck-suppress.lst.
	(Trac #639, git 4f714bac4547d0a025afd314c309ca5cb603e212)

254.	[bug]		jinmei
	b10-xfrout: failed to send notifies over IPv6 correctly.
	(Trac #964, git 3255c92714737bb461fb67012376788530f16e40)

253.	[func]		jelte
	Add configuration options for logging through the virtual module
	Logging.
	(Trac #736, git 9fa2a95177265905408c51d13c96e752b14a0824)

252.	[func]		stephen
	Add syslog as destination for logging.
	(Trac #976, git 31a30f5485859fd3df2839fc309d836e3206546e)

251.	[bug]*		jinmei
	Make sure bindctl private files are non readable to anyone except
	the owner or users in the same group.  Note that if BIND 10 is run
	with changing the user, this change means that the file owner or
	group will have to be adjusted.  Also note that this change is
	only effective for a fresh install; if these files already exist,
	their permissions must be adjusted by hand (if necessary).
	(Trac #870, git 461fc3cb6ebabc9f3fa5213749956467a14ebfd4)

250.	[bug]		ocean
	src/lib/util/encode, in some conditions, the DecodeNormalizer's
	iterator may reach the end() and when later being dereferenced
	it will cause crash on some platform.
	(Trac #838, git 83e33ec80c0c6485d8b116b13045b3488071770f)

249.	[func]		jerry
	xfrout: add support for TSIG verification.
	(Trac #816, git 3b2040e2af2f8139c1c319a2cbc429035d93f217)

248.	[func]		stephen
	Add file and stderr as destinations for logging.
	(Trac #555, git 38b3546867425bd64dbc5920111a843a3330646b)

247.	[func]		jelte
	Upstream queries from the resolver now set EDNS0 buffer size.
	(Trac #834, git 48e10c2530fe52c9bde6197db07674a851aa0f5d)

246.	[func]		stephen
	Implement logging using log4cplus (http://log4cplus.sourceforge.net)
	(Trac #899, git 31d3f525dc01638aecae460cb4bc2040c9e4df10)

245.	[func]		vorner
	Authoritative server can now sign the answers using TSIG
	(configured in tsig_keys/keys, list of strings like
	"name:<base64-secret>:sha1-hmac"). It doesn't use them for
	ACL yet, only verifies them and signs if the request is signed.
	(Trac #875, git fe5e7003544e4e8f18efa7b466a65f336d8c8e4d)

244.	[func]		stephen
	In unit tests, allow the choice of whether unhandled exceptions are
	caught in the unit test program (and details printed) or allowed to
	propagate to the default exception handler.  See the bind10-dev thread
	https://lists.isc.org/pipermail/bind10-dev/2011-January/001867.html
	for more details.
	(Trac #542, git 1aa773d84cd6431aa1483eb34a7f4204949a610f)

243.	[func]*		feng
	Add optional hmac algorithm SHA224/384/512.
	(Trac #782, git 77d792c9d7c1a3f95d3e6a8b721ac79002cd7db1)

bind10-devel-20110519 released on May 19, 2011

242.	[func]		jinmei
	xfrin: added support for TSIG verify.  This change completes TSIG
	support in b10-xfrin.
	(Trac #914, git 78502c021478d97672232015b7df06a7d52e531b)

241.	[func]		jinmei
	pydnspp: added python extension for the TSIG API introduced in
	change 235.
	(Trac #905, git 081891b38f05f9a186814ab7d1cd5c572b8f777f)
	(Trac #915, git 0555ab65d0e43d03b2d40c95d833dd050eea6c23)

240.	[func]*		jelte
	Updated configuration options to Xfrin, so that you can specify
	a master address, port, and TSIG key per zone. Still only one per
	zone at this point, and TSIG keys are (currently) only specified
	by their full string representation. This replaces the
	Xfrin/master_addr, Xfrin/master_port, and short-lived
	Xfrin/tsig_key configurations with a Xfrin/zones list.
	(Trac #811, git 88504d121c5e08fff947b92e698a54d24d14c375)

239.	[bug]		jerry
	src/bin/xfrout: If a zone doesn't have notify slaves (only has
	one apex ns record - the primary master name server) will cause
	b10-xfrout uses 100% of CPU.
	(Trac #684, git d11b5e89203a5340d4e5ca51c4c02db17c33dc1f)

238.	[func]		zhang likun
	Implement the simplest forwarder, which pass everything through
	except QID, port number. The response will not be cached.
	(Trac #598_new, git 8e28187a582820857ef2dae9b13637a3881f13ba)

237.	[bug]		naokikambe
	Resolved that the stats module wasn't configurable in bindctl in
	spite of its having configuration items. The configuration part
	was removed from the original spec file "stats.spec" and was
	placed in a new spec file "stats-schema.spec". Because it means
	definitions of statistics items. The command part is still
	there. Thus stats module currently has no its own configuration,
	and the items in "stats-schema.spec" are neither visible nor
	configurable through bindctl. "stats-schema.spec" is shared with
	stats module and stats-httpd module, and maybe with other
	statistical modules in future. "stats.spec" has own configuration
	and commands of stats module, if it requires.
	(Trac #719, git a234b20dc6617392deb8a1e00eb0eed0ff353c0a)

236.	[func]		jelte
	C++ client side of configuration now uses BIND 10 logging system.
	It also has improved error handling when communicating with the
	rest of the system.
	(Trac #743, git 86632c12308c3ed099d75eb828f740c526dd7ec0)

235.	[func]		jinmei
	libdns++: added support for TSIG signing and verification.  It can
	be done using a newly introduced TSIGContext class.
	Note: we temporarily disabled support for truncated signature
	and modified some part of the code introduced in #226 accordingly.
	We plan to fix this pretty soon.
	(Trac #812, git ebe0c4b1e66d359227bdd1bd47395fee7b957f14)
	(Trac #871, git 7c54055c0e47c7a0e36fcfab4b47ff180c0ca8c8)
	(Trac #813, git ffa2f0672084c1f16e5784cdcdd55822f119feaa)
	(Trac #893, git 5aaa6c0f628ed7c2093ecdbac93a2c8cf6c94349)

234.	[func]		jerry
	src/bin/xfrin: update xfrin to use TSIG. Currently it only supports
	sending a signed TSIG request or SOA request.
	(Trac #815, git a892818fb13a1839c82104523cb6cb359c970e88)

233.	[func]		stephen
	Added new-style logging statements to the NSAS code.
	(Trac #745, git ceef68cd1223ae14d8412adbe18af2812ade8c2d)

232.	[func]		stephen
	To facilitate the writing of extended descriptions in
	message files, altered the message file format.  The message
	is now flagged with a "%" as the first non-blank character
	in the line and the lines in the extended description are
	no longer preceded by a "+".
	(Trac #900, git b395258c708b49a5da8d0cffcb48d83294354ba3)

231.	[func]*		vorner
	The logging interface changed slightly. We use
	logger.foo(MESSAGE_ID).arg(bar); instead of logger.foo(MESSAGE_ID,
	bar); internally. The message definitions use '%1,%2,...'
	instead of '%s,%d', which allows us to cope better with
	mismatched placeholders and allows reordering of them in
	case of translation.
	(Trac #901, git 4903410e45670b30d7283f5d69dc28c2069237d6)

230.	[bug]		naokikambe
	Removed too repeated verbose messages in two cases of:
	 - when auth sends statistics data to stats
	 - when stats receives statistics data from other modules
	(Trac #620, git 0ecb807011196eac01f281d40bc7c9d44565b364)

229.	[doc]		jreed
	Add manual page for b10-host.
	(git a437d4e26b81bb07181ff35a625c540703eee845)

228.	[func]*		jreed
	The host tool is renamed to b10-host. While the utility is
	a work in progress, it is expected to now be shipped with
	tarballs. Its initial goal was to be a host(1) clone,
	rewritten in C++ from scratch and using BIND 10's libdns++.
	It now supports the -a (any), -c class, -d (verbose) switches
	and has improved output.
	(Trac #872, git d846851699d5c76937533adf9ff9d948dfd593ca)

227.	[build]		jreed
	Add missing libdns++ rdata files for the distribution (this
	fixes distcheck error). Change three generated libdns++
	headers to "nodist" so they aren't included in the distribution
	(they were mistakenly included in last tarball).

226.	[func]*		jelte
	Introduced an API for cryptographic operations. Currently it only
	supports HMAC, intended for use with TSIG. The current
	implementation uses Botan as the backend library.
	This introduces a new dependency, on Botan.  Currently only Botan
	1.8.x works; older or newer versions don't.
	(Trac #781, git 9df42279a47eb617f586144dce8cce680598558a)

225.	[func]		naokikambe
	Added the HTTP/XML interface (b10-stats-httpd) to the
	statistics feature in BIND 10. b10-stats-httpd is a standalone
	HTTP server and it requests statistics data to the stats
	daemon (b10-stats) and sends it to HTTP clients in XML
	format. Items of the data collected via b10-stats-httpd
	are almost equivalent to ones which are collected via
	bindctl. Since it also can send XSL (Extensible Stylesheet
	Language) document and XSD (XML Schema definition) document,
	XML document is human-friendly to view through web browsers
	and its data types are strictly defined.
	(Trac #547, git 1cbd51919237a6e65983be46e4f5a63d1877b1d3)

224.	[bug]		jinmei
	b10-auth, src/lib/datasrc: inconsistency between the hot spot
	cache and actual data source could cause a crash while query
	processing.  The crash could happen, e.g., when an sqlite3 DB file
	is being updated after a zone transfer while b10-auth handles a
	query using the corresponding sqlite3 data source.
	(Trac #851, git 2463b96680bb3e9a76e50c38a4d7f1d38d810643)

223.	[bug]		feng
	If ip address or port isn't usable for name server, name
	server process won't exist and give end user chance to
	reconfigure them.
	(Trac #775, git 572ac2cf62e18f7eb69d670b890e2a3443bfd6e7)

222.	[bug]*		jerry
	src/lib/zonemgr: Fix a bug that xfrin not checking for new
	copy of zone on startup.  Imposes some random jitters to
	avoid many zones need to do refresh at the same time. This
	removed the Zonemgr/jitter_scope setting and introduced
	Zonemgr/refresh_jitter and Zonemgr/reload_jitter.
	(Trac #387, git 1241ddcffa16285d0a7bb01d6a8526e19fbb70cb)

221.	[func]*		jerry
	src/lib/util: Create C++ utility library.
	(Trac #749, git 084d1285d038d31067f8cdbb058d626acf03566d)

220.	[func]		stephen
	Added the 'badpacket' program for testing; it sends a set of
	(potentially) bad packets to a nameserver and prints the responses.
	(Trac #703, git 1b666838b6c0fe265522b30971e878d9f0d21fde)

219.	[func]		ocean
	src/lib: move some dns related code out of asiolink library to
	asiodns library
	(Trac #751, git 262ac6c6fc61224d54705ed4c700dadb606fcb1c)

218.	[func]		jinmei
	src/lib/dns: added support for RP RDATA.
	(Trac #806, git 4e47d5f6b692c63c907af6681a75024450884a88)

217.	[bug]		jerry
	src/lib/dns/python: Use a signed version of larger size of
	integer and perform more strict range checks with
	PyArg_ParseTuple() in case of overflows.
	(Trac #363, git ce281e646be9f0f273229d94ccd75bf7e08d17cf)

216.	[func]		vorner
	The BIND10_XFROUT_SOCKET_FILE environment variable can be
	used to specify which socket should be used for communication
	between b10-auth and b10-xfrout. Mostly for testing reasons.
	(Trac #615, git 28b01ad5bf72472c824a7b8fc4a8dc394e22e462)

215.	[func]		vorner
	A new process, b10-sockcreator, is added, which will create
	sockets for the rest of the system.  It is the only part
	which will need to keep the root privileges. However, only
	the process exists, nothing can talk to it yet.
	(Trac #366, git b509cbb77d31e388df68dfe52709d6edef93df3f)

214.	[func]*		vorner
	Zone manager no longer thinks it is secondary master for
	all zones in the database. They are listed in
	Zonemgr/secondary_zones configuration variable (in the form
	[{"name": "example.com", "class": "IN"}]).
	(Trac #670, git 7c1e4d5e1e28e556b1d10a8df8d9486971a3f052)

213.	[bug]		naokikambe
	Solved incorrect datetime of "bind10.boot_time" and also
	added a new command "sendstats" for Bob. This command is
	to send statistics data to the stats daemon immediately.
	The solved problem is that statistics data doesn't surely
	reach to the daemon because Bob sent statistics data to
	the daemon while it is starting. So the daemon invokes the
	command for Bob after it starts up. This command is also
	useful for resending statistics data via bindctl manually.
	(Trac #521, git 1c269cbdc76f5dc2baeb43387c4d7ccc6dc863d2)

212.	[bug]		naokikambe
	Fixed that the ModuleCCSession object may group_unsubscribe in the
	closed CC session in being deleted.
	(Trac #698, git 0355bddc92f6df66ef50b920edd6ec3b27920d61)

211.	[func]		shane
	Implement "--brittle" option, which causes the server to exit
	if any of BIND 10's processes dies.
	(Trac #788, git 88c0d241fe05e5ea91b10f046f307177cc2f5bc5)

210.	[bug]		jerry
	src/bin/auth: fixed a bug where type ANY queries don't provide
	additional glue records for ANSWER section.
	(Trac #699, git 510924ebc57def8085cc0e5413deda990b2abeee)

bind10-devel-20110322 released on March 22, 2011

209.	[func]		jelte
	Resolver now uses the NSAS when looking for a nameserver to
	query for any specific zone. This also includes keeping track of
	the RTT for that nameserver.
	(Trac #495, git 76022a7e9f3ff339f0f9f10049aa85e5784d72c5)

208.	[bug]*		jelte
	Resolver now answers REFUSED on queries that are not for class IN.
	This includes the various CH TXT queries, which will be added
	later.
	(git 012f9e78dc611c72ea213f9bd6743172e1a2ca20)

207.	[func]		jelte
	Resolver now starts listening on localhost:53 if no configuration
	is set.
	(Trac #471, git 1960b5becbba05570b9c7adf5129e64338659f07)

206.	[func]		shane
	Add the ability to list the running BIND 10 processes using the
	command channel. To try this, use "Boss show_processes".
	(Trac #648, git 451bbb67c2b5d544db2f7deca4315165245d2b3b)

205.	[bug]		jinmei
	b10-auth, src/lib/datasrc: fixed a bug where b10-auth could return
	an empty additional section for delegation even if some glue is
	crucial when it fails to find some other glue records in its data
	source.
	(Trac #646, git 6070acd1c5b2f7a61574eda4035b93b40aab3e2b)

204.	[bug]		jinmei
	b10-auth, src/lib/datasrc: class ANY queries were not handled
	correctly in the generic data source (mainly for sqlite3).  It
	could crash b10-auth in the worst case, and could result in
	incorrect responses in some other cases.
	(Trac #80, git c65637dd41c8d94399bd3e3cee965b694b633339)

203.	[bug]		zhang likun
	Fix resolver cache memory leak: when cache is destructed, rrset
	and message entries in it are not destructed properly.
	(Trac #643, git aba4c4067da0dc63c97c6356dc3137651755ffce)

202.	[func]		vorner
	It is possible to specify a different directory where we look for
	configuration files (by -p) and different configuration file to
	use (-c).  Also, it is possible to specify the port on which
	cmdctl should listen (--cmdctl-port).
	(Trac #615, git 5514dd78f2d61a222f3069fc94723ca33fb3200b)

201.	[bug]		jerry
	src/bin/bindctl: bindctl doesn't show traceback on shutdown.
	(Trac #588, git 662e99ef050d98e86614c4443326568a0b5be437)

200.	[bug]		Jelte
	Fixed a bug where incoming TCP connections were not closed.
	(Trac #589, git 1d88daaa24e8b1ab27f28be876f40a144241e93b)

199.	[func]		ocean
	Cache negative responses (NXDOMAIN/NODATA) from authoritative
	server for recursive resolver.
	(Trac #493, git f8fb852bc6aef292555063590c361f01cf29e5ca)

198.	[bug]		jinmei
	b10-auth, src/lib/datasrc: fixed a bug where hot spot cache failed
	to reuse cached SOA for negative responses.  Due to this bug
	b10-auth returned SERVFAIL when it was expected to return a
	negative response immediately after a specific SOA query for
	the zone.
	(Trac #626, git 721a53160c15e8218f6798309befe940b9597ba0)

197.	[bug]		zhang likun
	Remove expired message and rrset entries when looking up them
	in cache, touch or remove the rrset entry in cache properly
	when doing lookup or update.
	(Trac #661, git 9efbe64fe3ff22bb5fba46de409ae058f199c8a7)

196.	[bug]		jinmei
	b10-auth, src/lib/datasrc: the backend of the in-memory data
	source could not handle the root name.  As a result b10-auth could
	not work as a root server when using the in-memory data source.
	(Trac #683, git 420ec42bd913fb83da37b26b75faae49c7957c46)

195.	[func]		stephen
	Resolver will now re-try a query over TCP if a response to a UDP
	query has the TC bit set.
	(Trac #499, git 4c05048ba059b79efeab53498737abe94d37ee07)

194.	[bug]		vorner
	Solved a 100% CPU usage problem after switching addresses in b10-auth
	(and possibly, but unconfirmed, in b10-resolver). It was caused by
	repeated reads/accepts on closed socket (the bug was in the code for a
	long time, recent changes made it show).
	(Trac #657, git e0863720a874d75923ea66adcfbf5b2948efb10a)

193.	[func]*		jreed
	Listen on the IPv6 (::) and IPv4 (0.0.0.0) wildcard addresses
	for b10-auth. This returns to previous behavior prior to
	change #184. Document the listen_on configuration in manual.
	(Trac #649, git 65a77d8fde64d464c75917a1ab9b6b3f02640ca6)

192.	[func]*		jreed
	Listen on standard domain port 53 for b10-auth and
	b10-resolver.
	(Trac #617, #618, git 137a6934a14cf0c5b5c065e910b8b364beb0973f)

191.	[func]		jinmei
	Imported system test framework of BIND 9.  It can be run by
	'make systest' at the top source directory.  Notes: currently it
	doesn't work when built in a separate tree.  It also requires
	perl, an inherited dependency from the original framework.
	Also, mainly for the purpose of tests, a new option "--pid-file"
	was added to BoB, with which the boss process will dump its PID
	to the specified file.
	(Trac #606, git 6ac000df85625f5921e8895a1aafff5e4be3ba9c)

190.	[func]		jelte
	Resolver now sets random qids on outgoing queries using
	the boost::mt19937 prng.
	(Trac #583, git 5222b51a047d8f2352bc9f92fd022baf1681ed81)

189.	[bug]		jreed
	Do not install the log message compiler.
	(Trac #634, git eb6441aca464980d00e3ff827cbf4195c5a7afc5)

188.	[bug]		zhang likun
	Make the rrset trust level ranking algorithm used by
	isc::cache::MessageEntry::getRRsetTrustLevel() follow RFC2181
	section 5.4.1.
	(Trac #595 git 19197b5bc9f2955bd6a8ca48a2d04472ed696e81)

187.	[bug]		zhang likun
	Fix the assert error in class isc::cache::RRsetCache by adding the
	check for empty pointer and test case for it.
	(Trac #638, git 54e61304131965c4a1d88c9151f8697dcbb3ce12)

186.	[bug]		jelte
	b10-resolver could stop with an assertion failure on certain kinds
	of messages (there was a problem in error message creation). This
	fixes that.
	(Trac #607, git 25a5f4ec755bc09b54410fcdff22691283147f32)

185.	[bug]		vorner
	Tests use port from private range (53210), lowering chance of
	a conflict with something else (eg. running bind 10).
	(Trac #523, git 301da7d26d41e64d87c0cf72727f3347aa61fb40)

184.	[func]*		vorner
	Listening address and port configuration of b10-auth is the same as
	for b10-resolver now. That means, it is configured through bindctl
	at runtime, in the Auth/listen_on list, not through command line
	arguments.
	(Trac #575, #576, git f06ce638877acf6f8e1994962bf2dbfbab029edf)

183.	[bug]		jerry
	src/bin/xfrout: Enable parallel sessions between xfrout server and
	multi-Auth. The session needs to be created only on the first time
	or if an error occur.
	(Trac #419, git 1d60afb59e9606f312caef352ecb2fe488c4e751)

182.	[func]		jinmei
	Support cppcheck for static code check on C++ code.  If cppcheck
	is available, 'make cppcheck' on the top source directory will run
	the checker and should cleanly complete with an exit code of 0
	(at least with cppcheck 1.47).
	Note: the suppression list isn't included in the final
	distributions.  It should be created by hand or retrieved from
	the git repository.
	(Trac #613, git b973f67520682b63ef38b1451d309be9f4f4b218)

181.	[func]		feng
	Add stop interface into dns server, so we can stop each running
	server individually. With it, user can reconfigure her running server
	with different ip address or port.
	(Trac #388, git 6df94e2db856c1adc020f658cc77da5edc967555)

180.	[build]		jreed
	Fix custom DESTDIR for make install. Patch from Jan Engelhardt.
	(Trac #629, git 5ac67ede03892a5eacf42ce3ace1e4e376164c9f)

bind10-devel-20110224 released on February 24, 2011

179.	[func]		vorner
	It is possible to start and stop resolver and authoritative
	server without restart of the whole system. Change of the
	configuration (Boss/start_auth and Boss/start_resolver) is
	enough.
	(Trac #565, git 0ac0b4602fa30852b0d86cc3c0b4730deb1a58fe)

178.	[func]		jelte
	Resolver now makes (limited) use of the cache
	(Trac #491, git 8b41f77f0099ddc7ca7d34d39ad8c39bb1a8363c)

177.	[func]		stephen
	The upstream fetch code in asiolink is now protocol agnostic to
	allow for the addition of fallback to TCP if a fetch response
	indicates truncation.
	(Trac #554, git 9739cbce2eaffc7e80640db58a8513295cf684de)

176.	[func]		likun
	src/lib/cache: Rename one interface: from lookupClosestRRset()
	to lookupDeepestNS(), and remove one parameter of it.
	(Trac #492, git ecbfb7cf929d62a018dd4cdc7a841add3d5a35ae)

175.	[bug]		jerry
	src/bin/xfrout: Xfrout use the case-sensitive mode to compress
	names in an AXFR massage.
	(Trac #253, git 004e382616150f8a2362e94d3458b59bb2710182)

174.	[bug]*		jinmei
	src/lib/dns: revised dnssectime functions so that they don't rely
	on the time_t type (whose size varies on different systems, which
	can lead to subtle bugs like some form of "year 2038 problem").
	Also handled 32-bit wrap around issues more explicitly, with more
	detailed tests.  The function API has been changed, but the effect
	should be minimal because these functions are mostly private.
	(Trac #61, git 09ece8cdd41c0f025e8b897b4883885d88d4ba5d)

173.	[bug]		jerry
	python/isc/notify: A notify_out test fails without network
	connectivity, encapsulate the socket behavior using a mock
	socket class to fix it.
	(Trac #346, git 319debfb957641f311102739a15059f8453c54ce)

172.	[func]		jelte
	Improved the bindctl cli in various ways, mainly concerning
	list and map item addressing, the correct display of actual values,
	and internal help.
	(Trac #384, git e5fb3bc1ed5f3c0aec6eb40a16c63f3d0fc6a7b2)

171.	[func]		vorner
	b10-auth, src/lib/datasrc: in memory data source now works as a
	complete data source for authoritative DNS servers and b10-auth
	uses it.  It still misses major features, however, including
	DNSSEC support and zone transfer.
	(Last Trac #553, but many more,
	git 6f031a09a248e7684723c000f3e8cc981dcdb349)

170.	[bug]		jinmei
	Tightened validity checks in the NSEC3 constructors, both "from
	"text" and "from wire".  Specifically, wire data containing
	invalid type bitmaps or invalid lengths of salt or hash is now
	correctly rejected.
	(Trac #117, git 9c690982f24fef19c747a72f43c4298333a58f48)

169.	[func]		jelte
	Added a basic implementation for a resolver cache (though not
	used yet).
	(Trac #449, git 8aa3b2246ae095bbe7f855fd11656ae3bdb98986)

168.	[bug]		vorner
	Boss no longer has the -f argument, which was undocumented and
	stayed as a relict of previous versions, currently causing only
	strange behaviour.
	(Trac #572, git 17f237478961005707d649a661cc72a4a0d612d4)

167.	[bug]		naokikambe
	Fixed failure of termination of msgq_test.py with python3
	coverage (3.3.1).
	(Trac #573, git 0e6a18e12f61cc482e07078776234f32605312e5)

166.	[func]		jelte
	The resolver now sends back a SERVFAIL when there is a client
	timeout (timeout_client config setting), but it will not stop
	resolving (until there is a lookup timeout or a result).
	(Trac #497 and #489, git af0e5cd93bebb27cb5c4457f7759d12c8bf953a6)

165.	[func]		jelte
	The resolver now handles CNAMEs, it will follow them, and include
	them in the answer. The maximum length of CNAME chains that is
	supported is 16.
	(Trac #497, git af0e5cd93bebb27cb5c4457f7759d12c8bf953a6)

164.	[bug]		y-aharen
	IntervalTimer: Modified the interface to accept interval in
	milliseconds. It shortens the time of the tests of IntervalTimer.
	(Trac #452, git c9f6acc81e24c4b8f0eb351123dc7b43f64e0914)

163.	[func]		vorner
	The pimpl design pattern is used in UDPServer, with a shared
	pointer. This makes it smaller to copy (which is done a lot as a
	side effect of being coroutine) and speeds applications of this
	class (notably b10-auth) up by around 10%.
	(Trac #537, git 94cb95b1d508541201fc064302ba836164d3cbe6)

162.	[func]		stephen
	Added C++ logging, allowing logging at different severities.
	Code specifies the message to be logged via a symbol, and the
	logging code picks up the message from an in-built dictionary.
	The contents of the dictionary can be replaced at run-time by
	locale-specific messages.  A message compiler program is provided
	to create message header files and supply the default messages.
	(Trac #438, git 7b1606cea7af15dc71f5ec1d70d958b00aa98af7)

161.	[func]		stephen
	Added ResponseScrubber class to examine response from
	a server and to remove out-of-bailiwick RRsets.  Also
	does cross-section checks to ensure consistency.
	(Trac #496, git b9296ca023cc9e76cda48a7eeebb0119166592c5)

160.	[func]		jelte
	Updated the resolver to take 3 different timeout values;
	timeout_query for outstanding queries we sent while resolving
	timeout_client for sending an answer back to the client
	timeout_lookup for stopping the resolving
	(currently 2 and 3 have the same final effect)
	(Trac #489, git 578ea7f4ba94dc0d8a3d39231dad2be118e125a2)

159.	[func]		smann
	The resolver now has a configurable set of root servers to start
	resolving at (called root_addresses). By default these are not
	(yet) filled in. If empty, a hardcoded address for f-root will be
	used right now.
	(Trac #483, git a07e078b4feeb01949133fc88c9939254c38aa7c)

158.	[func]		jelte
	The Resolver module will now do (very limited) resolving, if not
	set to forwarding mode (i.e. if the configuration option
	forward_addresses is left empty). It only supports referrals that
	contain glue addresses at this point, and does no other processing
	of authoritative answers.
	(Trac #484, git 7b84de4c0e11f4a070e038ca4f093486e55622af)

157.	[bug]		vorner
	One frozen process no longer freezes the whole b10-msgq. It caused the
	whole system to stop working.
	(Trac #420, git 93697f58e4d912fa87bc7f9a591c1febc9e0d139)

156.	[func]		stephen
	Added ResponseClassifier class to examine response from
	a server and classify it into one of several categories.
	(Trac #487, git 18491370576e7438c7893f8551bbb8647001be9c)

bind10-devel-20110120 released on January 20, 2011

155.	[doc]		jreed
	Miscellaneous documentation improvements for man pages and
	the guide, including auth, resolver, stats, xfrout, and
	zonemgr.  (git c14c4741b754a1eb226d3bdc3a7abbc4c5d727c0)

154.	[bug]		jinmei
	b10-xfrin/b10-zonemgr: Fixed a bug where these programs didn't
	receive command responses from CC sessions.  Eventually the
	receive buffer became full, and many other components that rely
	on CC channels would stall (as noted in #420 and #513).  This is
	an urgent care fix due to the severity of the problem; we'll need
	to revisit it for cleaner fix later.
	(Trac #516, git 62c72fcdf4617e4841e901408f1e7961255b8194)

153.	[bug]		jelte
	b10-cfgmgr: Fixed a bug where configuration updates sometimes
	lost previous settings in the configuration manager.
	(Trac #427, git 2df894155657754151e0860e2ca9cdbed7317c70)

152.	[func]*		jinmei
	b10-auth: Added new configuration variable "statistics-interval"
	to allow the user to change the timer interval for periodic
	statistics updates.  The update can also be disabled by setting
	the value to 0.  Disabling statistics updates will also work as
	a temporary workaround of a known issue that b10-auth can block in
	sending statistics and stop responding to queries as a result.
	(Trac #513, git 285c5ee3d5582ed6df02d1aa00387f92a74e3695)

151.	[bug]		smann
	lib/log/dummylog.h:
	lib/log/dummylog.cc: Modify dlog so that it takes an optional
	2nd argument of type bool (true or false). This flag, if
	set, will cause the message to be printed whether or not
	-v is chosen.
        (Trac #432, git 880220478c3e8702d56d761b1e0b21b77d08ee5a)

150.	[bug]		jelte
	b10-cfgmgr: No longer save the configuration on exit. Configuration
	is already saved if it is changed successfully, so writing it on
	exit (and hence, when nothing has changed too) is unnecessary and
	may even cause problems.
	(Trac #435, git fd7baa38c08d54d5b5f84930c1684c436d2776dc)

149.	[bug]		jelte
	bindctl: Check if the user session has disappeared (either by a
	timeout or by a server restart), and reauthenticate if so. This
	fixes the 'cmdctl not running' problem.
        (Trac #431, git b929be82fec5f92e115d8985552f84b4fdd385b9)

148.	[func]		jelte
	bindctl: Command results are now pretty-printed (i.e. printed in
	a more readable form). Empty results are no longer printed at all
	(used to print '{}'), and the message
	'send the command to cmd-ctrl' has also been removed.
	(git 3954c628c13ec90722a2d8816f52a380e0065bae)

147.	[bug]		jinmei
	python/isc/config: Fixed a bug that importing custom configuration
	(in b10-config.db) of a remote module didn't work.
	(Trac #478, git ea4a481003d80caf2bff8d0187790efd526d72ca)

146.	[func]		jelte
	Command arguments were not validated internally against their
	specifications. This change fixes that (on the C++ side, Python
	side depends on an as yet planned addition). Note: this is only
	an added internal check, the cli already checks format.
	(Trac #473, git 5474eba181cb2fdd80e2b2200e072cd0a13a4e52)

145.	[func]*		jinmei
	b10-auth: added a new command 'loadzone' for (re)loading a
	specific zone.  The command syntax is generic but it is currently
	only feasible for class IN in memory data source.  To reload a
	zone "example.com" via bindctl, execute the command as follows:
	> Auth loadzone origin = example.com
	(Trac #467 git 4f7e1f46da1046de527ab129a88f6aad3dba7562
	from 1d7d3918661ba1c6a8b1e40d8fcbc5640a84df12)

144.	[build]		jinmei
	Introduced a workaround for clang++ build on FreeBSD (and probably
	some other OSes).  If building BIND 10 fails with clang++ due to
	a link error about "__dso_handle", try again from the configure
	script with CXX_LIBTOOL_LDFLAGS=-L/usr/lib (the path actually
	doesn't matter; the important part is the -L flag).  This
	workaround is not automatically enabled as it's difficult to
	detect the need for it dynamically, and must be enabled via the
	variable by hand.
	(Trac #474, git cfde436fbd7ddf3f49cbbd153999656e8ca2a298)

143.	[build]		jinmei
	Fixed build problems with clang++ in unit tests due to recent
	changes.  No behavior change. (Trac #448, svn r4133)

142.	[func]		jinmei
	b10-auth: updated query benchmark so that it can test in memory
	data source.  Also fixed a bug that the output buffer isn't
	cleared after query processing, resulting in misleading results
	or program crash.  This is a regression due to change #135.
	(Trac #465, svn r4103)

141.	[bug]		jinmei
	b10-auth: Fixed a bug that the authoritative server includes
	trailing garbage data in responses.  This is a regression due to
	change #135. (Trac #462, svn r4081)

140.	[func]		y-aharen
	src/bin/auth: Added a feature to count queries and send counter
	values to statistics periodically. To support it, added wrapping
	class of asio::deadline_timer to use as interval timer.
	The counters can be seen using the "Stats show" command from
	bindctl.  The result would look like:
	  ... "auth.queries.tcp": 1, "auth.queries.udp": 1 ...
	Using the "Auth sendstats" command you can make b10-auth send the
	counters to b10-stats immediately.
	(Trac #347, svn r4026)

139.	[build]		jreed
	Introduced configure option and make targets for generating
	Python code coverage report. This adds new make targets:
	report-python-coverage and clean-python-coverage. The C++
	code coverage targets were renamed to clean-cpp-coverage
	and report-cpp-coverage. (Trac #362, svn r4023)

138.	[func]*		jinmei
	b10-auth: added a configuration interface to support in memory
	data sources.  For example, the following command to bindctl
	will configure a memory data source containing the "example.com"
	zone with the zone file named "example.com.zone":
	> config set Auth/datasources/ [{"type": "memory", "zones": \
	 [{"origin": "example.com", "file": "example.com.zone"}]}]
	By default, the memory data source is disabled; it must be
	configured explicitly.  To disable it again, specify a null list
	for Auth/datasources:
	> config set Auth/datasources/ []
	Notes: it's currently for class IN only.  The zone files are not
	actually loaded into memory yet (which will soon be implemented).
	This is an experimental feature and the syntax may change in
	future versions.
	(Trac #446, svn r3998)

137.	[bug]		jreed
	Fix run_*.sh scripts that are used for development testing
	so they use a msgq socket file in the build tree.
	(Trac #226, svn r3989)

136.	[bug]		jelte
	bindctl (and the configuration manager in general) now no longer
	accepts 'unknown' data; i.e. data for modules that it does not know
	about, or configuration items that are not specified in the .spec
	files.
	(Trac #202, svn r3967)

135.	[func]		each
	Add b10-resolver. This is an example recursive server that
	currently does forwarding only and no caching.
	(Trac #327, svn r3903)

134.	[func]		vorner
	b10-resolver supports timeouts and retries in forwarder mode.
	(Trac #401, svn r3660)

133.	[func]		vorner
	New temporary logging function available in isc::log. It is used by
	b10-resolver.
	(Trac #393, r3602)

132.	[func]		vorner
	The b10-resolver is configured through config manager.
	It has "listen_on" and "forward_addresses" options.
	(Trac #389, r3448)

131.	[func]		jerry
	src/lib/datasrc: Introduced two template classes RBTree and RBNode
	to provide the generic map with domain name as key and anything as
	the value. Because of some unresolved design issue, the new classes
	are only intended to be used by memory zone and zone table.
	(Trac #397, svn r3890)

130.	[func]		jerry
	src/lib/datasrc: Introduced a new class MemoryDataSrc to provide
	the general interface for memory data source.  For the initial
	implementation, we don't make it a derived class of AbstractDataSrc
	because the interface is so different (we'll eventually
	consider this as part of the generalization work).
	(Trac #422, svn r3866)

129.	[func]		jinmei
	src/lib/dns: Added new functions masterLoad() for loading master
	zone files.  The initial implementation can only parse a limited
	form of master files, but BIND 9's named-compilezone can convert
	any valid zone file into the acceptable form.
	(Trac #423, svn r3857)

128.	[build]		vorner
	Test for query name = '.', type = DS to authoritative nameserver
	for root zone was added.
	(Trac #85, svn r3836)

127.	[bug]		stephen
	During normal operation process termination and resurrection messages
	are now output regardless of the state of the verbose flag.
	(Trac #229, svn r3828)

126.	[func]		ocean
	The Nameserver Address Store (NSAS) component has been added. It takes
	care of choosing an IP address of a nameserver when a zone needs to be
	contacted.
	(Trac #356, Trac #408, svn r3823)

bind10-devel-20101201 released on December 01, 2010

125.	[func]		jelte
	Added support for addressing individual list items in bindctl
	configuration commands; If you have an element that is a list, you
	can use foo[X]		integer
	(starting at 0)
	(Trac #405, svn r3739)

124.	[bug]		jreed
	Fix some wrong version reporting. Now also show the version
	for the component and BIND 10 suite. (Trac #302, svn r3696)

123.	[bug]		jelte
	src/bin/bindctl printed values had the form of python literals
	(e.g. 'True'), while the input requires valid JSON (e.g. 'true').
	Output changed to JSON format for consistency. (svn r3694)

122.	[func]		stephen
	src/bin/bind10: Added configuration options to Boss to determine
	whether to start the authoritative server, recursive server (or
	both). A dummy program has been provided for test purposes.
	(Trac #412, svn r3676)

121.	[func]		jinmei
	src/lib/dns: Added support for TSIG RDATA.  At this moment this is
	not much of real use, however, because no protocol support was
	added yet.  It will soon be added. (Trac #372, svn r3649)

120.	[func]		jinmei
	src/lib/dns: introduced two new classes, TSIGKey and TSIGKeyRing,
	to manage TSIG keys. (Trac #381, svn r3622)

119.	[bug]		jinmei
	The master file parser of the python datasrc module incorrectly
	regarded a domain name beginning with a decimal number as a TTL
	specification.  This confused b10-loadzone and had it reject to
	load a zone file that contains such a name.
	Note: this fix is incomplete and the loadzone would still be
	confused if the owner name is a syntactically indistinguishable
	from a TTL specification.  This is part of a more general issue
	and will be addressed in Trac #413. (Trac #411, svn r3599)

118.	[func]		jinmei
	src/lib/dns: changed the interface of
	AbstractRRset::getRdataIterator() so that the internal
	cursor would point to the first RDATA automatically.  This
	will be a more intuitive and less error prone behavior.
	This is a backward compatible change. (Trac #410, r3595)

117.	[func]		jinmei
	src/lib/datasrc: added new zone and zone table classes for the
	support of in memory data source.  This is an intermediate step to
	the bigger feature, and is not yet actually usable in practice.
	(Trac #399, svn r3590)

116.	[bug]		jerry
	src/bin/xfrout: Xfrout and Auth will communicate by long tcp
	connection, Auth needs to make a new connection only on the first
	time or if an error occurred.
	(Trac #299, svn r3482)

115.	[func]*		jinmei
	src/lib/dns: Changed DNS message flags and section names from
	separate classes to simpler enums, considering the balance between
	type safety and usability.  API has been changed accordingly.
	More documentation and tests were provided with these changes.
	(Trac #358, r3439)

114.	[build]		jinmei
	Supported clang++.  Note: Boost >= 1.44 is required.
	(Trac #365, svn r3383)

113.	[func]*		zhanglikun
	Folder name 'utils'(the folder in /src/lib/python/isc/) has been
	renamed	to 'util'. Programs that used 'import isc.utils.process'
	now need to use 'import isc.util.process'. The folder
	/src/lib/python/isc/Util is removed since it isn't used by any
	program. (Trac #364, r3382)

112.	[func]		zhang likun
	Add one mixin class to override the naive serve_forever() provided
	in python library socketserver. Instead of polling for shutdown
	every poll_interval seconds, one socketpair is used to wake up
	the waiting server. (Trac #352, svn r3366)

111.	[bug]*		Vaner
	Make sure process xfrin/xfrout/zonemgr/cmdctl can be stopped
	properly when user enter "ctrl+c" or 'Boss shutdown' command
	through bindctl.  The ZonemgrRefresh.run_timer and
	NotifyOut.dispatcher spawn a thread themselves.
	(Trac #335, svn r3273)

110.	[func]		Vaner
	Added isc.net.check module to check ip addresses and ports for
	correctness and isc.net.addr to hold IP address. The bind10, xfrin
	and cmdctl programs are modified to use it.
	(Trac #353, svn r3240)

109.	[func]		naokikambe
	Added the initial version of the stats module for the statistics
	feature of BIND 10, which supports the restricted features and
	items and reports via bindctl command. (Trac #191, r3218)
	Added the document of the stats module, which is about how stats
	module collects the data (Trac #170, [wiki:StatsModule])

108.	[func]		jerry
	src/bin/zonemgr: Provide customizable configurations for
	lowerbound_refresh, lowerbound_retry, max_transfer_timeout and
	jitter_scope. (Trac #340, r3205)

107.	[func]		likun
	Remove the parameter 'db_file' for command 'retransfer' of
	xfrin module. xfrin.spec will not be generated by script.
	(Trac #329, r3171)

106.	[bug]		likun
	When xfrin can't connect with one zone's master, it should tell
	the bad news to zonemgr, so that zonemgr can reset the timer for
	that zone. (Trac #329, r3170)

105.	[bug]		Vaner
	Python processes: they no longer take 100% CPU while idle
	due to a busy loop in reading command session in a nonblocking way.
	(Trac #349, svn r3153), (Trac #382, svn r3294)

104.	[bug]		jerry
	bin/zonemgr: zonemgr should be attempting to refresh expired zones.
	(Trac #336, r3139)

103.	[bug]		jerry
	lib/python/isc/log: Fixed an issue with python logging,
	python log shouldn't die with OSError. (Trac #267, r3137)

102.	[build]		jinmei
	Disable threads in ASIO to minimize build time dependency.
	(Trac #345, r3100)

101.	[func]		jinmei
	src/lib/dns: Completed Opcode and Rcode implementation with more
	tests and documentation.  API is mostly the same but the
	validation was a bit tightened. (Trac #351, svn r3056)

100.	[func]		Vaner
	Python processes: support naming of python processes so
	they're not all called python3.
	(Trac #322, svn r3052)

99.	[func]*		jinmei
	Introduced a separate EDNS class to encapsulate EDNS related
	information more cleanly.  The related APIs are changed a bit,
	although it won't affect most of higher level applications.
	(Trac #311, svn r3020)

98.	[build]		jinmei
	The ./configure script now tries to search some common include
	paths for boost header files to minimize the need for explicit
	configuration with --with-boost-include. (Trac #323, svn r3006)

97.	[func]		jinmei
	Added a micro benchmark test for query processing of b10-auth.
	(Trac #308, svn r2982)

96.	[bug]		jinmei
	Fixed two small issues with configure: Do not set CXXFLAGS so that
	it can be customized; Make sure --disable-static works.
	(Trac #325, r2976)

bind10-devel-20100917 released on September 17, 2010

95.	[doc]		jreed
	Add b10-zonemgr manual page. Update other docs to introduce
	this secondary manager. (Trac #341, svn r2951)

95.	[bug]		jreed
	bin/xfrout and bin/zonemgr: Fixed some stderr output.
	(Trac #342, svn r2949)

94.	[bug]		jelte
	bin/xfrout:  Fixed a problem in xfrout where only 2 or 3 RRs
	were used per DNS message in the xfrout stream.
	(Trac #334, r2931)

93.	[bug]		jinmei
	lib/datasrc: A DS query could crash the library (and therefore,
	e.g. the authoritative server) if some RR of the same apex name
	is stored in the hot spot cache. (Trac #307, svn r2923)

92.	[func]*		jelte
	libdns_python (the python wrappers for libdns++) has been renamed
	to pydnspp (Python DNS++). Programs and libraries that used
	'import libdns_python' now need to use 'import pydnspp'.
	(Trac #314, r2902)

91.	[func]*		jinmei
	lib/cc: Use const pointers and const member functions for the API
	as much as possible for safer operations.  Basically this does not
	change the observable behavior, but some of the API were changed
	in a backward incompatible manner.  This change also involves more
	copies, but at this moment the overhead is deemed acceptable.
	(Trac #310, r2803)

90.	[build]		jinmei
	(Darwin/Mac OS X specific) Specify DYLD_LIBRARY_PATH for tests and
	experimental run under the source tree.  Without this loadable
	python modules refer to installation paths, which may confuse the
	operation due to version mismatch or even trigger run time errors
	due to missing libraries. (Trac #313, r2782)

89.	[build]		jinmei
	Generate b10-config.db for tests at build time so that the source
	tree does not have to be writable. (Trac #315, r2776)

88.	[func]		jelte
	Blocking reads on the msgq command channel now have a timeout
	(defaults to 4 seconds, modifiable as needed by modules).
	Because of this, modules will no longer block indefinitely
	if they are waiting for a message that is not sent for whatever
	reason. (Trac #296, r2761)

87.	[func]		zhanglikun
	lib/python/isc/notifyout: Add the feature of notify-out, when
	zone axfr/ixfr finishing, the server will notify its slaves.
	(Trac #289, svn r2737)

86.	[func]		jerry
	bin/zonemgr: Added zone manager module. The zone manager is one
	of the co-operating processes of BIND 10, which keeps track of
	timers and other information necessary for BIND 10 to act as a
	slave. (Trac #215, svn r2737)

85.	[build]*		jinmei
	Build programs using dynamic link by default.  A new configure
	option --enable-static-link is provided to force static link for
	executable programs.  Statically linked programs can be run on a
	debugger more easily and would be convenient for developers.
	(Trac #309, svn r2723)

bind10-devel-20100812 released on August 12, 2010

84.	[bug]		jinmei, jerry
	This is a quick fix patch for the issue: AXFR fails half the
	time because of connection problems. xfrout client will make
	a new connection every time. (Trac #299, svn r2697)

83.	[build]*		jreed
	The configure --with-boost-lib option is removed. It was not
	used since the build included ASIO. (svn r2684)

82.	[func]		jinmei
	bin/auth: Added -u option to change the effective process user
	of the authoritative server after invocation.  The same option to
	the boss process will be propagated to b10-auth, too.
	(Trac #268, svn r2675)

81.	[func]		jinmei
	Added a C++ framework for micro benchmark tests.  A supplemental
	library functions to build query data for the tests were also
	provided. (Trac #241, svn r2664)

80.	[bug]		jelte
	bindctl no longer accepts configuration changes for unknown or
	non-running modules (for the latter, this is until we have a
	way to verify those options, at which point it'll be allowed
	again).
	(Trac #99, r2657)

79.	[func]		feng, jinmei
	Refactored the ASIO link interfaces to move incoming XFR and
	NOTIFY processing to the auth server class.  Wrapper classes for
	ASIO specific concepts were also provided, so that other BIND 10
	modules can (eventually) use the interface without including the
	ASIO header file directly.  On top of these changes, AXFR and
	NOTIFY processing was massively improved in terms of message
	validation and protocol conformance.  Detailed tests were provided
	to confirm the behavior.
	Note: Right now, NOTIFY doesn't actually trigger subsequent zone
	transfer due to security reasons. (Trac #221, r2565)

78.	[bug]		jinmei
	lib/dns: Fixed miscellaneous bugs in the base32 (hex) and hex
	(base16) implementation, including incorrect padding handling,
	parser failure in decoding with a SunStudio build, missing
	validation on the length of encoded hex string.  Test cases were
	more detailed to identify these bugs and confirm the fix.  Also
	renamed the incorrect term of "base32" to "base32hex".  This
	changed the API, but they are not intended to be used outside
	libdns++, so we don't consider it a backward incompatible change.
	(Trac #256, r2549)

77.	[func]		zhanglikun
	Make error message be more friendly when running cmdctl and it's
	already running (listening on same port)(Trac #277, r2540)

76.	[bug]		jelte
	Fixed a bug in the handling of 'remote' config modules (i.e.
	modules that peek at the configuration of other modules), where
	they answered 'unknown command' to commands for those other
	modules. (Trac #278, r2506)

75.	[bug]		jinmei
	Fixed a bug in the sqlite3 data source where temporary strings
	could be referenced after destruction.  It caused various lookup
	failures with SunStudio build. (Trac #288, r2494)

74.	[func]*		jinmei
	Refactored the cc::Session class by introducing an abstract base
	class.  Test code can use their own derived mock class so that
	tests can be done without establishing a real CC session.  This
	change also modified some public APIs, mainly in the config
	module. (Trac #275, r2459)

73.	[bug]		jelte
	Fixed a bug where in bindctl, locally changed settings were
	reset when the list of running modules is updated. (Trac #285,
	r2452)

72.	[build]		jinmei
	Added -R when linking python wrapper modules to libpython when
	possible.  This helps build BIND 10 on platforms that install
	libpython whose path is unknown to run-time loader.  NetBSD is a
	known such platform. (Trac #148, r2427)

71.	[func]		each
	Add "-a" (address) option to bind10 to specify an address for
	the auth server to listen on.

70.	[func]		each
	Added a hot-spot cache to libdatasrc to speed up access to
	repeatedly-queried data and reduce the number of queries to
	the underlying database; this should substantially improve
	performance.  Also added a "-n" ("no cache") option to
	bind10 and b10-auth to disable the cache if needed.
	(Trac #192, svn r2383)

bind10-devel-20100701 released on July 1, 2010

69.	[func]*		jelte
	Added python wrappers for libdns++ (isc::dns), and libxfr. This
	removes the dependency on Boost.Python. The wrappers don't
	completely implement all functionality, but the high-level API
	is wrapped, and current modules use it now.
	(Trac #181, svn r2361)

68.	[func]		zhanglikun
	Add options -c (--certificate-chain) to bindctl. Override class
	HTTPSConnection to support server certificate validation.
	Add support to cmdctl.spec file, now there are three configurable
	items for cmdctl: 'key_file', 'cert_file' and 'accounts_file',
	all of them can be changed in runtime.
	(Trac #127, svn r2357)

67.	[func]		zhanglikun
	Make bindctl's command parser only do minimal check.
	Parameter value can be a sequence of non-space characters,
	or a string surrounded by quotation marks (these marks can
	be a part of the value string in escaped form). Make error
	message be more friendly. (If there is some error in
	parameter's value, the parameter name will be provided).
	Refactor function login_to_cmdctl() in class BindCmdInterpreter:
	avoid using Exception to catch all exceptions.
	(Trac #220, svn r2356)

66.	[bug]		each
	Check for duplicate RRsets before inserting data into a message
	section; this, among other things, will prevent multiple copies
	of the same CNAME from showing up when there's a loop. (Trac #69,
	svn r2350)

65.	[func]		shentingting
	Various loadzone improvements: allow optional comment for
	$TTL, allow optional origin and comment for $INCLUDE, allow
	optional comment for $ORIGIN, support BIND9 extension of
	time units for TTLs, and fix bug to not use class as part
	of label name when records don't have a label but do have
	a class.  Added verbose options to exactly what is happening
	with loadzone.  Added loadzone test suite of different file
	formats to load.
	(Trac #197, #199, #244, #161, #198, #174, #175, svn r2340)

64.	[func]		jerry
	Added python logging framework. It is for testing and
	experimenting with logging ideas. Currently, it supports
	three channels (file, syslog and stderr) and five levels
	(debug, info, warning, error and critical).
	(Trac #176, svn r2338)

63.	[func]		shane
	Added initial support for setuid(), using the "-u" flag. This will
	be replaced in the future, but for now provides a reasonable
	starting point.
	(Trac #180, svn r2330)

62.	[func]		jelte
	bin/xfrin: Use the database_file as configured in Auth to transfers
	bin/xfrout: Use the database_file as configured in Auth to transfers

61.	[bug]		jelte
	bin/auth: Enable b10-auth to be launched in source tree
	(i.e. use a zone database file relative to that)

60.	[build]		jinmei
	Supported SunStudio C++ compiler.  Note: gtest still doesn't work.
	(Trac #251, svn r2310)

59.	[bug]		jinmei
	lib/datasrc, bin/auth: The authoritative server could return a
	SERVFAIL with a partial answer if it finds a data source broken
	while looking for an answer.  This can happen, for example, if a
	zone that doesn't have an NS RR is configured and loaded as a
	sqlite3 data source. (Trac #249, r2286)

58.	[bug]		jinmei
	Worked around an interaction issue between ASIO and standard C++
	library headers.  Without this ASIO didn't work: sometimes the
	application crashes, sometimes it blocked in the ASIO module.
	(Trac #248, svn r2187, r2190)

57.	[func]		jinmei
	lib/datasrc: used a simpler version of Name::split (change 31) for
	better readability.  No behavior change. (Trac #200, svn r2159)

56.	[func]*		jinmei
	lib/dns: renamed the library name to libdns++ to avoid confusion
	with the same name of library of BIND 9.
	(Trac #190, svn r2153)

55.	[bug]		shane
	bin/xfrout: xfrout exception on Ctrl-C now no longer generates
	exception for 'Interrupted system call'
	(Trac #136, svn r2147)

54.	[bug]		zhanglikun
	bin/xfrout: Enable b10-xfrout can be launched in source
	code tree.
	(Trac #224, svn r2103)

53.	[bug]		zhanglikun
	bin/bindctl: Generate a unique session ID by using
	socket.gethostname() instead of socket.gethostbyname(),
	since the latter one could make bindctl	stall if its own
	host name can't be resolved.
	(Trac #228, svn r2096)

52.	[func]		zhanglikun
	bin/xfrout: When xfrout is launched, check whether the
	socket file is being used by one running xfrout process,
	if it is, exit from python.	If the file isn't a socket file
	or nobody is listening, it will be removed. If it can't
	be removed, exit from python.
	(Trac #151, svn r2091)

bind10-devel-20100602 released on June 2, 2010

51.	[build]		jelte
	lib/python: Add bind10_config.py module for paths and
	possibly other configure-time variables. Allow some components
	to find spec files in build tree when ran from source.
	(Trac #223)

50.	[bug]		zhanglikun
	bin/xfrin: a regression in xfrin: it can't communicate with
	a remote server. (Trac #218, svn r2038)

49.	[func]*		jelte
	Use unix domain sockets for msgq. For b10-msgq, the command
	line options --msgq-port and -m were removed. For bind10,
	the -msgq-port option was removed, and the -m command line
	option was changed to be a filename (instead of port number).
	(Trac #183, svn r2009)

48.	[func]		jelte
	bin/auth: Use asio's io_service for the msgq handling.
	(svn r2007)

47.	[func]		zhanglikun
	bin/cmdctl: Add value/type check for commands sent to
	cmdctl. (Trac #201, svn r1959)

46.	[func]		zhanglikun
	lib/cc: Fix real type data encoding/decoding. (Trac #193,
	svn r1959)

45.	[func]		zhanglikun
	bin/bind10: Pass verbose option to more modules. (Trac
	#205, svn r1957)

44.	[build]		jreed
	Install headers for libdns and libexception. (Trac #68,
	svn r1941)

43.	[func]		jelte
	lib/cc: Message queuing on cc channel. (Trac #58, svn r1870)

42.	[func]		jelte
	lib/python/isc/config:      Make temporary file with python
	tempfile module instead of manual with fixed name. (Trac
	#184, svn r1859)

41.	[func]		jelte
	Module descriptions in spec files. (Trac #90, svn r1856)

40.	[build]		jreed
	Report detected features and configure settings at end of
	configure output. (svn r1836)

39.	[func]*		each
	Renamed libauth to libdatasrc.

38.	[bug]		zhanglikun
	Send command 'shutdown' to Xfrin and Xfrout when boss receive SIGINT.
	Remove unused socket file when Xfrout process exits. Make sure Xfrout
	exit by itself when it receives SIGINT, instead of being killed by the
	signal SIGTERM or SIGKILL sent from boss.
	(Trac #135, #151, #134, svn r1797)

37.	[build]		jinmei
	Check for the availability of python-config. (Trac #159,
	svn r1794)

36.	[func]		shane
	bin/bind10:	Miscellaneous code cleanups and improvements.
	(Trac #40, svn r2012)

35.	[bug]		jinmei
	bin/bindctl: fixed a bug that it didn't accept IPv6 addresses as
	command arguments. (Trac #219, svn r2022)

34.	[bug]		jinmei
	bin/xfrin: fixed several small bugs with many additional unit
	tests.  Fixes include: IPv6 transport support, resource leak,
	and non IN class support. (Trac #185, svn r2000)

33.	[bug]		each
	bin/auth: output now prepended with "[b10-auth]" (Trac
	#109, svn r1985)

32.	[func]*		each
	bin/auth: removed custom query-processing code, changed
        boost::asio code to use plain asio instead, and added asio
        headers to the source tree.  This allows building without
        using an external boost library. (Trac #163, svn r1983)

31.	[func]		jinmei
	lib/dns: added a separate signature for Name::split() as a
	convenient wrapper for common usage. (Trac #49, svn r1903)

30.	[bug]		jinmei
	lib/dns: parameter validation of Name::split() was not sufficient,
	and invalid parameters could cause integer overflow and make the
	library crash. (Trac #177, svn r1806)

bind10-devel-20100421 released on April 21, 2010

29.	[build]		jreed
	Enable Python unit tests for "make check". (svn r1762)

28.	[bug]		jreed
	Fix msgq CC test so it can find its module. (svn r1751)

27.	[build]		jelte
	Add missing copyright license statements to various source
	files. (svn r1750)

26.	[func]		jelte
	Use PACKAGE_STRING (name + version) from config.h instead
	of hard-coded value in CH TXT version.bind replies (Trac
	#114, svn r1749)

25.	[func]*		jreed
	Renamed msgq to b10-msgq. (Trac #25, svn r1747, r1748)

24.	[func]		jinmei
	Support case-sensitive name compression in MessageRenderer.
	(Trac #142, svn r1704)

23.	[func]		jinmei
	Support a simple name with possible compression. (svn r1701)

22.	[func]		zhanglikun
	b10-xfrout for AXFR-out support added. (svn r1629, r1630)

21.	[bug]		zhanglikun
	Make log message more readable when xfrin failed. (svn
	r1697)

20.	[bug]		jinmei
	Keep stderr for child processes if -v is specified. (svn
	r1690, r1698)

19.	[bug]		jinmei
	Allow bind10 boss to pass environment variables from parent.
	(svn r1689)

18.	[bug]		jinmei
	Xfrin warn if bind10_dns load failed. (svn r1688)

17.	[bug]		jinmei
	Use sqlite3_ds.load() in xfrin module and catch Sqlite3DSError
	explicitly. (svn r1684)

16.	[func]*		zhanglikun
	Removed print_message and print_settings configuration
	commands from Xfrin. (Trac #136, svn r1682)

15.	[func]*		jinmei
	Changed zone loader/updater so trailing dot is not required.
	(svn r1681)

14.	[bug]		shane
	Change shutdown to actually SIGKILL properly. (svn r1675)

13.	[bug]		jinmei
	Don't ignore other RRs than SOA even if the second SOA is
	found. (svn r1674)

12.	[build]		jreed
	Fix tests and testdata so can be used from a read-only
	source directory.

11.	[build]		jreed
	Make sure python tests scripts are included in tarball.
	(svn r1648)

10.	[build]		jinmei
	Improve python detection for configure. (svn r1622)

9.	[build]		jinmei
	Automake the python binding of libdns. (svn r1617)

8.	[bug]		zhanglikun
	Fix log errors which may cause xfrin module to crash. (svn
	r1613)

7.	[func]		zhanglikun
	New API for inserting zone data to sqlite3 database for
	AXFR-in. (svn r1612, r1613)

6.	[bug]		jreed
	More code review, miscellaneous cleanups, style guidelines,
	and new and improved unit tests added.

5.	[doc]		jreed
	Manual page cleanups and improvements.

4.	[bug]		jinmei
	NSEC RDATA fixes for buffer overrun lookups, incorrect
	boundary checks, spec-non-conformant behaviors. (svn r1611)

3.	[bug]		jelte
	Remove a re-raise of an exception that should only have
	been included in an error answer on the cc channel. (svn
	r1601)

2.	[bug]		mgraff
	Removed unnecessary sleep() from ccsession.cc. (svn r1528)

1.	[build]*		jreed
	The configure --with-boostlib option changed to --with-boost-lib.

bind10-devel-20100319 released on March 19, 2010

For complete code revision history, see
	http://git.bind10.isc.org/cgi-bin/cgit.cgi/bind10
Specific git changesets can be accessed at:
	http://git.bind10.isc.org/cgi-bin/cgit.cgi/bind10/commit/?id=rrr
or after cloning the original git repository by executing:
	% git diff rrrr^ rrrr
Subversion changesets are not accessible any more.  The subversion
revision numbers will be replaced with corresponding git revisions.
Trac tickets can be accessed at: https://bind10.isc.org/ticket/nnn

LEGEND
[bug] general bug fix.  This is generally a backward compatible change,
	unless it's deemed to be impossible or very hard to keep
	compatibility to fix the bug.
[build] compilation and installation infrastructure change.
[doc] update to documentation. This shouldn't change run time behavior.
[func] new feature.  In some cases this may be a backward incompatible
	change, which would require a bump of major version.
[security] security hole fix. This is no different than a general bug
	fix except that it will be handled as confidential and will cause
	security patch releases.
*: Backward incompatible or operational change.<|MERGE_RESOLUTION|>--- conflicted
+++ resolved
@@ -1,4 +1,3 @@
-<<<<<<< HEAD
 821.	[bug]		marcin
 	DHCP servers no longer log an error when Interface Manager fails to
 	receive a packet as a result of signal being received.
@@ -8,9 +7,8 @@
 	Corrected the IfaceMgrTest.detectIfaces unit test which reported
 	false positives for specific network configurations.
 	(Trac #3517, git 9affa1b2210f5cc9d7a99724e5d5c8979409cefd)
-=======
+
 Kea 0.9beta1 released on August 13, 2014
->>>>>>> 007bbf44
 
 819.	[build]		marcin
 	Renamed variables in the configure.ac so as their names do not
