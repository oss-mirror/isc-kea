--- conflicted
+++ resolved
@@ -1,14 +1,12 @@
-<<<<<<< HEAD
-1560.	[func]		tmark
+1561.	[func]		tmark
 	kea-dhcp6 now automatically deletes configuration elements
 	that have been deleted from configuration backends.
 	(Gitlab #566,!304, git 2e85376f1b57187b822c662144380e04372cffff)
-=======
+
 1560.	[bug]		fdupont
 	kea-dhcp4 now permits option code values of 0 and 255 for
 	options defined in option spaces other than the "dhcp4" space.
 	(Gitlab #564,!300, git 7a0a0b84d91893f08c0ee6f236daa05bede65166)
->>>>>>> 753aedd5
 
 1559.	[func]		fdupont
 	Added DHCPv6 support to the MySQL Config Backend hook.
