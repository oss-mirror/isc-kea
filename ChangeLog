--- conflicted
+++ resolved
@@ -1,4 +1,10 @@
-<<<<<<< HEAD
+749.	[func]		tomek
+	b10-dhcp4, b10-dhcp6: Simple client classification has been
+	implemented. Incoming packets can be assigned to zero or more
+	client classes. It is possible to restrict subnet usage to a given
+	client class. User's Guide and Developer's Guide has been updated.
+	(Trac #3274, git 1791d19899b92a6ee411199f664bdfc690ec08b2)
+
 748.	[bug]		marcin
 	b10-dhcp4 server picks a subnet, to assign address for a directly
 	connected client, using IP address of the interface on which the
@@ -62,14 +68,6 @@
 	configuration data types in the returned error. The user has more
 	information on what caused the error now.
 	(Trac #3239, git 84d5eda2a6ae0d737aef68d56023fc33fef623e6)
-=======
-7XX.	[func]		tomek
-	b10-dhcp4, b10-dhcp6: Simple client classification has been
-	implemented. Incoming packets can be assigned to zero or more
-	client classes. It is possible to restrict subnet usage to a given
-	client class. User's Guide and Developer's Guide has been updated.
-	(Trac #3274, git abcd)
->>>>>>> 1791d198
 
 739.	[bug]		muks
 	Various minor updates were made to the SSHFP RDATA parser. Mainly,
