<<<<<<< HEAD
796.	[doc]		tomek
	User's Guide renamed to Kea Administrator Reference Manual,
	removed sections specific to BIND10/Bundy framework, rewritten
	general and DHCPv4 specific examples.
	(Trac #3418, git 73e6019d83760f0500890240e2e187dcd5e1e14c)

795.	[func]		marcin
	Added support to keactrl to start, stop, reconfigure and gather
	status of the DHCP-DDNS server.
	(Trac #3465, git 6bc61470c9ccee001fe282d0f879bcddac0b8721)

794.	[func]		fdupont
	cryptolink: add OpenSSL crypto backend as an alternative to Botan
	by specifying --with-openssl[=PATH] on the "configure" command
	line. Add hash support to the cryptolink API and use it in DHCP
	DDNS, removing the Botan dependency.
	(Trac #2406, git 4b4110dd68706b4171fc6d8a6f4f2a9cd820edac)

793.	[func]		tmark
	DHCP-DDNS: Implemented dynamic reconfiguration of the server,
	triggered when the SIGHUP signal is received by the server's
	process. Also, server performs a graceful shut down when SIGINT
	or SIGTERM signal is received.
	(Trac #3407, git f1a224df1e46098748ba60205be09ada4600515f)

792.	[func]		marcin
	Implemented keactrl script used to start, stop, reconfigure Kea
	servers and get their status and configuration data. This script
	is installed only if the JSON configuration backend is in use.
	(Trac #3422, git e1d164c7a9a54a7aacea88c8c57cd2826e06012b)

791.	[func]		tmark
	DHCP-DDNS: Now supports configure.ac parameter: --with-kea-config.
	It allows selecting configuration backend and accepts one of two
	values: BUNDY, which uses Bundy (former BIND10) framework as Kea
	0.8 did, or JSON, which reads configuration from a JSON file.
	(Trac #3401, git 8e69209caafc81041229f3d9601599f3d98fc86e)

790.	[func]		marcin
	DHCPv4 server: Implemented dynamic reconfiguration of the server,
	triggered when the SIGHUP signal is received by the server's
	process. Also, server performs a graceful shut down when SIGINT
	or SIGTERM signal is received.
	(Trac #3405, git dd0270bd91cf8fc958b8b388950d343d311ee99e)

789.	[bug]		marcin
	DHCPv4 server sends Renewal Time (58) and Rebinding Time (59)
	options to the client when the appropriate timers are set
	in the configuration. Previously, the timers were ignored.
	(Trac #3336, git b3c8a079889411182ade517c85aa4fe5d6b8719a)
=======
7XX.	[build]		tomek
	Removed a lot of remaining BIND10 framework: bind10, bindctl,
	cfgmgr, cmdctl, msgq, stats, sysinfo, tests, usermgr from src/bin
	directory, also src/lib/python directory. There are still some
	components that require Python3, but they are expected to be
	removed in the near future.
	(Trac #3413, git abcd)
>>>>>>> 015f71a2

788.	[func]		tomek
	DHCPv4 server: New parameter added to configure.ac: --with-kea-config.
	It allows selecting configuration backend and accepts one of two
	values: BUNDY, which uses Bundy (former BIND10) framework as Kea
	0.8 did, or JSON, which reads configuration from a JSON file.
	(Trac #3399, git 6e4dd3ae58c091ba0fd64c87fa8d7c268210f99b)

787.	[func]		marcin
	DHCPv6 server: Implemented dynamic reconfiguration of the server,
	triggered when the SIGHUP signal is received by the server's
	process. Also, server performs a graceful shut down when SIGINT
	or SIGTERM signal is received.
	(Trac #3406, git 3be60fa6ac521aecae6ae92d26dc03792bc76903)

786.	[func]		tmark
	DHCP-DDNS now supports DDNS updates with TSIG.  Please refer to the
	Kea Guide for details. Prior to this TSIG keys could be defined but
	were not used.
	(Trac #3432, git 80fea12a53d1e832d4e7b710ca6ea613300f73ea)

785.	[bug]		marcin
	DHCPv6 server avoids collisions between prefixes that are allocated
	as a result of receiving hints from the clients. Previously the
	whole prefix (including bits beyond the prefix length) was used to
	search existing leases in the lease database. If not found, the
	new lease was crated for the prefix sent by the client. If another
	client sent the same prefix but with different non-significant bits
	the prefix was allocated. This led to prefix collisions. Currently,
	server ignores bits beyond the prefix length when searching for
	existing leases.
	(Trac #3246, git 50de7df4195195e981ae9c8c6f1b4100047d5bb5)

784.	[func]		tmark
	DHCP_DDNS's configuration was changed. The unused parameter, "interface"
	was deleted.  Three new parameters, "ncr_protocol", "ncr_format", and
	"dns_server_timeout" were added.  Please refer to Kea Guide for
	details.
	(Trac #3268,    git bd60252e679f19b062f61926647f661ab169f21c)

783.	[func]*		tomek
	DHCPv6 server: New parameter added to configure: --with-kea-config.
	It allows selecting configuration backend and accepts one of two
	values: BUNDY, which uses Bundy (former BIND10 framework as Kea
	0.8 did, or JSON, which reads configuration from a JSON file.
	(Trac #3400, git 7e9fdfa644b81f72bfa5300b7ddcdb9754400769)

782.	[func]		tmark
	Added sender-ip, sender-port, and max-queue-size parameters to
	the dhcp-ddns configuration section of both b10-dhcp4 and b10-dhcp6.
	(Trac #3328,    git 8d8d0b5eedaab20bf1008dfb3a6913eb006a6e73)

781.	[func]		marcin
	libkea-dhcpsrv: the Memfile lease storage backend returns leases
	of a specified type. Previously, it ignored the lease type parameter
	and returned all leases for a particular client. Thanks to David
	Carlier for helping to implement this ticket.
	(Trac #3148, git d2f0edf473716cd747a21d6917e89ba55c148d8e)

780.	[func]		marcin
	libkea-cc: JSON parser stores information about the position
	of the data element values in the JSON string. The position
	comprises the line number and the offset within this line where
	the specific value resides. This functionality is intended to
	be used for error logging during configuration parsing.
	(Trac #3408, git 115a52a6713340fc589f6f95d73d242931239405)

779.	[doc]		tmark
	Added a section to the developer's guide for Kea's DHCP-DDNS
	component, D2.
	(Trac #3158,    git  7be263c7372b1401a8b4288742854f96b5bec0d6)

bind10-1.2.0rc1 released on April 8, 2014

778.	[func]*		marcin
	libdhcpsrv: the Memfile lease storage backend now writes
	leases into a CSV file. Configuration parsers for b10-dhcp4
	and b10-dhcp6 use the new configuration parameters to
	control the location of the lease file. It is possible to
	disable lease writes to disk using configuration for testing
	purposes.
	(Trac #3360, git 09e6e71abf8bc693e389ebd262fd149b43c1f1d4)

777.	[func]		tmark
	If b10-dhcp-ddns is configured to listen on an address other than
	loopback, it will issue a log message warning the user that this is
	insecure and is supported for testing purposes only.
	(Trac #3383,    git  652aa4de2fa82fdf3de569d01d9f4aa618fc1972)

776.	[func]		tomek
	b10-dhcp4 and b10-dhcp6 now support using PostgreSQL as the backend
	for storing lease data.  This backend is enabled by specifying
	--with-dhcp-pgsql on the "configure" command line. Without this
	switch the PostgreSQL backend is not compiled leaving BIND 10 able to
	be built on systems without PostgreSQL installed.  Thanks to David
	Carlier who contributed the initial patches for this work.
	(Trac #3080,    git  1aae8b1fab3008e62c4f085948b1abadad512447)

775.	[func]		marcin
	b10-dhcp4, b10-dhcp6: added a new parameter to subnet configuration.
	This parameter allows subnet ids to be set to arbitrary values or
	automatically generated values. Generated subnet ids are renumbered
	each time one or more subnets are removed.  Setting the ids to
	specific values prevents this renumbering.
	(Trac #3281, git d90e9a0642fbb16a4e664160b4812f61fb81f1aa)

774.	[doc]		marcin
	Updated information in the BIND 10 Guide about the standards supported
	by Kea and its current limitations.
	(Trac #3258, git ff52b86206e3a256a02ca6d5cde55040550ba86a)

773.	[doc]		tmark
	Added sections to the BIND 10 guide on configuring and using the
	DHCP-DDNS feature of Kea.  Chapter 19, describes the new DHCP-DDNS
	server and its configuration. Additions to chapters 17 and 18
	describe configuring the DHCP servers to work with the new server.
	(Trac #3283, git 806eea955c61eba2d7268958a740a8e8ea63bdaf)

772.	[bug]		tmark
	b10-dhcp4 and b10-dhcp6 now both correctly support DDNS updates
	when honoring client requested delegation. When DDNS is enabled,
	and the client's FQDN indicates they will do the forward updates,
	the servers will now post a DDNS update request to b10-dhcp-ddns
	for the reverse updates. Prior to this the servers were posting no
	DDNS update requests when honoring client delegation.
	(Trac #3352, git b1a0f405463723d539b2e6ed2dcdd692d7796b88)

771.	[bug]		tmark
	Ticket #3339 (entry 760) was reverted to fix regression
	where components added through bindctl, could not be removed.
	(Trac #3374, git c641e2d0569df3ca3e5a93beaf0ecf39db07e402)

770.	[bug]		tmark
	Configuration parsing in b10-dhcp6 and b10-dhcp4 for the "dhcp-ddns"
	section of their configurations now supplies hard-coded default values
	rather than those from their spec files.  This is a temporary solution
	to circumvent an issue in the configuration libraries which causes
	map-items to behave incorrectly.
	(Trac #3358, git 983d8acec3a7ccb1ffef662eac7518aed5f99381)

769.	[func]		marcin
	b10-dhcp6: Implemented support for Rebind message.
	(Trac #3232, git 3649413932857470558a6f19e0b0e181b3fc0fda)

768.	[bug]		tmark
	b10-dhcp-ddns now treats a DNS server response code of
	NXRRSET as a successful outcome when processing a request
	to remove DNS data.  This corrects a defect in which
	b10-dhcp-ddns would incorrectly fail a request to remove
	DNS data when the DNS server's response was NXRRSET.
	(Trac #3362, git da3b0d4f364d069ffdb47723545798ac589fae42)

767.	[func]		tomek
	Unit-tests for all DHCP database backends are now shared.
	This improves test coverage for memfile and any future
	backends that may appear.
	(Trac #3359, git 3d6c11630ada9d0681a813cf026f6bb16aabb9fa)

bind10-1.2.0beta1 released on March 6, 2014

766.	[func]		muks
	--disable-dns and --disable-dhcp configure arguments have been
	added to conditionally disable the DNS or DHCP components
	respectively. This facility can be used to do a DNS or DHCP-only
	build of BIND 10. DNS and DHCP components are both enabled by
	default.
	(Trac #2367, git 81a689b61b1c4abf8a1a4fcbe41cfc96fd11792a)

765.	[bug]		tomek
	b10-dhcp4: Fixed a minor bug in eRouter1.0 class processing. The
	server no longer sets giaddr field.
	(Trac #3353, git 23c22e9b1141c699f361d45c309e737dfecf6f3f)

764.	[bug]		tomek
	b10-dhcp4: Fixed a bug caused client classification to not work
	properly.
	(Trac #3343, git 1801400ac874380e7a565d373b4bae96a49e21f7)

763.	[func]		tmark
	b10-dhcp-ddns may now be configured to disable DNS updates in
	in a given direction by simply not defining any domains for that
	direction in its configuration.  This allows it to be configured to
	support either forward DNS or reverse DNS only.  Prior to this if
	a request was received that could not be matched to servers in a
	given direction it was failed immediately.
	(Trac #3341, git 01f26bce1d9faaddb8be59802f73891ea065b200)

762.	[func]		tmark
	If configured to do so, b10-dhcp6 will now create DHCP-DDNS update
	requests and send them to b10-dhcp-ddns for processing.
	(Trac# 3329, git 239956696465a13196a2b6bc0f3a61aed21a5de8)

761.	[doc]		stephen, jreed
	Added "man" page for perfdhcp.
	(Trac #2307, git ff2f538912c205fbdb1408ee613c09b90de53514)

760.	[bug]		tmark
	When merging a map of configuration elements into another, elements
	that are themselves maps will be merged. In particular, this
	corrects a defect which caused a configuration commit error to
	occur when using bindctl to modify a single a parameter in
	dhcp-ddns portion of b10-dhcp4 configuration.
	(Trac# 3339, git 3ae0d93d89f3277a566eeb045191a43b2dd9d9b1)

759.	[func]		tomek
	b10-dhcp4, b10-dhcp6: IP address of the relay agent can now be
	specified for both IPv4 and IPv6 subnets. That information allows
	the server to properly handle a case where relay agent address
	does not match subnet.  This is mostly useful in shared subnets
	and cable networks.
	(Trac #3322, git 5de565baea42c9096dff78ed5fbd05982a174469)

758.	[bug]		tmark
	b10-dhcp4 now correctly handles DHO_HOST_OPTION.  This corrects
	a bug where the server would fail to recognize the option in the
	DHCP request and then skip generating the appropriate DHCP-DDNS
	update request.
	(Trac #2426, git 985d66cba7665a71e17ef70c5d22c767abaad1b6)

757.	[func]		tmark
	b10-dhcp6 now parses parameters which support DHCP-DDNS updates
	via the DHCP-DDNS module, b10-dhcp-ddns.  These parameters are
	part of new configuration element, dhcp-ddns, defined in
	dhcp4.spec. These parameters influence when and how DDNS updates
	requests are created but communicating them to b10-dhcp-ddns is
	not yet supported.  That will be provided under separate ticket,
	Trac #3222.
	(Trac# 3034, git 22c667a66536ff3e3741bc67025d824644ed4e7d)

756.	[bug]		marcin
	b10-dhcp6: server parses DHCPv6 Vendor Class option. Previously
	the server failed to parse Vendor Class option having empty opaque
	data field because of the invalid definition in libdhcp++. The
	DHCPv6 Vendor Class option and DHCPv4 V-I Vendor Class option is
	now represented by the new OptionVendorClass. The b10-dhcp4 is
	affected by this change such that it uses new class to parse the
	DHCPv4 V-I Vendor Class option.
	(Trac #3316, git 1e61d7db5b8dc76682aa568cd62bfae0eeff46e3)

755.	[func]		muks
	Add support for the CAA RR type (RFC 6844).
	(Trac #2512, git 39162608985e5c904448f308951c73bb9c32da8f)

754.	[func]		muks
	Add support for the TLSA RR type (RFC 6698).
	(Trac #2185, git a168170430f6927f28597b2a6debebe31cf39b13)

753.	[func]		muks
	libdns++: the unknown/generic (RFC 3597) RDATA class now uses the
	generic lexer in constructors from text.
	(Trac #2426, git 0770d2df84e5608371db3a47e0456eb2a340b5f4)

752.	[func]		tmark
	If configured to do so, b10-dhcp4 will now create DHCP-DDNS update
	requests and send them to b10-dhcp-ddns for processing.
	(Trac# 3329, git 4546dd186782eec5cfcb4ddb61b0a3aa5c700751)

751.	[func]		muks
	The BIND 10 zone loader now supports the $GENERATE directive (a
	BIND 9 extension).
	(Trac #2430, git b05064f681231fe7f8571253c5786f4ff0f2ca03)

750.	[func]		tomek
	b10-dhcp4, b10-dhcp6: Simple client classification has been
	implemented. Incoming packets can be assigned to zero or more
	client classes. It is possible to restrict subnet usage to a given
	client class. User's Guide and Developer's Guide has been updated.
	(Trac #3274, git 1791d19899b92a6ee411199f664bdfc690ec08b2)

749.	[bug]		tmark
	b10-dhcp-ddns now sets the TTL value in RRs that add A, AAAA, or
	PTR DNS entries to the lease length provided in instigating
	NameChangeRequest.  This corrected a bug in which the TTL was
	always set to 0.
	(Trac# 3299, git dbacf27ece77f3d857da793341c6bd31ef1ea239)

748.	[bug]		marcin
	b10-dhcp4 server picks a subnet, to assign address for a directly
	connected client, using IP address of the interface on which the
	client's message has been received. If the message is received on
	the interface for which there is no suitable subnet, the message
	is discarded. Also, the subnet for renewing client which unicasts
	its request, is selected using ciaddr.
	(Trac #3242, git 9e571cc217d6b1a2fd6fdae1565fcc6fde6d08b1)

747.	[bug]		marcin
	libdhcpsrv: server configuration mechanism allows creating definitions
	for standard options for which Kea doesn't provide a definition yet.
	Without this, the server administrator couldn't configure options for
	which a definition didn't exist.
	(Trac# 3309, git 16a6ed6e48a6a950670c4874a2e81b1faf287d99)

746.	[func]		tomek
	IOAddress no longer exposes underlying asio objects. The getAddress()
	method has been removed and replaced with several convenience methods.
	(Trac #1485, git ecdb62db16b3f3d447db4a9d2a4079d5260431f0)

745.	[bug]*		muks
	b10-auth now returns rcode=REFUSED for all questions with
	qtype=RRSIG (i.e., where RRSIGs are queried directly). This is
	because RRSIGs are meaningless without being bundled alongside the
	RRs they cover.
	(Trac #2226, git 68d24e65c9c3dfee38adfbe1c93367b0083f9a58)

744.	[func]		marcin
	b10-dhcp6: Refactored the code which is processing Client FQDN
	option.  The major user-visible change is that server generates
	DDNS NameChangeRequest for the first IPv6 address (instead of all)
	acquired by a client. Also, the server generates fully qualified
	domain name from acquired IPv6 address, if the client sends an
	empty name in Client FQDN option.
	(Trac# 3295, git aa1c94a54114e848c64771fde308fc9ac0c00fd0)

743.	[func]		tmark
	b10-dhcp4 now responds with changes in DDNS behavior based upon
	configuration parameters specified through its dhcp-ddns configuration
	element. The parameters now supported are override-no-update,
	override-client-update, replace-client-name, generated-prefix, and
	qualifying-suffix.
	(Trac# 3282, git 42b1f1e4c4f5aa48b7588233402876f5012c043c)

742.	[func]		muks
	The authoritative server now includes the datasource configuration
	when logging some errors with the
	AUTH_DATASRC_CLIENTS_BUILDER_RECONFIGURE_ERROR message ID.
	(Trac #2756, git 31872754f36c840b4ec0b412a86afe9f38be86e0)

741.	[bug]		shane
	Remove hard-coded (and unnecessary) TSIG key from error message.
	This also prevents a crash if the TSIG name is missing.
	(Trac #3099, git 0ba8bbabe09756a4627e80aacdbb5050407faaac)

740.	[func]		muks
	When displaying messages about mismatched configuration data types
	in entered values (between the supplied value type and expected
	schema type), bindctl now includes both the supplied and expected
	configuration data types in the returned error. The user has more
	information on what caused the error now.
	(Trac #3239, git 84d5eda2a6ae0d737aef68d56023fc33fef623e6)

739.	[bug]		muks
	Various minor updates were made to the SSHFP RDATA parser. Mainly,
	the SSHFP constructor no longer throws an isc::BadValue exception.
	generic::SSHFP::getFingerprintLen() was also renamed to
	getFingerprintLength().
	(Trac #3287, git 2f26d781704618c6007ba896ad3d9e0c107d04b0)

738.	[bug]		muks
	b10-auth now correctly processes NXDOMAIN results in the root zone
	when using a SQLite3 data source.
	(Trac #2951, git 13685cc4580660eaf5b041b683a2d2f31fd24de3)

737.	[func]		muks
	b10-auth now additionally logs the source address and port when
	DNS messages with unsupported opcodes are received.
	(Trac #1516, git 71611831f6d1aaaea09143d4837eddbd1d67fbf4)

736.	[bug]		wlodek
	b10-dhcp6 is now capable to determine if a received
	message is addressed to it, using server identifier option.
	The messages with non-matching server identifier are dropped.
	(Trac #2892, git 3bd69e9b4ab9be231f7c966fd62b95a4e1595901)

735.	[doc]		stephen
	Expanded Developer's Guide to include chapter on logging.
	(Trac #2566, git a08d702839d9df6cddefeccab1e7e657377145de)

734.	[bug]		marcin
	libdhcp++: fixed a bug which caused an error when setting boolean
	values for an option. Also, bind10-guide has been updated with the
	examples how to set the boolean values for an option.
	(Trac# 3292, git 7c4c0514ede3cffc52d8c2874cdbdb74ced5f4ac)

733.	[bug]		marcin
	libdhcp++: a function which opens IPv6/UDPv6 sockets for the
	DHCPv6 server, gracefully handles errors to bind socket to
	a multicast address.
	(Trac #3288, git 76ace0c46a5fe0e53a29dad093b817ad6c891f1b)

732.	[func]		tomek
	b10-dhcp4, b10-dhcp6: Support for simplified client classification
	added. Incoming packets are now assigned to a client class based
	on the content of the packet's user class option (DHCPv4) or vendor
	class option (DHCPv6). Two classes (docsis3.0 and eRouter1.0) have
	class specific behavior in b10-dhcp4. See DHCPv4 Client
	Classification and DHCPv6 Client Classification in BIND10
	Developer's Guide for details.  This is a first ticket in a series
	of planned at least three tickets.
	(Trac #3203, git afea612c23143f81a4201e39ba793bc837c5c9f1)

731.	[func]		tmark
	b10-dhcp4 now parses parameters which support DHCP-DDNS updates
	via the DHCP-DDNS module, b10-dhcp-ddns.  These parameters are
	part of new configuration element, dhcp-ddns, defined in
	dhcp4.spec.  The parameters parse, store and retrieve but do not
	yet govern behavior.  That will be provided under separate ticket.
	(Trac# 3033, git 0ba859834503f2b9b908cd7bc572e0286ca9201f)

730.	[bug]		tomek
	b10-dhcp4, b10-dhcp6: Both servers used to unnecessarily increase
	subnet-id values after reconfiguration. The subnet-ids are now reset
	to 1 every time a server is reconfigured.
	(Trac #3234, git 31e416087685a6dadc3047fdbb0927bbf60095aa)

729.	[bug]		marcin
	b10-dhcp4 discards DHCPv4 messages carrying server identifiers
	which don't match server identifiers used by the server.
	(Trac #3279, git 805d2b269c6bf3e7be68c13f1da1709d8150a666)

728.	[func]		marcin
	b10-dhcp6: If server fails to open a socket on one interface it
	will log a warning and continue to open sockets on other interfaces.
	The warning message is communicated from the libdhcp++ via the
	error handler function supplied by the DHCPv6 server.
	(Trac #3252, git af5eada1bba906697ee92df3fcc25cc0e3979221)

727.	[func]		muks
	RRset::setName() has now been removed.
	(Trac #2335, git c918027a387da8514acf7e125fd52c8378113662)

726.	[bug]*		muks
	Don't print trailing newlines in Question::toText() output by
	default.  This fixes some logging that were split with a line
	feed.  It is possible to get the old behavior by passing
	toText(true).  Message::toText() output is unchanged.
	(Trac #571, git 7286499d5206c6d2aa8a59a5247c3841a772a43e)

725.	[func]		tmark
	b10-dhcp-ddns D2UpdateMgr now uses the newly implemented
	NameAddTransaction and NameRemoveTransaction classes.  This allows
	it to conduct actual DNS update exchanges based upon queued
	NameChangeRequests.
	(Trac# 3089, git 9ff948a169e1c1f3ad9e1bad1568375590a3ef42)

724.	[bug]		marcin
	b10-dhcp4: Different server identifiers are used for the packets
	being sent through different interfaces. The server uses IPv4 address
	assigned to the particular interface as a server identifier. This
	guarantees that the unicast packet sent by a relay or a client, to
	the address being a server identifier, will reach the server.
	(Trac #3231, git c7a229f15089670d2bfde6e9f0530c30ce6f8cf8)

723.	[bug]		marcin
	libdhcp++: Implemented unit tests for the IfaceMgr's routine
	which opens IPv6 sockets on detected interfaces. The IfaceMgr
	logic performing low level operations on sockets has been
	moved to a separate class. By providing a custom implementation
	of this class, the unit tests may use fake interfaces with
	custom configuration and thus cover wide range of test
	scenarios for the function.
	(Trac #3251, git 21d2f7ec425f8461b545687104cd76a42da61b2e)

722.	[bug]		muks
	b10-cmdctl now prints a more operator-friendly message when the
	address+port that b10-cmdctl listens on is already in use.
	(Trac #3227, git 5ec35e37dbb46f66ff0f6a9d9a6a87a393b37934)

721.	[func]		tmark
	Updates the user_chk example hooks shared library with callouts
	for packet receive and packet send.  Decision outcome now includes
	the lease or prefix assigned.  The user registry now supports a
	default user entry.
	(Trac #3207, git 34fddf2e75b80d9e517a8f9c3321aa4878cda795)

720.	[func]		tmark
	Added the initial implementation of the class, NameAddTransaction,
	to b10-dhcp-ddns.  This class provides a state machine which
	implements the logic required to remove forward and reverse DNS
	entries as described in RFC 4703, section 5.5. This includes the
	ability to construct the necessary DNS requests.
	(Trac# 3088, git ca58ac00fce4cb5f46e534d7ffadb2db4e4ffaf3)

719.	[func]		tomek
	b10-dhcp4: Support for sending back client-id (RFC6842) has been
	added now. Also a configuration parameter (echo-client-id) has
	been added, so it is possible to enable backward compatibility
	("echo-client-id false").
	(Trac #3210, git 88a4858db206dfcd53a227562198f308f7779a72)

718.	[func]		dclink, tomek
	libdhcp++: Interface detection implemented for FreeBSD, NetBSD,
	OpenBSD, Mac OS X and Solaris 11. Thanks to David Carlier for
	contributing a patch.
	(Trac #2246, git d8045b5e1580a1d0b89a232fd61c10d25a95e769)

717.	[bug]		marcin
	Fixed the bug which incorrectly treated DHCPv4 option codes 224-254 as
	standard options, barring them from being used as custom options.
	(Trac #2772, git c6158690c389d75686545459618ae0bf16f2cdb8)

716.	[func]		marcin
	perfdhcp: added support for sending DHCPv6 Release messages
	at the specified rate and measure performance. The orphan
	messages counters are not displayed for individual exchanges
	anymore. The following ticket: #3261 has been submitted to
	implement global orphan counting for all exchange types.
	(Trac #3181, git 684524bc130080e4fa31b65edfd14d58eec37e50)

715.	[bug]		marcin
	libdhcp++: Used the CMSG_SPACE instead of CMSG_LEN macro to calculate
	msg_controllen field of the DHCPv6 message. Use of CMSG_LEN causes
	sendmsg failures on OpenBSD due to the bug kernel/6080 on OpenBSD.
	(Trac #1824, git 39c9499d001a98c8d2f5792563c28a5eb2cc5fcb)

714.	[doc]		tomek
	BIND10 Contributor's Guide added.
	(Trac #3109, git 016bfae00460b4f88adbfd07ed26759eb294ef10)

713.	[func]		tmark
	Added DNS update request construction to d2::NameAddTransaction
	in b10-dhcp-ddns.  The class now generates all DNS update
	request variations needed to fulfill it's state machine in
	compliance with RFC 4703, sections 5.3 and 5.4.
	(Trac# 3241, git dceca9554cb9410dd8d12371b68198b797cb6cfb)

712.	[func]		marcin, dclink
	b10-dhcp4: If server fails to open a socket on one interface it
	will log a warning and continue to open sockets on other interfaces.
	The warning message is communicated from the libdhcp++ via the
	error handler function supplied by the DHCPv4 server. Thanks to
	David Carlier for providing a patch.
	(Trac #2765, git f49c4b8942cdbafb85414a1925ff6ca1d381f498)

711.	[func]		tmark
	Added the initial implementation of the class, NameAddTransaction,
	to b10-dhcp-ddns.  This class provides the state model logic
	described in the DHCP_DDNS design to add or replace forward and
	reverse DNS entries for a given FQDN.  It does not yet construct
	the actual DNS update requests, this will be added under Trac#
	3241.
	(Trac# 3087, git 8f99da735a9f39d514c40d0a295f751dc8edfbcd)

710.	[build]		jinmei
	Fixed various build time issues for MacOS X 10.9.  Those include
	some general fixes and improvements:
	- (libdns++) masterLoad() functions now use the generic MasterLoader
	  class as backend, eliminating the restrictions of the previous
	  versions.
	- (libcc) fixed a minor portability bug in the JSON parser.  Although
	  the only known affected system is OS X 10.9 at the moment, that
	  could potentially cause disruption on other existing and future
	  systems.
	Other notes:
	- if built with googletest, gtest 1.7 (and possibly higher) is
	  required.
	- many older versions of Boost don't work.  A known workable version
	  is 1.54.
	(Trac #3213, git d4e570f097fe0eb9009b177a4af285cde0c636cc)

709.	[bug]		marcin
	b10-dhcp6: Server crashed when the client sent FQDN option and did
	not request FQDN option to be returned.
	(Trac #3220, git 0f1ed4205a46eb42ef728ba6b0955c9af384e0be)

708.	[bug]		dclink, marcin
	libdhcpsrv: Fixed a bug in Memfile lease database backend which
	caused DHCPv4 server crashes when leases with NULL client id
	were present. Thanks to David Carlier for submitting the patch.
	(Trac #2940, git a232f3d7d92ebcfb7793dc6b67914299c45c715b)

707.	[bug]		muks
	Using very large numbers (out of bounds) in config values caused
	BIND 10 to throw an exception. This has been fixed in a patch
	contributed by David Carlier.
	(Trac #3114, git 9bd776e36b7f53a6ee2e4d5a2ea79722ba5fe13b)

706.	[func]		marcin
	b10-dhcp4: Server processes the DHCPv4 Client FQDN and Host Name
	options sent by a client and generates the response. As a result
	of processing, the server generates NameChangeRequests which
	represent changes to DNS mappings for a particular lease (addition
	or removal of DNS mappings).
	Currently all generated NameChangeRequests are dropped. Sending
	them to b10-dhcp-ddns will be implemented with the future tickets.
	(Trac #3035, git f617e6af8cdf068320d14626ecbe14a73a6da22)

705.	[bug]*		kean
	When commands are piped into bindctl, no longer attempt to query the
	user name and password if no default user name and password file is
	present, or it contains no valid entries.
	(Trac #264, git 4921d7de6b5623c7e85d2baf8bc978686877345b)

704.	[func]		naokikambe
	New statistics items related to IP sockets added into b10-xfrin:
	open, openfail, close, connfail, conn, senderr, and recverr.
	Their values can be obtained by invoking "Stats show Xfrin" via
	bindctl while b10-xfrin is running.
	(Trac #2300, git 4655c110afa0ec6f5669bf53245bffe6b30ece4b)

703.	[bug]		kean
	A bug in b10-msgq was fixed where it would remove the socket file if
	there was an existing copy of b10-msgq running. It now correctly
	detects and reports this without removing the socket file.
	(Trac #433, git c18a49b0435c656669e6f87ef65d44dc98e0e726)

702.	[func]		marcin
	perfdhcp: support for sending DHCPv6 Renew messages at the specified
	rate and measure performance.
	(Trac #3183, git 66f2939830926f4337623b159210103b5a8e2434)

701.	[bug]		tomek
	libdhcp++: Incoming DHCPv6 IAPREFIX option is now parsed properly.
	(Trac #3211, git ed43618a2c7b2387d76f99a5a4b1a3e05ac70f5e)

700.	[func]		tomek, marcin
	b10-dhcp4, b10-dhcp6: Support for vendor options has been added. It
	is now possible to configure vendor options. Server is able to
	parse some CableLabs vendor options and send configured	vendor
	options	in response. The support is not complete.
	(Trac #3194, git 243ded15bbed0d35e230d00f4e3ee42c3609616c)

699.	[bug]		marcin
	libdhcp++: Options with defined suboptions are now handled properly.
	In particular, Relay Agent Info options is now echoed back properly.
	(Trac #3102, git 6f6251bbd761809634aa470f36480d046b4d2a20)

698.	[bug]		muks
	A bug was fixed in the interaction between b10-init and b10-msgq
	that caused BIND 10 failures after repeated start/stop of
	components.
	(Trac #3094, git ed672a898d28d6249ff0c96df12384b0aee403c8

697.	[func]		tmark
	Implements "user_check" hooks shared library which supports subnet
	selection based upon the contents of a list of known DHCP lease users
	(i.e. clients).  Adds the following subdirectories to the bind10 src
	directory for maintaining hooks shared libraries:
	bind10/src/hooks - base directory for hooks shared libraries;
	bind10/src/hooks/dhcp - base directory for all hooks libs
	pertaining to DHCP (Kea);
	bind10/src/hooks/dhcp/user_check - directory containing the
	user_check hooks library.
	(Trac #3186, git f36aab92c85498f8511fbbe19fad5e3f787aef68)

696.	[func]		tomek
	b10-dhcp4: It is now possible to specify value of siaddr field
	in DHCPv4 responses. It is used to point out to the next
	server in the boot process (that typically is TFTP server).
	(Trac #3191, git 541922b5300904a5de2eaeddc3666fc4b654ffba)

695.	[func]		tomek
	b10-dhcp6 is now able to listen on global IPv6 unicast addresses.
	(Trac #3195, git 72e601f2a57ab70b25d50877c8e49242739d1c9f)

694.	[bug]		tomek
	b10-dhcp6 now handles exceptions better when processing initial
	configuration. In particular, errors with socket binding do not
	prevent b10-dhcp6 from establishing configuration session anymore.
	(Trac #3195, git 72e601f2a57ab70b25d50877c8e49242739d1c9f)

693.	[bug]		tomek
	b10-dhcp6 now handles IPv6 interface enabling correctly.
	(Trac #3195, git 72e601f2a57ab70b25d50877c8e49242739d1c9f)

692.	[bug]		marcin
	b10-dhcp4: Fix a bug whereby the Parameter Request List was not parsed
	by the server and requested DHCPv4 options were not returned to the
	client. Options are not sent back to the client if server failed to
	assign a lease.
	(Trac #3200, git 50d91e4c069c6de13680bfaaee3c56b68d6e4ab1)

691.	[bug]		marcin
	libdhcp++: Created definitions for standard DHCPv4 options:
	tftp-server-name (66) and boot-file-name (67). Also, fixed definition
	of DHCPv4 option time-offset (2).
	(Trac #3199, git 6e171110c4dd9ae3b1be828b9516efc65c33460b)

690.	[bug]		tomek
	b10-dhcp4: Relay Agent Info option is now echoed back in
	DHCPv4 responses.
	(Trac #3184, git 287389c049518bff66bdf6a5a49bb8768be02d8e)

689.	[func]*		marcin
	b10-dhcp4 and b10-dhcp6 install callback functions which parse options
	in the received DHCP packets.
	(Trac #3180, git f73fba3cde9421acbeb9486c615900b0af58fa25)

688.	[func]		tomek
	b10-dhcp6: Prefix Delegation support is now extended to
	Renew and Release messages.
	(Trac #3153, #3154, git 3207932815f58045acea84ae092e0a5aa7c4bfd7)

687.	[func]		tomek
	b10-dhcp6: Prefix Delegation (IA_PD and IAPREFIX options) is now
	supported in Solicit and Request messages.
	(Trac #3152, git a0e73dd74658f2deb22fad2c7a1f56d122aa9021)

686.	[bug]		tomek
	b10-dhcp6 now sends back relayed traffic to proper port.
	(Trac #3177, git 6b33de4bea92eecb64b6c673bf1b8ae51f8edcf1)

685.	[func]		tomek
	libdhcpsrv: Allocation Engine is now able to handle IPv6 prefixes.
	This will be used in Prefix Delegation.
	(Trac #3171, git 7d1431b4c887f0c7ee1b26b9b82d3d3b8464b34f)

684.	[func]		muks, vorner
	API support to delete zone data has been added. With this,
	DomainTree and RdataSet which form the central zone data
	structures of b10-auth allow deletion of names and RR data
	respectively.
	(Trac #2750, git d3dbe8e1643358d4f88cdbb7a16a32fd384b85b1)
	(Trac #2751, git 7430591b4ae4c7052cab86ed17d0221db3b524a8)

683.	[bug]		stephen
	Modifications to fix problems running unit tests if they
	are statically linked.  This includes provision of an
	initialization function that must be called by user-written
	hooks libraries if they are loaded by a statically-linked
	image.
	(Trac #3113, git 3d19eee4dbfabc7cf7ae528351ee9e3a334cae92)

682.	[func]		naokikambe
	New statistics items added into b10-xfrin : ixfr_running,
	axfr_running, and soa_in_progress.  Their values can be
	obtained by invoking "Stats show Xfrin" via bindctl when
	b10-xfrin is running.
	(Trac #2274, git ca691626a2be16f08754177bb27983a9f4984702)

681.	[func]		tmark
	Added support for prefix delegation configuration to b10-dhcp6
	subnets.
	(Trac# 3151, git 79a22be33825bafa1a0cdfa24d5cb751ab1ae2d3)

680.	[func]		marcin
	perfdhcp: Added support for requesting IPv6 prefixes using IA_PD
	option being sent to the server.
	(Trac #3173, git 4cc844f7cc82c8bd749296a2709ef67af8d9ba87)

679.	[func]		tmark
	b10-dhcp-ddns: Finite state machine logic was refactored
	into its own class, StateModel.
	(Trac# 3156, git 6e9227b1b15448e834d1f60dd655e5633ff9745c)

678.	[func]		tmark
	MySQL backend used by b10-dhcp6 now uses lease type as a
	filtering parameter in all IPv6 lease queries.
	(Trac# 3147, git 65b6372b783cb1361fd56efe2b3247bfdbdc47ea)

677.	[func]		tomek
	libdhcpsrv: CfgMgr is now able to store IA, TA and PD pools in
	Subnet6 structures.
	(Trac #3150, git e6f0e89162bac0adae3ce3141437a282d5183162)

676.	[bug]		muks
	We now also allow the short name ("hmac-md5"), along with the long
	name ("hmac-md5.sig-alg.reg.int") that was allowed before for
	HMAC-MD5, so that it is more convenient to configure TSIG keys
	using it.
	(Trac #2762, git c543008573eba65567e9c189824322954c6dd43b)

675.	[func]		vorner
	If there's an exception not handled in a Python BIND10 component,
	it is now stored in a temporary file and properly logged, instead
	of dumping to stderr.
	(Trac #3095, git 18cf54ed89dee1dd1847053c5210f0ca220590c2)

674.	[func]		tomek
	Preparatory work for prefix delegation in LeaseMgr. getLease6()
	renamed to getLeases6(). It now can return more than one lease.
	(Trac #3146, git 05a05d810be754e7a4d8ca181550867febf6dcc6)

673.	[func]		tomek
	libdhcp: Added support for IA_PD and IAPREFIX options. New class
	for IAPREFIX (Option6_IAPrefix) has been added.
	(Trac #3145, git 3a844e85ecc3067ccd1c01841f4a61366cb278f4)

672.	[func]		tmark
	Added b10-dhcp-ddns transaction base class, NameChangeTransaction.
	This class provides the common structure and methods to implement
	the state models described in the DHCP_DDNS design, plus
	integration with DNSClient and its callback mechanism for
	asynchronous IO with the DNS servers.
	(Trac #3086, git 079b862c9eb21056fdf957e560b8fe7b218441b6)

671.	[func]		dclink, tomek
	The memfile backend now supports getLease4(hwaddr) and
	getLease4(client-id) methods. Thanks to David Carlier for
	contributing a patch.
	(Trac #2592, git a11683be53db2f9f8f9b71c1d1c163511e0319b3)

670.	[func]		marcin
	libdhcpsrv: Added support to MySQL lease database backend to
	store FQDN data for the lease.
	(Trac #3084, git 79b7d8ee017b57a81cec5099bc028e1494d7e2e9)

669.	[func]		tmark
	Added main process event loop to D2Process which is the primary
	application object in b10-dhcp-ddns. This allows DHCP-DDNS
	to queue requests received from clients for processing while
	listening for command control events.
	(Trac #3075 git e2f9d2e4c1b36f01eb5bfa2c4f8d55cf139c7e02)

668.	[func]		marcin
	libdhcpsrv: Implemented changes to lease allocation engine to
	propagate information about client's FQDN.
	(Trac #3083, git 37af28303d1cd61f675faea969cd1159df65bf9d)

667.	[func]		tomek
	Additional hooks (buffer4_receive, lease4_renew,
	lease4_release, buffer4_send) added to the DHCPv4 server.
	(Trac #2983, git fd47f18f898695b98623a63a0a1c68d2e4b37568)

666.	[func]		vorner
	The CmdCtl's command "print_settings" was removed. It served no real
	purpose and was just experimental leftover from early development.
	(Trac #3028, git 0d22246092ad4822d48f5a52af5f644f5ae2f5e2)

665.	[doc]		stephen
	Added the "Hook's Maintenance Guide" to the BIND 10 developer
	documentation.
	(Trac #3063, git 5d1ee7b7470fc644b798ac47db1811c829f5ac24)

664.	[bug]		tmark
	Corrects a bug in Hooks processing that was improperly
	creating a new callout handle on every call, rather
	than maintaining it throughout the context of the
	packet being processed.
	(Trac #3062, git 28684bcfe5e54ad0421d75d4445a04b75358ce77)

663.	[func]		marcin
	b10-dhcp6: Server processes the DHCPv6 Client FQDN Option
	sent by a client and generates the response. The DHCPv6 Client
	FQDN Option is represented by the new class in the libdhcp++.
	As a result of FQDN Option processing, the server generates
	NameChangeRequests which represent changes to DNS mappings for
	a particular lease (addition or removal of DNS mappings).
	Currently all generated NameChangeRequests are dropped. Sending
	them to b10-dhcp-ddns will be implemented with the future tickets.
	(Trac #3036, git 209f3964b9f12afbf36f3fa6b62964e03049ec6e)

662.	[func]		marcin
	libdhcp++: Implemented an Option4ClientFqdn class which represents
	DHCPv4 Client FQDN Option (code 81) defined in RFC4702. This class
	supports the domain name encoding in canonical FQDN format as well
	as in deprecated ASCII format.
	(Trac# 3082, git 1b434debfbf4a43070eb480fa0975a6eff6429d4)

661.	[func]		stephen
	Copy additional header files to the BIND 10 installation directory
	to allow the building of DHCP hooks libraries against an installed
	version of BIND 10.
	(Trac #3092, git e9beef0b435ba108af9e5979476bd2928808b342)

660.	[func]		fujiwara
	src/lib/cc: Integer size of C++ CC library is changed to int64_t.
	b10-auth: The size of statistics counters is changed to uint64_t.
	b10-auth sends lower 63 bit of counter values to b10-stats.
	(Trac #3015,  git e5b3471d579937f19e446f8a380464e0fc059567
	 and Trac #3016, git ffbcf9833ebd2f1952664cc0498608b988628d53)

659.	[func]		stephen
	Added capability to configure the hooks libraries for the
	b10-dhcp4 and b10-dhcp6 servers through the BIND 10
	configuration mechanism.
	(Trac #2981, git aff6b06b2490fe4fa6568e7575a9a9105cfd7fae)

658.	[func]*		vorner
	The resolver, being experimental, is no longer installed by default.
	If you really want to use it, even when it is known to be buggy, use
	the ./configure --enable-experimental-resolver option.
	(Trac #3064, git f5f07c976d2d42bdf80fea4433202ecf1f260648)

657.	[bug]		vorner
	Due to various problems with older versions of boost and
	shared memory, the server rejects to compile with combination
	of boost < 1.48 and shared memory enabled. Most users don't
	need shared memory, admins of large servers are asked to
	upgrade boost.
	(Trac #3025, git 598e458c7af7d5bb81131112396e4c5845060ecd)

656.	[func]		tomek
	Additional hooks (buffer6_receive, lease6_renew,
	lease6_release, buffer6_send) added to the DHCPv6 server.
	(Trac #2984, git 540dd0449121094a56f294c500c2ed811f6016b6)

655.	[func]		tmark
	Added D2UpdateMgr class to b10-dhcp-ddns. This class is
	the b10-dhcp-ddns task master, instantiating and supervising
	transactions that carry out the DNS updates needed to
	fulfill the requests (NameChangeRequests) received from
	b10-dhcp-ddns clients (e.g. DHCP servers).
	(Trac #3059 git d72675617d6b60e3eb6160305738771f015849ba)

654.	[bug]		stephen
	Always clear "skip" flag before calling any callouts on a hook.
	(Trac# 3050, git ff0b9b45869b1d9a4b99e785fbce421e184c2e93)

653.	[func]		tmark
	Added initial implementation of D2QueueMgr to
	b10-dhcp-ddns.  This class manages the receipt and
	queueing of requests received by b10-dhcp-ddns from
	its clients (e.g. DHCP servers)
	(Trac# 3052, git a970f6c5255e000c053a2dc47926cea7cec2761c)

652.	[doc]		stephen
	Added the "Hook Developer's Guide" to the BIND 10 developer
	documentation.
	(Trac# 2982, git 26a805c7e49a9ec85ee825f179cda41a2358f4c6)

651.	[bug]		muks
	A race condition when creating cmdctl certificates caused corruption
	of these certificates in rare cases. This has now been fixed.
	(Trac# 2962, git 09f557d871faef090ed444ebeee7f13e142184a0)

650.	[func]		muks
	The DomainTree rebalancing code has been updated to be more
	understandable. This ChangeLog entry is made just to make a note
	of this change. The change should not cause any observable
	difference whatsoever.
	(Trac# 2811, git 7c0bad1643af13dedf9356e9fb3a51264b7481de)

649.	[func]		muks
	The default b10-xfrout also_notify port has been changed from
	0 to 53.
	(Trac# 2925, git 8acbf043daf590a9f2ad003e715cd4ffb0b3f979)

648.	[func]		tmark
	Moved classes pertaining to sending and receiving
	NameChangeRequests from src/bin/d2 into their own library,
	libdhcp_ddns, in src/lib/dhcp_ddns.  This allows the
	classes to be shared between DHDCP-DDNS and its clients,
	such as the DHCP servers.
	(Trac# 3065, git 3d39bccaf3f0565152ef73ec3e2cd03e77572c56)

647.	[func]		tmark
	Added initial implementation of classes for sending
	and receiving NameChangeRequests between DHCP-DDNS
	and its clients such as DHCP. This includes both
	abstract classes and a derivation which traffics
	requests across UDP sockets.
	(Trac #3008, git b54530b4539cec4476986442e72c047dddba7b48)

646.	[func]		stephen
	Extended the hooks framework to add a "validate libraries" function.
	This will be used to check libraries specified during BIND 10
	configuration.
	(Trac #3054, git 0f845ed94f462dee85b67f056656b2a197878b04)

645.	[func]		tomek
	Added initial set of hooks (pkt4_receive, subnet4_select,
	lease4_select, pkt4_send) to the DHCPv4 server.
	(Trac #2994, git be65cfba939a6a7abd3c93931ce35c33d3e8247b)

644.	[func]		marcin
	b10-dhcp4, b10-dhcp6: Implemented selection of the interfaces
	that server listens on, using Configuration Manager. It is
	possible to specify interface names explicitly or use asterisk
	to specify that server should listen on all available interfaces.
	Sockets are reopened according to the new configuration as
	soon as it is committed.
	(Trac #1555, git f48a3bff3fbbd15584d788a264d5966154394f04)

643.	[bug]		muks
	When running some unittests as root that depended on insufficient
	file permissions, the tests used to fail because the root user
	could still access such files. Such tests are now skipped when
	they are run as the root user.
	(Trac #3056, git 92ebabdbcf6168666b03d7f7fbb31f899be39322)

642.	[func]		tomek
	Added initial set of hooks (pkt6_receive, subnet6_select,
	lease6_select, pkt6_send) to the DHCPv6 server.
	(Trac #2995, git d6de376f97313ba40fef989e4a437d184fdf70cc)

641.	[func]		stephen
	Added the hooks framework. This allows shared libraries of
	user-written functions to be loaded at run-time and the
	functions called during packet processing.
	(Trac #2980, git 82c997a72890a12af135ace5b9ee100e41c5534e)

640.	[func]		marcin
	b10-dhcp-ddns: Implemented DNSClient class which implements
	asynchronous DNS updates using UDP. The TCP and TSIG support
	will be	implemented at later time. Nevertheless, class API
	accommodates the use of TCP and TSIG.
	(Trac #2977, git 5a67a8982baa1fd6b796c063eeb13850c633702c)

639.	[bug]		muks
	Added workaround for build failure on Fedora 19 between GCC 4.8.x
	and boost versions less than 1.54. Fedora 19 currently ships
	boost-1.53.
	(Trac #3039, git 4ef6830ed357ceb859ebb3e5e821a064bd8797bb)

638.	[bug]*		naokikambe
	Per-zone statistics counters are distinguished by zone class,
	e.g. IN, CH, and HS. A class name is added onto a zone name in
	structure of per-zone statistics.
	(Trac #2884, git c0153581c3533ef045a92e68e0464aab00947cbb)

637.	[func]		tmark
	Added initial implementation of NameChangeRequest,
	which embodies DNS update requests sent to DHCP-DDNS
	by its clients.
	(trac3007 git f33bdd59c6a8c8ea883f11578b463277d01c2b70)

636.	[func]		tmark
	Added the initial implementation of configuration parsing for
	DHCP-DDNS.
	(Trac #2957, git c04fb71fa44c2a458aac57ae54eeb1711c017a49)

635.	[func]		marcin
	b10-dhcp-ddns: Implemented DNS Update message construction.
	(Trac #2796, git eac5e751473e238dee1ebf16491634a1fbea25e2)

634.	[bug]		muks
	When processing DDNS updates, we now check the zone more
	thoroughly with the received zone data updates to check if it is
	valid.  If the zone fails validation, we reply with SERVFAIL
	rcode. So, while previously we may have allowed more zone data
	cases without checking which resulted in invalid zones, such
	update requests are now rejected.
	(Trac #2759, git d8991bf8ed720a316f7506c1dd9db7de5c57ad4d)

633.	[func]		jinmei
	b10-memmgr: a new BIND 10 module that manages shared memory
	segments for DNS zone data.  At this point it's runnable but does
	nothing really meaningful for end users; it was added to the
	master branch for further development.
	(Trac #2854, git d05d7aa36d0f8f87b94dba114134b50ca37eabff)

632.	[bug]		marcin
	perfdhcp: Fixed a bug in whereby the application was sporadically
	crashing when timed out packets were garbage collected.
	(Trac #2979, git 6d42b333f446eccc9d0204bcc04df38fed0c31db)

631.	[bug]		muks
	Applied a patch by Tomas Hozza to fix a couple of compile errors
	on Fedora 19 development release.
	(Trac #3001, git 6e42b90971b377261c72d51c38bf4a8dc336664a)

630.	[bug]		muks
	If there is a problem loading the backend module for a type of
	data source, b10-auth would not serve any zones. This behaviour
	has been changed now so that it serves zones from all other usable
	data sources that were configured.
	(Trac #2947, git 9a3ddf1e2bfa2546bfcc7df6d9b11bfbdb5cf35f)

629.	[func]		stephen
	Added first part of the hooks framework.
	(Trac #2794, git d2b107586db7c2deaecba212c891d231d7e54a07)

628.	[func]		y-aharen
	b10-auth: A new statistics item 'qryrecursion' has been introduced.
	The counter is for the number of queries (OpCode=Query) with Recursion
	Desired (RD) bit on.
	(Trac #2796, git 3d291f42cdb186682983aa833a1a67cb9e6a8434)

627.	[func]		tmark
	Logger name for DHCP-DDNS has been changed from "d2_logger" to
	"dhcpddns".  In addition, its log messages now use two suffixes,
	DCTL_ for logs the emanate from the underlying base classes, and
	DHCP_DDNS_ for logs which emanate from DHCP-DDNS specific code
	(Trac #2978, git 5aec5fb20b0486574226f89bd877267cb9116921)

626.	[func]		tmark
	Created the initial implementation of DHCP-DDNS service
	controller class, D2Controller, and the abstract class from
	which it derives, DControllerBase. D2Controller manages the
	lifecycle and BIND10 integration of the DHCP-DDNS application
	process, D2Process. Also note, module name is now
	b10-dhcp-ddns.
	(Trac #2956, git a41cac582e46213c120b19928e4162535ba5fe76)

625.	[bug]*		jinmei
	b10-xfrin/b10-loadzone: b10-xfrin now refers to the unified
	"data_sources" module configuration instead of almost-deprecated
	the Auth/database_file configuration (Note: zonemgr still uses the
	latter, so a secondary server would still need it for the moment).
	Due to this change, b10-xfrin does not auto-generate an initial
	zone for the very first transfer anymore; b10-loadzone has been
	extended with a new -e option for the initial setup.
	(Trac #2946, git 8191aec04c5279c199909f00f0a0b2b8f7bede94)

624.	[bug]		jinmei
	logging: prevented multiple BIND 10 processes from generating
	multiple small log files when they dumped logs to files and try
	to roll over them simultaneously.  This fix relies on a feature of
	underling logging library (log4cplus) version 1.1.0 or higher,
	so the problem can still happen if BIND 10 is built with an older
	version of log4cplus. (But this is expected to happen rarely in
	any case unless a verbose debug level is specified).
	(Trac #1622, git 5da8f8131b1224c99603852e1574b2a1adace236)

623.	[func]		tmark
	Created the initial, bare-bones implementation of DHCP-DDNS
	service process class, D2Process, and the abstract class
	from which it derives, DProcessBase. D2Process will provide
	the DHCP-DDNS specific event loop and business logic.
	(Trac #2955, git dbe4772246039a1257b6492936fda2a8600cd245)

622.	[func]*		jinmei
	b10-xfrin now has tighter control on the choice of IXFR or AXFR
	through zones/request_ixfr configuration item.  It includes
	the new "IXFR only" behavior for some special cases.  b10-xfrin
	now also uses AXFR whenever necessary, so it is now safe to try
	IXFR by default and it's made the default.  The previous
	use_ixfr configuration item was deprecated and triggers startup
	failure if specified; configuration using use_ixfr should be
	updated.
	(Trac #2911, git 8118f8e4e9c0ad3e7b690bbce265a163e4f8767a)

621.	[func]		team
	libdns++: All Rdata classes now use the generic lexer in
	constructors from text. This means that the name fields in such
	RRs in a zone file can now be non-absolute (the origin name in that
	context will be used), e.g., when loaded by b10-loadzone. Note
	that the existing string constructors for these Rdata classes also
	use the generic lexer, and they now expect an absolute name (with
	the trailing '.') in the name fields.
	(Trac #2522, git ea97070cf6b41299351fc29af66fa39c6465d56a)
	(Trac #2521, git c6603decaadcd33ccf9aee4a7b22447acec4b7f6)
	(See also ChangeLog 594, 564, 545)

620.	[bug]		jinmei
	b10-auth now returns SERVFAIL to queries for a zone that is
	configured to be loaded in-memory but isn't due to load time
	errors (missing zone file or errors in the zone file, etc).
	Such zones were previously treated as non existent and would
	result in REFUSED or unintentional match against less specific
	zones.  The revised behavior is also compatible with BIND 9.
	(Trac #2905, git 56ee9810fdfb5f86bd6948e6bf26545ac714edd8)

619.	[bug]		jinmei
	b10-xfrout now uses blocking send for xfr response messages
	to prevent abrupt termination of the stream due to a slower
	client or narrower network bandwidth.
	(Trac #2934, git bde0e94518469557c8b455ccbecc079a38382afd)

618.	[func]*		marcin
	b10-dhcp4: Added the ability for the server to respond to a
	directly connected client which does not yet have an IP address.
	On Linux, the server will unicast the response to the client's
	hardware address and the 'yiaddr' (the client's new IP
	address). Sending a response to the unicast address prevents other
	(not interested) hosts from receiving the server response. This
	capability is not yet implemented on non-Linux Operating Systems
	where, in all cases, the server responds to the broadcast
	address. The logic conforms to section 4.1 of RFC 2131.
	(Trac #2902, git c2d40e3d425f1e51647be6a717c4a97d7ca3c29c)

617.	[bug]		marcin
	b10-dhcp4: Fixed a bug whereby the domain-name option was encoded
	as FQDN (using technique described in RFC1035) instead of a string.
	Also, created new class which represents an option carrying a single
	string value. This class is now used for all standard options of
	this kind.
	(Trac #2786, git 96b1a7eb31b16bf9b270ad3d82873c0bd86a3530)

616.	[doc]		stephen
	Added description to the DHCP "Database Back-Ends" section of the
	BIND 10 Developer's Guide about how to set up a MySQL database for
	testing the DHCP MySQL backend.
	(Trac #2653, git da3579feea036aa2b7d094b1c260a80a69d2f9aa)

615.	[bug]		jinmei
	b10-auth: Avoid referencing to a freed object when authoritative
	server addresses are reconfigured.  It caused a crash on a busy
	server during initial startup time, and the same crash could also
	happen if listen_on parameters are reconfigured at run time.
	(Trac #2946, git d5f2a0d0954acd8bc33aabb220fab31652394fcd)

614.	[func]		tmark
	b10-d2: Initial DHCP-DDNS (a.k.a. D2) module implemented.
	Currently it does nothing useful, except for providing the
	skeleton implementation to be expanded in the future.
	(Trac #2954, git 392c5ec5d15cd8c809bc9c6096b9f2bfe7b8c66a)

613.	[func]		jinmei
	datasrc: Error handling in loading zones into memory is now more
	consistent and convenient: data source configuration does not fail
	due to zones configured to be loaded into memory but not available
	in the data source, just like the case of missing zone file for
	the MasterFiles type of data source.  Also, zones that aren't
	loaded into memory due to errors can now be reloaded for b10-auth
	using the bindctl Auth loadzone command after fixing the error,
	without reconfiguring the entire data source.
	(Trac #2851, git a3d4fe8a32003534150ed076ea0bbf80e1fcc43c)

612.	[func]		tomek
	b10-dhcp6: Support for relayed DHCPv6 traffic has been added.
	(Trac #2898, git c3f6b67fa16a07f7f7ede24dd85feaa7c157e1cb)

611.	[func]		naokikambe
	Added Xfrin statistics items such as the number of successful
	transfers.  These are per-zone type counters.  Their values can be
	obtained with zone names by invoking "Stats show Xfrin" via bindctl
	while Xfrin is running.
	(Trac #2252, git e1a0ea8ef5c51b9b25afa111fbfe9347afbe5413)

bind10-1.1.0beta2 released on May 10, 2013

610.	[bug]		muks
	When the sqlite3 program is not available on the system (in
	PATH), we no longer attempt to run some tests which depend
	on it.
	(Trac #1909, git f85b274b85b57a094d33ca06dfbe12ae67bb47df)

609.	[bug]		jinmei
	Handled some rare error cases in DNS server classes correctly.
	This fix specifically solves occasional crash of b10-auth due to
	errors caused by TCP DNS clients.  Also, as a result of cleanups
	with the fix, b10-auth should now be a little bit faster in
	handling UDP queries: in some local experiments it ran about 5%
	faster.
	(Trac #2903, git 6d3e0f4b36a754248f8a03a29e2c36aef644cdcc)

608.	[bug]		jinmei
	b10-cmdctl: fixed a hangup problem on receiving the shutdown
	command from bindctl.  Note, however, that cmdctl is defined as
	a "needed" module by default, so shutting down cmdctl would cause
	shutdown of the entire BIND 10 system anyway, and is therefore
	still not very useful in practice.
	(Trac #2712, git fa392e8eb391a17d30550d4b290c975710651d98)

607.	[bug]		jinmei
	Worked around some unit test regressions on FreeBSD 9.1 due to
	a binary compatibility issue between standard and system
	libraries (http://www.freebsd.org/cgi/query-pr.cgi?pr=175453).
	While not all tests still pass, main BIND 10 programs should
	generally work correctly.  Still, there can be odd run time
	behavior such as abrupt crash instead of graceful shutdown
	when some fatal event happens, so it's generally discouraged to
	use BIND 10 on FreeBSD 9.1 RELEASE.  According to the above
	bug report for FreeBSD, it seems upgrading or downgrading the
	FreeBSD version will solve this problem.
	(Trac #2887, git 69dfb4544d9ded3c10cffbbfd573ae05fdeb771f)

606.	[bug]		jinmei
	b10-xfrout now correctly stops sending notify requests once it
	receives a valid response.  It previously handled it as if the
	requests are timed out and resent it a few times in a short
	period.
	(Trac #2879, git 4c45f29f28ae766a9f7dc3142859f1d0000284e1)

605.	[bug]		tmark
	Modified perfdhcp to calculate the times displayed for packet sent
	and received as time elapsed since perfdhcp process start time.
	Previously these were times since the start of the epoch.
	However the large numbers involved caused loss of precision
	in the calculation of the test statistics.
	(Trac #2785, git e9556924dcd1cf285dc358c47d65ed7c413e02cf)

604.	[func]		marcin
	libdhcp++: abstracted methods which open sockets and send/receive
	DHCP4 packets to a separate class. Other classes will be derived
	from it to implement OS-specific methods of DHCPv4 packets filtering.
	The primary purpose for this change is to add support for Direct
	DHCPv4 response to a client which doesn't have an address yet on
	different OSes.
	(Trac #991, git 33ffc9a750cd3fb34158ef676aab6b05df0302e2)

603.	[func]		tmark
	The directory in which the b10-dhcp4 and b10-dhcp6 server id files has
	been changed from the local state directory (set by the "configure"
	--localstatedir switch) to the "bind10" subdirectory of it. After an
	upgrade, server id files in the former location will be orphaned and
	should be manually removed.
	(Trac #2770, git a622140d411b3f07a68a1451e19df36118a80650)

602.	[bug]		tmark
	Perfdhcp will now exit gracefully if the command line argument for
	IP version (-4 or -6) does not match the command line argument
	given for the server. Prior to this perfdhcp would core when given
	an IP version of -6 but a valid IPv4 address for server.
	(Trac #2784, git 96b66c0c79dccf9a0206a45916b9b23fe9b94f74)

601.	[bug]*		jinmei, vorner
	The "delete record" interface of the database based data source
	was extended so that the parameter includes reversed name in
	addition to the actual name.  This may help the underlying
	accessor implementation if reversed names are more convenient
	for the delete operation.  This was the case for the SQLite3
	accessor implementation, and it now performs delete operations
	much faster.  At a higher level, this means IXFR and DDNS Updates
	to the sqlite3 database are no longer so slow on large zones as
	they were before.
	(Trac #2877, git 33bd949ac7288c61ed0a664b7329b50b36d180e5)

600.	[bug]		tmark
	Changed mysql_lease_mgr to set the SQL mode option to STRICT. This
	causes mysql it to treat invalid input data as an error. Rather than
	"successfully" inserting a too large value by truncating it, the
	insert will fail, and the lease manager will throw an exception.
	Also, attempts to create a HWAddr (hardware address) object with
	too long an array of data now throw an exception.
	(Trac #2387, git cac02e9290600407bd6f3071c6654c1216278616)

599.	[func]		tomek
	libdhcp++: Pkt6 class is now able to parse and build relayed DHCPv6
	messages.
	(Trac #2827, git 29c3f7f4e82d7e85f0f5fb692345fd55092796b4)

bind10-1.1.0beta1 released on April 4, 2013

598.	[func]*		jinmei
	The separate "static" data source is now deprecated as it can be
	served in the more generic "MasterFiles" type of data source.
	This means existing configuration may not work after an update.
	If "config show data_sources/classes/CH[0]" on bindctl contains a
	"static" type of data source, you'll need to update it as follows:
	> config set data_sources/classes/CH[0]/type MasterFiles
	> config set data_sources/classes/CH[0]/params {"BIND": =>
	  "<the value of current data_sources/classes/CH[0]/params>"}
	> config set data_sources/classes/CH[0]/cache-enable true
	> config commit
	(Same for CH[1], CH[2], IN[0], etc, if applicable, although it
	should be very unlikely in practice.  Also note: '=>' above
	indicates the next line is actually part of the command.  Do
	not type in this "arrow").
	(Part of Trac #2833, git 0363b4187fe3c1a148ad424af39e12846610d2d7)

597.	[func]		tmark
	b10-dhcp6: Added unit tests for handling requests when no
	IPv6 subnets are configured/defined. Testing these conditions
	was overlooked during implementation of Trac #2719.
	(Trac #2721, git ce7f53b2de60e2411483b4aa31c714763a36da64)

596.	[bug]		jinmei
	Added special handling for the case where b10-auth receives a
	NOTIFY message, but zonemgr isn't running. Previously this was
	logged as a communications problem at the ERROR level, resulting
	in increasing noise when zonemgr is intentionally stopped. Other
	than the log level there is no change in externally visible
	behavior.
	(Trac #2562, git 119eed9938b17cbad3a74c823aa9eddb7cd337c2)

595.	[bug]		tomek
	All DHCP components now gracefully refuse to handle too short
	DUIDs and client-id.
	(Trac #2723, git a043d8ecda6aff57922fe98a33c7c3f6155d5d64)

594.	[func]		muks, pselkirk
	libdns++: the NSEC, DS, DLV, and AFSDB Rdata classes now use the
	generic lexer in constructors from text.  This means that the name
	fields in such RRs in a zone file can now be non-absolute (the
	origin name in that context will be used), e.g., when loaded by
	b10-loadzone.
	(Trac #2386, git dc0f34afb1eccc574421a802557198e6cd2363fa)
	(Trac #2391, git 1450d8d486cba3bee8be46e8001d66898edd370c)

593.	[func]		jelte
	Address + port output and logs is now consistent according to our
	coding guidelines, e.g. <address>:<port> in the case of IPv4, and
	[<address>]:<port> in the case of IPv6, instead of <address>#<port>
	(Trac #1086, git bcefe1e95cdd61ee4a09b20522c3c56b315a1acc)

592.	[bug]		jinmei
	b10-auth and zonemgr now handle some uncommon NOTIFY messages more
	gracefully: auth immediately returns a NOTAUTH response if the
	server does not have authority for the zone (the behavior
	compatible with BIND 9) without bothering zonemgr; zonemgr now
	simply skips retransfer if the specified zone is not in its
	secondary zone list, instead of producing noisy error logs.
	(Trac #1938, git 89d7de8e2f809aef2184b450e7dee1bfec98ad14)

591.	[func]		vorner
	Ported the remaining tests from the old shell/perl based system to
	lettuce. Make target `systest' is now gone. Currently, the lettuce
	tests are in git only, not part of the release tarball.
	(Trac #2624, git df1c5d5232a2ab551cd98b77ae388ad568a683ad)

590.	[bug]		tmark
	Modified "include" statements in DHCP MySQL lease manager code to
	fix build problems if MySQL is installed in a non-standard location.
	(Trac #2825, git 4813e06cf4e0a9d9f453890557b639715e081eca)

589.	[bug]		jelte
	b10-cmdctl now automatically re-reads the user accounts file when
	it is updated.
	(Trac #2710, git 16e8be506f32de668699e6954f5de60ca9d14ddf)

588.	[bug]*		jreed
	b10-xfrout: Log message id XFROUT_QUERY_QUOTA_EXCCEEDED
	changed to XFROUT_QUERY_QUOTA_EXCEEDED.
	(git be41be890f1349ae4c870a887f7acd99ba1eaac5)

587.	[bug]		jelte
	When used from python, the dynamic datasource factory now
	explicitly loads the logging messages dictionary, so that correct
	logging messages does not depend on incidental earlier import
	statements. Also, the sqlite3-specific log messages have been moved
	from the general datasource library to the sqlite3 datasource
	(which also explicitly loads its messages).
	(Trac #2746, git 1c004d95a8b715500af448683e4a07e9b66ea926)

586.	[func]		marcin
	libdhcp++: Removed unnecessary calls to the function which
	validates option definitions used to create instances of options
	being decoded in the received packets. Eliminating these calls
	lowered the CPU utilization by the server by approximately 10%.
	Also, added the composite search indexes on the container used to
	store DHCP leases by Memfile backend. This resulted in the
	significant performance rise when using this backend to store
	leases.
	(Trac #2701, git b96a30b26a045cfaa8ad579b0a8bf84f5ed4e73f)

585.	[func]		jinmei, muks
	The zone data loader now accepts RRs in any order during load.
	Before it used to reject adding non-consecutive RRsets. It
	expected records for a single owner name and its type to be
	grouped together. These restrictions are now removed.  It now also
	suppresses any duplicate RRs in the zone file when loading them
	into memory.
	(Trac #2440, git 232307060189c47285121f696d4efb206f632432)
	(Trac #2441, git 0860ae366d73314446d4886a093f4e86e94863d4)

584.	[bug]		jinmei
	Fixed build failure with Boost 1.53 (and probably higher) in the
	internal utility library.  Note that with -Werror it may still
	fail, but it's due to a Boost bug that is reportedly fixed in their
	development trunk.  See https://svn.boost.org/trac/boost/ticket/8080
	Until the fix is available in a released Boost version you may need
	to specify the --without-werror configure option to build BIND 10.
	(Trac #2764, git ca1da8aa5de24358d7d4e7e9a4625347457118cf)

583.	[func]*		jelte
	b10-cmdctl-usermgr has been updated and its options and arguments
	have changed; it now defaults to the same accounts file as
	b10-cmdctl defaults to. It can now be used to remove users from the
	accounts file as well, and it now accepts command-line arguments to
	specify the username and password to add or remove, in which case
	it will not prompt for them.
	Note that using a password on the command line is not recommended,
	as this can be viewed by other users.
	(Trac #2713, git 9925af3b3f4daa47ba8c2eb66f556b01ed6f0502)

582.	[func]		naokikambe
	New statistics items related unixdomain sockets added into Xfrout :
	open, openfail, close, bindfail, acceptfail, accept, senderr, and
	recverr.  Their values can be obtained by invoking "Stats show Xfrout"
	via bindctl while Xfrout is running.
	(Trac #2225, git 6df60554683165adacc2d1c3d29aa42a0c9141a1)

581.	[func]*		y-aharen
	Added statistics items in b10-auth based on
	http://bind10.isc.org/wiki/StatisticsItems. Qtype counters are
	dropped as it requires further spec design discussion.
	(Trac #2154, Trac #2155,
	             git 61d7c3959eb991b22bc1c0ef8f4ecb96b65d9325)
	(Trac #2157, git e653adac032f871cbd66cd500c37407a56d14589)

bind10-1.0.0-rc released on February 14, 2013

580.	[func]*		muks
	There is no longer a default user account. The old default account
	with username 'root' has been removed. In a fresh installation of
	BIND 10, the administrator has to configure a user account using
	the b10-cmdctl-usermgr program.
	(Trac #2641, git 54e8f4061f92c2f9e5b8564240937515efa6d934)

579.	[bug]		jinmei
	libdatasrc/b10-auth: corrected some corner cases in query handling
	of in-memory data source that led to the following invalid/odd
	responses from b10-auth:
	- duplicate RRs in answer and additional for type ANY query
	- incorrect NSEC for no error, no data (NXRRSET) response that
	  matches a wildcard
	(Trac #2585, git abe78fae4ba3aca5eb01806dd4e05607b1241745)

578.	[bug]		jinmei
	b10-auth now returns closest encloser NSEC3 proof to queries for
	an empty non terminal derived from an Opt-Out NSEC3 RR, as clarified
	in errata 3441 for RFC5155.  Previously it regarded such case as
	broken zone and returned SERVFAIL.
	(Trac #2659, git 24c235cb1b379c6472772d340e21577c3460b742)

577.	[func]		muks
	Added an SQLite3 index on records(rname, rdtype). This decreases
	insert performance by ~28% and adds about ~20% to the file size,
	but increases zone iteration performance. As it introduces a new
	index, a database upgrade would be required.
	(Trac #1756, git 9b3c959af13111af1fa248c5010aa33ee7e307ee)

576.	[bug]		tmark, tomek
	b10-dhcp6: Fixed bug when the server aborts operation when
	receiving renew and there are no IPv6 subnets configured.
	(Trac #2719, git 3132b8b19495470bbfd0f2ba0fe7da443926034b)

575.	[bug]		marcin
	b10-dhcp6: Fixed the bug whereby the subnet for the incoming
	packet was selected using only its source address. The subnet
	is now selected using either source address or the name of the
	server's interface on which the packet has been received.
	(Trac #2704, git 1cbacf19a28bdae50bb9bd3767bca0147fde37ed)

574.	[func]		tmark
	b10-dhcp4, b10-dhcp6: Composite key indexes were added to the lease
	tables to reduce lease search time. The lease4 table now has two
	additional indexes: a) hwaddr/subnet_id and b) client_id/subnet_id.
	The lease6 now has the one additional index: iaid/subnet_id/duid.
	Adding these indexes significantly improves lease acquisition
	performance.
	(Trac #2699, #2703, git 54bbed5fcbe237c5a49b515ae4c55148723406ce)

573.	[bug]		stephen
	Fixed problem whereby the DHCP server crashed if it ran out of
	addresses.  Such a condition now causes a packet to be returned
	to the client refusing the allocation of an address.
	(Trac #2681, git 87ce14cdb121b37afb5b1931af51bed7f6323dd6)

572.	[bug]		marcin
	perfdhcp: Fixed bug where the command line switches used to
	run the perfdhcp where printed as ASCII codes.
	(Trac #2700, git b8d6b949eb7f4705e32fbdfd7694ca2e6a6a5cdc)

571.	[build]		jinmei
	The ./configure script can now handle output from python-config
	--ldflags that contains a space after -L switches.  This fixes
	failure reported on some Solaris environments.
	(Trac #2661, git e6f86f2f5eec8e6003c13d36804a767a840d96d6)

570.	[bug]		tmark, marcin, tomek
	b10-dhcp4: Address renewal now works properly for DHCPv4 clients
	that do not send client ID.
	(Trac #2702, git daf2abe68ce9c111334a15c14e440730f3a085e2)

569.	[bug]		tomek
	b10-dhcp4: Fix bug whereby a DHCP packet without a client ID
	could crash the MySQL lease database backend.
	(Trac #2697, git b5e2be95d21ed750ad7cf5e15de2058aa8bc45f4)

568.	[func]		muks
	Various message IDs have been renamed to remove the word 'ERROR'
	from them when they are not logged at ERROR severity level.
	(Trac #2672, git 660a0d164feaf055677f375977f7ed327ead893e)

567.	[doc]		marcin, stephen, tomek
	Update DHCP sections of the BIND 10 guide.
	(Trac #2657, git 1d0c2004865d1bf322bf78d13630d992e39179fd)

566.	[func]*		jinmei
	libdns++/Python isc.dns: In Python isc.dns, function style
	constants for RRType, RRClass, Rcode and Opcode were deprecated
	and replaced with straightforward object constants, e.g., from
	RRType.AAAA() to RRType.AAAA.  This is a backward incompatible
	change (see the Trac ticket for a conversion script if needed).
	Also, these constants are now more consistent between C++
	and Python, and RRType constants for all currently standardized
	types are now supported (even if Rdata for these are not yet
	available).
	(Trac #1866 and #2409, git e5005185351cf73d4a611407c2cfcd163f80e428)

565.	[func]*		jelte
	The main initializer script (formerly known as either 'bind10',
	'boss', or 'bob'), has been renamed to b10-init (and Init in
	configuration). Configuring which components are run is henceforth
	done through '/Init/components', and the sbin/bind10 script is now
	simply a shellscript that runs b10-init. Existing configuration is
	automatically updated. NOTE: once configuration with this update
	has been saved (by committing any new change with bindctl), you
	cannot run older versions of BIND 10 anymore with this configuration.
	(Trac #1901, git bae3798603affdb276f370c1ac6b33b011a5ed4f)

564.	[func]		muks
	libdns++: the CNAME, DNAME, MX, NS, PTR and SRV Rdata classes now
	use the generic lexer in constructors from text.  This means that
	the name fields in such RRs in a zone file can now be non-absolute
	(the origin name in that context will be used), e.g., when loaded
	by b10-loadzone. One additional change to the libdns++ API is that
	the existing string constructors for these Rdata classes also use
	the generic lexer, and they now expect an absolute name (with the
	trailing '.') in the name fields.
	(Trac #2390, git a01569277cda3f78b1171bbf79f15ecf502e81e2)
	(Trac #2656, git 5a0d055137287f81e23fbeedd35236fee274596d)

563.	[build]		jinmei
	Added --disable-rpath configure option to avoid embedding library
	paths to binaries.  Patch from Adam Tkac.
	(Trac #2667, git 1c50c5a6ee7e9675e3ab154f2c7f975ef519fca2)

562.	[func]*		vorner
	The b10-xfrin now performs basic sanity check on just received
	zone. It'll reject severely broken zones (such as missing NS
	records).
	(Trac #2439, git 44699b4b18162581cd1dd39be5fb76ca536012e6)

561.	[bug]		kambe, jelte
	b10-stats-httpd no longer dumps request information to the console,
	but uses the bind10 logging system. Additionally, the logging
	identifiers have been changed from STATHTTPD_* to STATSHTTPD_*
	(Trac #1897, git 93716b025a4755a8a2cbf250a9e4187741dbc9bb)

560.	[bug]		jinmei
	b10-auth now sets the TTL of SOA RR for negative responses to
	the minimum of the RR TTL and the minimum TTL of the SOA RDATA
	as specified in RFC2308; previously the RR TTL was always used.
	The ZoneFinder class was extended partly for implementing this
	and partly for allowing further optimization.
	(Trac #2309 and #2635, git ee17e979fcde48b59d91c74ac368244169065f3b)

559.	[bug]		jelte
	b10-cmdctl no longer aborts on basic file issues with its https
	certificate or private key file. It performs additional checks, and
	provides better error logs if these fail. Additionally, bindctl
	provides a better error report if it is unable to connect over
	https connection. This issue could occur if BIND 10 was installed
	with root privileges but then started as a normal user.
	(Trac #2595, git 09b1a2f927483b407d70e98f5982f424cc872149)

558.	[func]		marcin
	b10-dhcp4: server now adds configured options to its
	responses to a client when client requests them.
	A few basic options: Routers, Domain Name, Domain
	Name Servers and Subnet Mask are added regardless
	if client requested them or not.
	(Trac #2591, git aeec2dc1b9c511d17971ac63138576c37e7c5164)

557.	[doc]		stephen
	Update DHCP sections of the BIND 10 guide.
	(Trac #2642, git e5faeb5fa84b7218fde486347359504cf692510e)

556.	[bug]		marcin
	Fixed DHCP servers configuration whereby the servers did not
	receive a configuration stored in the database on their startup.
	Also, the configuration handler function now uses full configuration
	instead of partial to configure the server. This guarantees that
	dependencies between various configuration parameters are
	fulfilled.
	(Trac #2637, git 91aa998226f1f91a232f2be59a53c9568c4ece77)

555.	[func]		marcin
	The encapsulated option space name can be specified for
	a DHCP option. It comprises sub-options being sent within
	an option that encapsulates this option space.
	(Trac #2314, git 27e6119093723a1e46a239ec245a8b4b10677635)

554.	[func]		jinmei
	b10-loadzone: improved completion log message and intermediate
	reports: It now logs the precise number of loaded RRs on
	completion, and intermediate reports show additional information
	such as the estimated progress in percentage and estimated time
	to complete.
	(Trac #2574, git 5b8a824054313bdecb8988b46e55cb2e94cb2d6c)

553.	[func]		stephen
	Values of the parameters to access the DHCP server lease database
	can now be set through the BIND 10 configuration mechanism.
	(Trac #2559, git 6c6f405188cc02d2358e114c33daff58edabd52a)

552.	[bug]		shane
	Build on Raspberry PI.
	The main issue was use of char for reading from input streams,
	which is incorrect, as EOF is returned as an int -1, which would
	then get cast into a char -1.
	A number of other minor issues were also fixed.
	(Trac #2571, git 525333e187cc4bbbbde288105c9582c1024caa4a)

551.	[bug]		shane
	Kill msgq if we cannot connect to it on startup.
	When the boss process was unable to connect to the msgq, it would
	exit. However, it would leave the msgq process running. This has
	been fixed, and the msgq is now stopped in this case.
	(Trac #2608, git 016925ef2437e0396127e135c937d3a55539d224)

550.	[func]		tomek
	b10-dhcp4: The DHCPv4 server now generates a server identifier
	the first time it is run. The identifier is preserved in a file
	across server restarts.
	b10-dhcp6: The server identifier is now preserved in a file across
	server restarts.
	(Trac #2597, git fa342a994de5dbefe32996be7eebe58f6304cff7)

549.	[func]		tomek
	b10-dhcp6: It is now possible to specify that a configured subnet
	is reachable locally over specified interface (see "interface"
	parameter in Subnet6 configuration).
	(Trac #2596, git a70f6172194a976b514cd7d67ce097bbca3c2798)

548.	[func]		vorner
	The message queue daemon now appears on the bus. This has two
	effects, one is it obeys logging configuration and logs to the
	correct place like the rest of the modules. The other is it
	appears in bindctl as module (but it doesn't have any commands or
	configuration yet).
	(Trac #2582, git ced31d8c5a0f2ca930b976d3caecfc24fc04634e)

547.	[func]*		vorner
	The b10-loadzone now performs more thorough sanity check on the
	loaded data.  Some of the checks are now fatal and zone failing
	them will be rejected.
	(Trac #2436, git 48d999f1cb59f308f9f30ba2639521d2a5a85baa)

546.	[func]		marcin
	DHCP option definitions can be now created using the
	Configuration Manager. The option definition specifies
	the option code, name and the types of the data being
	carried by the option.  The Configuration Manager
	reports an error on attempt to override standard DHCP
	option definition.
	(Trac #2317, git 71e25eb81e58a695cf3bad465c4254b13a50696e)

545.	[func]		jinmei
	libdns++: the SOA Rdata class now uses the generic lexer in
	constructors from text.  This means that the MNAME and RNAME of an
	SOA RR in a zone file can now be non absolute (the origin name
	in that context will be used), e.g., when loaded by b10-loadzone.
	(Trac #2500, git 019ca218027a218921519f205139b96025df2bb5)

544.	[func]		tomek
	b10-dhcp4: Allocation engine support for IPv4 added. Currently
	supported operations are server selection (Discover/Offer),
	address assignment (Request/Ack), address renewal (Request/Ack),
	and address release (Release). Expired leases can be reused.
	Some options (e.g. Router Option) are still hardcoded, so the
	DHCPv4 server is not yet usable, although its address allocation
	is operational.
	(Trac #2320, git 60606cabb1c9584700b1f642bf2af21a35c64573)

543.	[func]*		jelte
	When calling getFullConfig() as a module, , the configuration is now
	returned as properly-structured JSON.  Previously, the structure had
	been flattened, with all data being labelled by fully-qualified
	element names.
	(Trac #2619, git bed3c88c25ea8f7e951317775e99ebce3340ca22)

542.	[func]		marcin
	Created OptionSpace and OptionSpace6 classes to represent DHCP
	option spaces. The option spaces are used to group instances
	and definitions of options having unique codes. A special type
	of option space is the so-called "vendor specific option space"
	which groups sub-options sent within Vendor Encapsulated Options.
	The new classes are not used yet but they will be used once
	the creation of option spaces by configuration manager is
	implemented.
	(Trac #2313, git 37a27e19be874725ea3d560065e5591a845daa89)

541.	[func]		marcin
	Added routines to search for configured DHCP options and their
	definitions using name of the option space they belong to.
	New routines are called internally from the DHCPv4 and DHCPv6
	servers code.
	(Trac #2315, git 741fe7bc96c70df35d9a79016b0aa1488e9b3ac8)

540.	[func]		marcin
	DHCP Option values can be now specified using a string of
	tokens separated with comma sign. Subsequent tokens are used
	to set values for corresponding data fields in a particular
	DHCP option. The format of the token matches the data type
	of the corresponding option field: e.g. "192.168.2.1" for IPv4
	address, "5" for integer value etc.
	(Trac #2545, git 792c129a0785c73dd28fd96a8f1439fe6534a3f1)

539.	[func]		stephen
	Add logging to the DHCP server library.
	(Trac #2524, git b55b8b6686cc80eed41793c53d1779f4de3e9e3c)

538.	[bug]		muks
	Added escaping of special characters (double-quotes, semicolon,
	backslash, etc.) in text-like RRType's toText() implementation.
	Without this change, some TXT and SPF RDATA were incorrectly
	stored in SQLite3 datasource as they were not escaped.
	(Trac #2535, git f516fc484544b7e08475947d6945bc87636d4115)

537.	[func]		tomek
	b10-dhcp6: Support for RELEASE message has been added. Clients
	are now able to release their non-temporary IPv6 addresses.
	(Trac #2326, git 0974318566abe08d0702ddd185156842c6642424)

536.	[build]		jinmei
	Detect a build issue on FreeBSD with g++ 4.2 and Boost installed via
	FreeBSD ports at ./configure time.  This seems to be a bug of
	FreeBSD	ports setup and has been reported to the maintainer:
	http://www.freebsd.org/cgi/query-pr.cgi?pr=174753
	Until it's fixed, you need to build BIND 10 for FreeBSD that has
	this problem with specifying --without-werror, with clang++
	(development version), or with manually extracted Boost header
	files (no compiled Boost library is necessary).
	(Trac #1991, git 6b045bcd1f9613e3835551cdebd2616ea8319a36)

535.	[bug]		jelte
	The log4cplus internal logging mechanism has been disabled, and no
	output from the log4cplus library itself should be printed to
	stderr anymore. This output can be enabled by using the
	compile-time option --enable-debug.
	(Trac #1081, git db55f102b30e76b72b134cbd77bd183cd01f95c0)

534.	[func]*		vorner
	The b10-msgq now uses the same logging format as the rest
	of the system. However, it still doesn't obey the common
	configuration, as due to technical issues it is not able
	to read it yet.
	(git 9e6e821c0a33aab0cd0e70e51059d9a2761f76bb)

bind10-1.0.0-beta released on December 20, 2012

533.	[build]*		jreed
	Changed the package name in configure.ac from bind10-devel
	to bind10. This means the default sub-directories for
	etc, include, libexec, share, share/doc, and var are changed.
	If upgrading from a previous version, you may need to move
	and update your configurations or change references for the
	old locations.
	(git bf53fbd4e92ae835280d49fbfdeeebd33e0ce3f2)

532.	[func]		marcin
	Implemented configuration of DHCPv4 option values using
	the configuration manager. In order to set values for the
	data fields carried by a particular option, the user
	specifies a string of hexadecimal digits that is converted
	to binary data and stored in the option buffer. A more
	user-friendly way of specifying option content is planned.
	(Trac #2544, git fed1aab5a0f813c41637807f8c0c5f8830d71942)

531.	[func]		tomek
	b10-dhcp6: Added support for expired leases. Leases for IPv6
	addresses that are past their valid lifetime may be recycled, i.e.
	relocated to other clients if needed.
	(Trac #2327, git 62a23854f619349d319d02c3a385d9bc55442d5e)

530.	[func]*		team
	b10-loadzone was fully overhauled.  It now uses C++-based zone
	parser and loader library, performing stricter checks, having
	more complete support for master file formats, producing more
	helpful logs, is more extendible for various types of data
	sources, and yet much faster than the old version.  In
	functionality the new version should be generally backwards
	compatible to the old version, but there are some
	incompatibilities: name fields of RDATA (in NS, SOA, etc) must
	be absolute for now; due to the stricter checks some input that was
	(incorrectly) accepted by the old version may now be rejected;
	command line options and arguments are not compatible.
	(Trac #2380, git 689b015753a9e219bc90af0a0b818ada26cc5968)

529.	[func]*		team
	The in-memory data source now uses a more complete master
	file parser to load textual zone files.  As of this change
	it supports multi-line RR representation and more complete
	support for escaped and quoted strings.  It also produces
	more helpful log messages when there is an error in the zone
	file.  It will be enhanced as more specific tasks in the
	#2368 meta ticket are completed.  The new parser is generally
	backward compatible to the previous one, but due to the
	tighter checks some input that has been accepted so far
	could now be rejected, so it's advisable to check if you
	use textual zone files directly loaded to memory.
	(Trac #2470, git c4cf36691115c15440b65cac16f1c7fcccc69521)

528.	[func]		marcin
	Implemented definitions for DHCPv4 option definitions identified
	by option codes: 1 to 63, 77, 81-82, 90-92, 118-119, 124-125.
	These definitions are now used by the DHCPv4 server to parse
	options received from a client.
	(Trac #2526, git 50a73567e8067fdbe4405b7ece5b08948ef87f98)

527.	[bug]		jelte
	Fixed a bug in the synchronous UDP server code where unexpected
	errors from ASIO or the system libraries could cause b10-auth to
	stop. In asynchronous mode these errors would be ignored
	completely. Both types have been updated to report the problem with
	an ERROR log message, drop the packet, and continue service.
	(Trac #2494, git db92f30af10e6688a7dc117b254cb821e54a6d95)

526.	[bug]		stephen
	Miscellaneous fixes to DHCP code including rationalisation of
	some methods in LeaseMgr and resolving some Doxygen/cppcheck
	issues.
	(Trac #2546, git 0140368ed066c722e5d11d7f9cf1c01462cf7e13)

525.	[func]		tomek
	b10-dhcp4: DHCPv4 server is now able to parse configuration. It
	is possible to specify IPv4 subnets with dynamic pools within
	them. Although configuration is accepted, it is not used yet. This
	will be implemented shortly.
	(Trac #2270, git de29c07129d41c96ee0d5eebdd30a1ea7fb9ac8a)

524.	[func]		tomek
	b10-dhcp6 is now able to handle RENEW messages. Leases are
	renewed and REPLY responses are sent back to clients.
	(Trac #2325, git 7f6c9d057cc0a7a10f41ce7da9c8565b9ee85246)

523.	[bug]		muks
	Fixed a problem in inmem NSEC3 lookup (for, instance when using a
	zone with no non-apex names) which caused exceptions when the zone
	origin was not added as an explicit NSEC3 record.
	(Trac #2503, git 6fe86386be0e7598633fe35999112c1a6e3b0370)

522.	[func]*		jelte
	Configuration of TSIG keys for b10-xfrin has changed; instead of
	specifying the full TSIG key (<name>:<base64>:<algo>) it now expects
	just the name, and uses the global TSIG Key Ring like all the other
	components (configuration list /tsig_keys/keys).
	Note: this is not automatically updated, so if you use TSIG in
	xfrin, you need to update your configuration.
	(Trac #1351, git e65b7b36f60f14b7abe083da411e6934cdfbae7a)

521.	[func]		marcin
	Implemented definitions for DHCPv6 standard options identified
	by codes up to 48. These definitions are now used by the DHCPv6
	server to create instances of options being sent to a client.
	(Trac #2491, git 0a4faa07777189ed9c25211987a1a9b574015a95)

520.	[func]		jelte
	The system no longer prints initial log messages to stdout
	regardless of what logging configuration is present, but it
	temporarily stores any log messages until the configuration is
	processed. If there is no specific configuration, or if the
	configuration cannot be accessed, it will still fall back to stdout.
	Note that there are still a few instances where output is printed,
	these shall be addressed separately.
	Note also that, currently, in case it falls back to stdout (such as
	when it cannot connect to b10-cfgmgr), all log messages are always
	printed (including debug messages), regardless of whether -v was
	used. This shall also be addressed in a future change.
	(Trac #2445, git 74a0abe5a6d10b28e4a3e360e87b129c232dea68)

519.	[bug]		muks
	Fixed a problem in inmem NSEC lookup which caused returning an
	incorrect NSEC record or (in rare cases) assert failures
	when a non-existent domain was queried, which was a sub-domain of
	a domain that existed.
	(Trac #2504, git 835553eb309d100b062051f7ef18422d2e8e3ae4)

518.	[func]		stephen
	Extend DHCP MySQL backend to handle IPv4 addresses.
	(Trac #2404, git ce7db48d3ff5d5aad12b1da5e67ae60073cb2607)

517.	[func]		stephen
	Added IOAddress::toBytes() to get byte representation of address.
	Also added convenience methods for V4/V6 address determination.
	(Trac #2396, git c23f87e8ac3ea781b38d688f8f7b58539f85e35a)

516.	[bug]		marcin
	Fixed 'make distcheck' failure when running perfdhcp unit tests.
	The unit tests used to read files from the folder specified
	with the path relative to current folder, thus when the test was
	run from a different folder the files could not be found.
	(Trac #2479, git 4e8325e1b309f1d388a3055ec1e1df98c377f383)

515.	[bug]		jinmei
	The in-memory data source now accepts an RRSIG provided without
	a covered RRset in loading.  A subsequent query for its owner name
	of the covered type would generally result in NXRRSET; if the
	covered RRset is of type NSEC3, the corresponding NSEC3 processing
	would result in SERVFAIL.
	(Trac #2420, git 6744c100953f6def5500bcb4bfc330b9ffba0f5f)

514.	[bug]		jelte
	b10-msgq now handles socket errors more gracefully when sending data
	to clients. It no longer exits with 'broken pipe' errors, and is
	also better at resending data on temporary error codes from send().
	(Trac #2398, git 9f6b45ee210a253dca608848a58c824ff5e0d234)

513.	[func]		marcin
	Implemented the OptionCustom class for DHCPv4 and DHCPv6.
	This class represents an option which has a defined
	structure: a set of data fields of specific types and order.
	It is used to represent those options that can't be
	represented by any other specialized class.
	(Trac #2312, git 28d885b457dda970d9aecc5de018ec1120143a10)

512.	[func]		jelte
	Added a new tool b10-certgen, to check and update the self-signed
	SSL certificate used by b10-cmdctl. The original certificate
	provided has been removed, and a fresh one is generated upon first
	build. See the b10-certgen manpage for information on how to update
	existing installed certificates.
	(Trac #1044, git 510773dd9057ccf6caa8241e74a7a0b34ca971ab)

511.	[bug]		stephen
	Fixed a race condition in the DHCP tests whereby the test program
	spawned a subprocess and attempted to read (without waiting) from
	the interconnecting pipe before the subprocess had written
	anything.  The lack of output was being interpreted as a test
	failure.
	(Trac #2410, git f53e65cdceeb8e6da4723730e4ed0a17e4646579)

510.	[func]		marcin
	DHCP option instances can be created using a collection of strings.
	Each string represents a value of a particular data field within
	an option. The data field values, given as strings, are validated
	against the actual types of option fields specified in the options
	definitions.
	(Trac #2490, git 56cfd6612fcaeae9acec4a94e1e5f1a88142c44d)

509.	[func]		muks
	Log messages now include the pid of the process that logged the
	message.
	(Trac #1745, git fc8bbf3d438e8154e7c2bdd322145a7f7854dc6a)

508.	[bug]		stephen
	Split the DHCP library into two directories, each with its own
	Makefile.  This properly solves the problem whereby a "make"
	operation with multiple threads could fail because of the
	dependencies between two libraries in the same directory.
	(Trac #2475, git 834fa9e8f5097c6fd06845620f68547a97da8ff8)

bind10-devel-20121115 released on November 15, 2012

507.	[doc]		jelte
	Added a chapter about the use of the bindctl command tool to
	to the BIND 10 guide.
	(Trac #2305, git c4b0294b5bf4a9d32fb18ab62ca572f492788d72)

506.	[security]		jinmei
	Fixed a use-after-free case in handling DNAME record with the
	in-memory data source.  This could lead to a crash of b10-auth
	if it serves a zone containing a DNAME RR from the in-memory
	data source.  This bug was introduced at bind10-devel-20120927.
	(Trac #2471, git 2b1793ac78f972ddb1ae2fd092a7f539902223ff)

505.	[bug]		jelte
	Fixed a bug in b10-xfrin where a wrong call was made during the
	final check of a TSIG-signed transfer, incorrectly rejecting the
	transfer.
	(Trac #2464, git eac81c0cbebee72f6478bdb5cda915f5470d08e1)

504.	[bug]*		naokikambe
	Fixed an XML format viewed from b10-stats-httpd. Regarding
	per-zone counters as zones of Xfrout, a part of the item
	values wasn't an exact XML format. A zone name can be
	specified in URI as
	/bind10/statistics/xml/Xfrout/zones/example.org/xfrreqdone.
	XSD and XSL formats are also changed to constant ones due
	to these changes.
	(Trac #2298, git 512d2d46f3cb431bcdbf8d90af27bff8874ba075)

503.	[func]		Stephen
	Add initial version of a MySQL backend for the DHCP code.  This
	implements the basic IPv6 lease access functions - add lease, delete
	lease and update lease.  The backend is enabled by specifying
	--with-dhcp-mysql on the "configure" command line: without this
	switch, the MySQL code is not compiled, so leaving BIND 10 able to
	be built on systems without MySQL installed.
	(Trac #2342, git c7defffb89bd0f3fdd7ad2437c78950bcb86ad37)

502.	[func]		vorner
	TTLs can be specified with units as well as number of seconds now.
	This allows specifications like "1D3H".
	(Trac #2384, git 44c321c37e17347f33ced9d0868af0c891ff422b)

501.	[func]		tomek
	Added DHCPv6 allocation engine, now used in the processing of DHCPv6
	messages.
	(Trac #2414, git b3526430f02aa3dc3273612524d23137b8f1fe87)

500.	[bug]		jinmei
	Corrected the autoconf example in the examples directory so it can
	use the configured path to Boost to check availability of the BIND 10
	library.  Previously the sample configure script could fail if
	Boost is installed in an uncommon place.  Also, it now provides a
	helper m4 function and example usage for embedding the library
	path to executable (using linker options like -Wl,-R) to help
	minimize post-build hassles.
	(Trac #2356, git 36514ddc884c02a063e166d44319467ce6fb1d8f)

499.	[func]		team
	The b10-auth 'loadzone' command now uses the internal thread
	introduced in 495 to (re)load a zone in the background, so that
	query processing isn't blocked while loading a zone.
	(Trac #2213, git 686594e391c645279cc4a95e0e0020d1c01fba7e)

498.	[func]		marcin
	Implemented DHCPv6 option values configuration using configuration
	manager. In order to set values for data fields carried by the
	particular option, user specifies the string of hexadecimal digits
	that is in turn converted to binary data and stored into option
	buffer. More user friendly way of option content specification is
	planned.
	(Trac #2318, git e75c686cd9c14f4d6c2a242a0a0853314704fee9)

497.	[bug]		jinmei
	Fixed several issues in isc-sysinfo:
	- make sure it doesn't report a negative value for free memory
	  size (this happened on FreeBSD, but can possibly occur on other
	  BSD variants)
	- correctly identifies the SMP support in kernel on FreeBSD
	- print more human readable uptime as well as the time in seconds
	(Trac #2297, git 59a449f506948e2371ffa87dcd19059388bd1657)

496.	[func]		tomek
	DHCPv6 Allocation Engine implemented. It allows address allocation
	from the configured subnets/pools. It currently features a single
	allocator: IterativeAllocator, which assigns addresses iteratively.
	Other allocators (hashed, random) are planned.
	(Trac #2324, git 8aa188a10298e3a55b725db36502a99d2a8d638a)

495.	[func]		team
	b10-auth now handles reconfiguration of data sources in
	background using a separate thread.  This means even if the new
	configuration includes a large amount of data to be loaded into
	memory (very large zones and/or a very large number of zones),
	the reconfiguration doesn't block query handling.
	(Multiple Trac tickets up to #2211)

494.	[bug]		jinmei
	Fixed a problem that shutting down BIND 10 kept some of the
	processes alive.  It was two-fold: when the main bind10 process
	started as a root, started b10-sockcreator with the privilege, and
	then dropped the privilege, the bind10 process cannot kill the
	sockcreator via signal any more (when it has to), but it kept
	sending the signal and didn't stop.  Also, when running on Python
	3.1 (or older), the sockcreator had some additional file
	descriptor open, which prevented it from exiting even after the
	bind10 process terminated.  Now the bind10 process simply gives up
	killing a subprocess if it fails due to lack of permission, and it
	makes sure the socket creator is spawned without any unnecessary
	FDs open.
	(Trac #1858, git 405d85c8a0042ba807a3a123611ff383c4081ee1)

493.	[build]		jinmei
	Fixed build failure with newer versions of clang++.  These
	versions are stricter regarding "unused variable" and "unused
	(driver) arguments" warnings, and cause fatal build error
	with -Werror.  The affected versions of clang++ include Apple's
	customized version 4.1 included in Xcode 4.5.1.  So this fix
	will solve build errors for Mac OS X that uses newer versions of
	Xcode.
	(Trac #2340, git 55be177fc4f7537143ab6ef5a728bd44bdf9d783,
	3e2a372012e633d017a97029d13894e743199741 and commits before it
	with [2340] in the commit log)

492.	[func]		tomek
	libdhcpsrv: The DHCP Configuration Manager is now able to store
	information about IPv4 subnets and pools. It is still not possible
	to configure that information. Such capability will be implemented
	in a near future.
	(Trac #2237, git a78e560343b41f0f692c7903c938b2b2b24bf56b)

491.	[func]		tomek
	b10-dhcp6: Configuration for DHCPv6 has been implemented.
	Currently it is possible to configure IPv6 subnets and pools
	within those subnets, global and per subnet values of renew,
	rebind, preferred and valid lifetimes. Configured parameters
	are accepted, but are not used yet by the allocation engine yet.
	(Trac #2269, git 028bed9014b15facf1a29d3d4a822c9d14fc6411)

490.	[func]		tomek
	libdhcpsrv: An abstract API for lease database has been
	implemented. It offers a common interface to all concrete
	database backends.
	(Trac #2140, git df196f7609757253c4f2f918cd91012bb3af1163)

489.	[func]		muks
	The isc::dns::RRsetList class has been removed. It was now unused
	inside the BIND 10 codebase, and the interface was considered
	prone to misuse.
	(Trac #2266, git 532ac3d0054f6a11b91ee369964f3a84dabc6040)

488.	[build]		jinmei
	On configure, changed the search order for Python executable.
	It first tries more specific file names such as "python3.2" before
	more generic "python3".  This will prevent configure failure on
	Mac OS X that installs Python3 via recent versions of Homebrew.
	(Trac #2339, git 88db890d8d1c64de49be87f03c24a2021bcf63da)

487.	[bug]		jinmei
	The bind10 process now terminates a component (subprocess) by the
	"config remove Boss/components" bindctl command even if the
	process crashes immediately before the command is sent to bind10.
	Previously this led to an inconsistent state between the
	configuration and an internal component list of bind10, and bind10
	kept trying to restart the component.  A known specific case of
	this problem is that b10-ddns could keep failing (due to lack of
	dependency modules) and the administrator couldn't stop the
	restart via bindctl.
	(Trac #2244, git 7565788d06f216ab254008ffdfae16678bcd00e5)

486.	[bug]*		jinmei
	All public header files for libb10-dns++ are now installed.
	Template configure.ac and utility AC macros for external projects
	using the library are provided under the "examples" directory.
	The src/bin/host was moved as part of the examples (and not
	installed with other BIND 10 programs any more).
	(Trac #1870, git 4973e638d354d8b56dcadf71123ef23c15662021)

485.	[bug]		jelte
	Several bugs have been fixed in bindctl; tab-completion now works
	within configuration lists, the problem where sometimes the
	completion added a part twice has been solved, and it no longer
	suggests the confusing value 'argument' as a completion-hint for
	configuration items. Additionally, bindctl no longer crashes upon
	input like 'config remove Boss'.
	(Trac #2254, git 9047de5e8f973e12e536f7180738e6b515439448)

484.	[func]		tomek
	A new library (libb10-dhcpsrv) has been created. At present, it
	only holds the code for the DHCP Configuration Manager. Currently
	this object only supports basic configuration storage for the DHCPv6
	server, but that capability will be expanded.
	(Trac #2238, git 6f29861b92742da34be9ae76968e82222b5bfd7d)

bind10-devel-20120927 released on September 27, 2012

483.	[func]		marcin
	libdhcp++: Added new parameter to define sub-second timeout
	for DHCP packet reception. The total timeout is now specified
	by two parameters:  first specifies integral number of
	seconds, second (which defaults to 0) specifies fractional
	seconds with microsecond resolution.
	(Trac #2231, git 15560cac16e4c52129322e3cb1787e0f47cf7850)

482.	[func]		team
	Memory footprint of the in-memory data source has been
	substantially improved.  For example, b10-auth now requires much
	less memory than BIND 9 named for loading and serving the same
	zone in-memory.  This is a transparent change in terms of user
	operation; there's no need to update or change the configuration
	to enable this feature.
	Notes: multiple instances of b10-auth still make separate copies
	of the memory image.  Also, loading zones in memory still suspends
	query processing, so manual reloading or reloading after incoming
	transfer may cause service disruption for huge zones.
	(Multiple Trac tickets, Summarized in Trac #2101)

481.	[bug]		vorner
	The abbreviated form of IP addresses in ACLs is accepted
	(eg. "from": ["127.0.0.1", "::1"] now works).
	(Trac #2191, git 48b6e91386b46eed383126ad98dddfafc9f7e75e)

480.	[doc]		vorner
	Added documentation about global TSIG key ring to the Guide.
	(Trac #2189, git 52177bb31f5fb8e134aecb9fd039c368684ad2df)

479.	[func]		marcin
	Refactored perfdhcp tool to C++, added missing unit tests and removed
	the old code. The new code uses libdhcp++ (src/lib/dhcp) for DHCP
	packet management, network interface management and packet
	transmission.
	(Trac #1954, git 8d56105742f3043ed4b561f26241f3e4331f51dc)
	(Trac #1955, git 6f914bb2c388eb4dd3e5c55297f8988ab9529b3f)
	(Trac #1956, git 6f914bb2c388eb4dd3e5c55297f8988ab9529b3f)
	(Trac #1957, git 7fca81716ad3a755bf5744e88c3adeef15b04450)
	(Trac #1958, git 94e17184270cda58f55e6da62e845695117fede3)
	(Trac #1959, git a8cf043db8f44604c7773e047a9dc2861e58462a)
	(Trac #1960, git 6c192e5c0903f349b4d80cf2bb6cd964040ae7da)

478.	[func]		naokikambe
	New statistics items added into b10-xfrout: ixfr_running and
	axfr_running.  Their values can be obtained by invoking "Stats show
	Xfrout" via bindctl while b10-xfrout is running.
	(Trac #2222, git 91311bdbfea95f65c5e8bd8294ba08fac12405f1)

477.	[bug]		jelte
	Fixed a problem with b10-msgq on OSX when using a custom Python
	installation, that offers an unreliable select.poll() interface.
	(Trac #2190, git e0ffa11d49ab949ee5a4ffe7682b0e6906667baa)

476.	[bug]		vorner
	The Xfrin now accepts transfers with some TSIG signatures omitted, as
	allowed per RFC2845, section 4.4. This solves a compatibility
	issues with Knot and NSD.
	(Trac #1357, git 7ca65cb9ec528118f370142d7e7b792fcc31c9cf)

475.	[func]		naokikambe
	Added Xfrout statistics counters: notifyoutv4, notifyoutv6,
	xfrrej, and xfrreqdone. These are per-zone type counters.
	The value of these counters can be seen with zone name by
	invoking "Stats show Xfrout" via bindctl.
	(Trac #2158, git e68c127fed52e6034ab5309ddd506da03c37a08a)

474.	[func]		stephen
	DHCP servers now use the BIND 10 logging system for messages.
	(Trac #1545, git de69a92613b36bd3944cb061e1b7c611c3c85506)

473.	[bug]		jelte
	TCP connections now time out in b10-auth if no (or not all) query
	data is sent by the client. The timeout value defaults to 5000
	milliseconds, but is configurable in Auth/tcp_recv_timeout.
	(Trac #357, git cdf3f04442f8f131542bd1d4a2228a9d0bed12ff)

472.	[build]		jreed
	All generated documentation is removed from the git repository.
	The ./configure --enable-man option is removed. A new option
	-enable-generate-docs is added; it checks for required
	documentation building dependencies. Dummy documentation is
	built and installed if not used. Distributed tarballs will
	contain the generated documentation.
	(Trac #1687, git 2d4063b1a354f5048ca9dfb195e8e169650f43d0)

471.	[bug]		vorner
	Fixed a problem when b10-loadzone tried to tread semicolon
	in string data as start of comment, which caused invalid
	data being loaded.
	(Trac #2188, git 12efec3477feb62d7cbe36bdcfbfc7aa28a36f57)

470.	[func]		naokikambe
	The stats module now supports partial statistics updates. Each
	module can return only statistics data which have been updated since
	the last time it sent them to the stats module. The purpose of partial
	updates is to reduce the amount of statistics data sent through the
	message queue.
	(Trac #2179, git d659abdd9f3f369a29830831297f64484ac7b051)

469.	[bug]		jelte
	libdatasrc: the data source client list class now ignores zone
	content problems (such as out-of-zone data) in MasterFiles type
	zones, instead of aborting the entire configuration.  It only logs
	an error, and all other zones and datasources are still loaded. The
	error log message has been improved to include the zone origin and
	source file name.  As a result of this change, b10-auth no longer
	exits upon encountering such errors during startup.
	(Trac #2178, git a75ed413e8a1c8e3702beea4811a46a1bf519bbd)

468.	[func]*		naokikambe, fujiwara
	b10-stats polls the bind10 and b10-auth with new 'getstats' command
	to retrieve statistics data.  The "poll-interval" parameter in
	b10-stats is for configuring the polling interval.  All statistics
	data collected once are preserved while b10-stats is running.
	The "sendstats" command was removed from bind10 and b10-auth. The
	"statistics-interval" configuration item was removed from b10-auth.
	(Trac #2136, git dcb5ce50b4b4e50d28247d5f8b5cb8d90bda942a)
	(Trac #2137, git d53bb65a43f6027b15a6edc08c137951e3ce5e0e)
	(Trac #2138, git b34e3313460eebc9c272ca8c1beb27297c195150)

bind10-devel-20120816 released on August 16, 2012

467.	[bug]		jelte
	For configurations, allow named sets to contain lists of items.
	(Trac #2114, git 712637513505f7afb8434292ca2a98c3517dffd3)

466.	[func]		jelte
	Allow bindctl to add and remove items to and from lists
	and dicts for items of type "any". This is for easier
	configurations.
	(Trac #2184, git ad2d728d1496a9ff59d622077850eed0638b54eb)

465.	[doc]		vorner
	Improved documentation about ACLs in the Guide.
	(Trac #2066, git 76f733925b3f3560cfc2ee96d2a19905b623bfc3)

464.	[func]		jelte, muks
	libdns++: The LabelSequence class has been extended with some new
	methods.  These are mainly intended for internal development, but
	the class is public, so interested users may want to look into the
	extensions.
	(Trac #2052, git 57c61f2^..dbef0e2)
	(Trac #2053, git 1fc2b06b57a008ec602daa2dac79939b3cc6b65d)
	(Trac #2086, git 3fac7d5579c5f51b8e952b50db510b45bfa986f3)
	(Trac #2087, git 49ad6346f574d00cfbd1d12905915fd0dd6a0bac)
	(Trac #2148, git 285c2845ca96e7ef89f9158f1dea8cda147b6566)

463.	[func]		jinmei
	Python isc.dns: the Name, RRType and RRClass classes are now
	hashable.  So, for example, objects of these classes can be used
	as a dictionary key.
	(Trac #1883, git 93ec40dd0a1df963c676037cc60c066c748b3030)

462.	[build]		jreed
	BIND 10 now compiles against googletest-1.6.0 versions that are
	installed on the system as source code. For such versions, use the
	--with-gtest-source configure switch.
	(Trac #1999, git 6a26d459a40d7eed8ebcff01835377b3394a78de)

461.	[bug]		muks
	We now set g+w and g+s permissions (mode 02770) during
	installation for the BIND 10 local state directory
	($prefix/var/bind10-devel/) so that permissions to files
	and sub-directories created in that directory are inherited.
	(Trac #2171, git ab4d20907abdb3ce972172463dcc73405b3dee79)

460.	[bug]		muks
	SSHFP's algorithm and fingerprint type checks have been relaxed
	such that they will accept any values in [0,255]. This is so that
	future algorithm and fingerprint types are accommodated.
	(Trac #2124, git 49e6644811a7ad09e1326f20dd73ab43116dfd21)

459.	[func]		tomek
	b10-dhcp6: DHCPv6 server component is now integrated into
	BIND 10 framework. It can be started from BIND 10 (using bindctl)
	and can receive commands. The only supported command for now
	is 'Dhcp6 shutdown'.
	b10-dhcp4: Command line-switch '-s' to disable msgq was added.
	b10-dhcp6: Command line-switch '-s' to disable msgq was added.
	(Trac #1708, git e0d7c52a71414f4de1361b09d3c70431c96daa3f)

458.	[build]*		jinmei
	BIND 10 now relies on Boost offset_ptr, which caused some new
	portability issues.  Such issues are detected at ./configure time.
	If ./configure stops due to this, try the following workaround:
	- If it's about the use of mutable for a reference with clang++,
	  upgrade Boost version to 1.44 or higher, or try a different
	  compiler (e.g. g++ generally seems to be free from this issue)
	- If it's about the use of "variadic templates", specify
	  --without-werror so the warning won't be promoted to an error.
	  Specifying BOOST_NO_USER_CONFIG in CXXFLAGS may also work
	  (which would be the case if Boost is installed via pkgsrc)
	(Trac #2147, git 30061d1139aad8716e97d6b620c259752fd0a3cd)

457.	[build]*		muks
	BIND 10 library names now have a "b10-" prefix. This is to avoid
	clashes with other similarly named libraries on the system.
	(Trac #2071, git ac20a00c28069804edc0a36050995df52f601efb)

456.	[build]		muks
	BIND 10 now compiles against log4cplus-1.1.0 (RC releases)
	also.  Note: some older versions of log4cplus don't work any more;
	known oldest workable version is 1.0.4.  Thanks to John Lumby for
	sending a patch.
	(Trac #2169, git 7d7e5269d57451191c0aef1b127d292d3615fe2c)

455.	[func]*		vorner
	The server now uses newer API for data sources. This would be an
	internal change, however, the data sources are now configured
	differently. Please, migrate your configuration to the top-level
	"data_sources" module.  Also the bind10 -n and --no-cache
	and b10-auth -n options are removed.
	(Trac #1976, git 0d4685b3e7603585afde1b587cbfefdfaf6a1bb3)

454.	[bug]		jelte
	b10-cfgmgr now loads its configuration check plugins directly from
	the plugin search path, as opposed to importing them from the
	general python system module path list; this prevents naming
	conflicts with real python modules.
	(Trac #2119, git 2f68d7ac5c3c7cc88a3663191113eece32d46a3d)

453.	[bug]		jelte
	b10-auth no longer tries to send DDNS UPDATE messages to b10-ddns if
	b10-ddns is not running. Sending an UPDATE to BIND 10 that is not
	configured to run DDNS will now result in a response with rcode
	NOTIMP instead of SERVFAIL.
	(Trac #1986, git bd6b0a5ed3481f78fb4e5cb0b18c7b6e5920f9f8)

452.	[func]		muks, jelte
	isc-sysinfo: An initial implementation of the isc-sysinfo
	tool is now available for Linux, OpenBSD, FreeBSD, and Mac
	OS X. It gathers and outputs system information which can
	be used by future tech support staff. This includes a
	generic Python "sysinfo" module.
	(Trac #2062, #2121, #2122, #2172,
	git 144e80212746f8d55e6a59edcf689fec9f32ae95)

451.	[bug]		muks, jinmei
	libdatasrc: the database-based data source now correctly returns
	glue records on (not under) a zone cut, such as in the case where
	the NS name of an NS record is identical to its owner name. (Note:
	libdatasrc itself doesn't judge what kind of record type can be a
	"glue"; it's the caller's responsibility.)
	(Trac #1771, git 483f1075942965f0340291e7ff7dae7806df22af)

450.	[func]		tomek
	b10-dhcp4: DHCPv4 server component is now integrated into
	BIND 10 framework. It can be started from BIND 10 (using bindctl)
	and can receive commands. The only supported command for now
	is 'Dhcp4 shutdown'.
	(Trac #1651, git 7e16a5a50d3311e63d10a224ec6ebcab5f25f62c)

bind10-devel-20120621 released on June 21, 2012

449.	[bug]		muks
	b10-xfin: fixed a bug where xfrin sent the wrong notification
	message to zonemgr on successful zone transfer. This also
	solves other reported problems such as too frequent attempts
	of zone refreshing (see Trac #1786 and #1834).
	(Trac #2023, git b5fbf8a408a047a2552e89ef435a609f5df58d8c)

448.	[func]		team
	b10-ddns is now functional and handles dynamic update requests
	per RFC 2136.  See BIND 10 guide for configuration and operation
	details.
	(Multiple Trac tickets)

447.	[bug]		jinmei
	Fixed a bug in b10-xfrout where a helper thread could fall into
	an infinite loop if b10-auth stops while the thread is waiting for
	forwarded requests from b10-auth.
	(Trac #988 and #1833, git 95a03bbefb559615f3f6e529d408b749964d390a)

446.	[bug]		muks
	A number of warnings reported by Python about unclosed file and
	socket objects were fixed. Some related code was also made safer.
	(Trac #1828, git 464682a2180c672f1ed12d8a56fd0a5ab3eb96ed)

445.	[bug]*		jinmei
	The pre-install check for older SQLite3 DB now refers to the DB
	file with the prefix of DESTDIR.  This ensures that 'make install'
	with specific DESTDIR works regardless of the version of the DB
	file installed in the default path.
	(Trac #1982, git 380b3e8ec02ef45555c0113ee19329fe80539f71)

444.	[bug]		jinmei
	libdatasrc: fixed ZoneFinder for database-based data sources so
	that it handles type DS query correctly, i.e., treating it as
	authoritative data even on a delegation point.
	(Trac #1912, git 7130da883f823ce837c10cbf6e216a15e1996e5d)

443.	[func]*		muks
	The logger now uses a lockfile named `logger_lockfile' that is
	created in the local state directory to mutually separate
	individual logging operations from various processes. This is
	done so that log messages from different processes don't mix
	together in the middle of lines. The `logger_lockfile` is created
	with file permission mode 0660. BIND 10's local state directory
	should be writable and perhaps have g+s mode bit so that the
	`logger_lockfile` can be opened by a group of processes.
	(Trac #1704, git ad8d445dd0ba208107eb239405166c5c2070bd8b)

442.	[func]		tomek
	b10-dhcp4, b10-dhcp6: Both DHCP servers now accept -p parameter
	that can be used to specify listening port number. This capability
	is useful only for testing purposes.
	(Trac #1503, git e60af9fa16a6094d2204f27c40a648fae313bdae)

441.	[func]		tomek
	libdhcp++: Stub interface detection (support for interfaces.txt
	file) was removed.
	(Trac #1281, git 900fc8b420789a8c636bcf20fdaffc60bc1041e0)

bind10-devel-20120517 released on May 17, 2012

440.	[func]		muks
	bindctl: improved some error messages so they will be more
	helpful.  Those include the one when the zone name is unspecified
	or the name is invalid in the b10-auth configuration.
	(Trac #1627, git 1a4d0ae65b2c1012611f4c15c5e7a29d65339104)

439.	[func]		team
	The in-memory data source can now load zones from the
	sqlite3 data source, so that zones stored in the database
	(and updated for example by xfrin) can be served from memory.
	(Trac #1789, #1790, #1792, #1793, #1911,
	git 93f11d2a96ce4dba9308889bdb9be6be4a765b27)

438.	[bug]		naokikambe
	b10-stats-httpd now sends the system a notification that
	it is shutting down if it encounters a fatal error during
	startup.
	(Trac #1852, git a475ef271d4606f791e5ed88d9b8eb8ed8c90ce6)

437.	[build]		jinmei
	Building BIND 10 may fail on MacOS if Python has been
	installed via Homebrew unless --without-werror is specified.
	The configure script now includes a URL that explains this
	issue when it detects failure that is possibly because of
	this problem.
	(Trac #1907, git 0d03b06138e080cc0391fb912a5a5e75f0f97cec)

436.	[bug]		jelte
	The --config-file option now works correctly with relative paths if
	--data-path is not given.
	(Trac #1889, git ce7d1aef2ca88084e4dacef97132337dd3e50d6c)

435.	[func]		team
	The in-memory datasource now supports NSEC-signed zones.
	(Trac #1802-#1810, git 2f9aa4a553a05aa1d9eac06f1140d78f0c99408b)

434.	[func]		tomek
	libdhcp++: Linux interface detection refactored. The code is
	now cleaner. Tests better support certain versions of ifconfig.
	(Trac #1528, git 221f5649496821d19a40863e53e72685524b9ab2)

433.	[func]		tomek
	libdhcp++: Option6 and Pkt6 now follow the same design as
	options and packet for DHCPv4. General code refactoring after
	end of 2011 year release.
	(Trac #1540, git a40b6c665617125eeb8716b12d92d806f0342396)

432.	[bug]*		muks
	BIND 10 now installs its header files in a BIND 10 specific
	sub-directory in the install prefix.
	(Trac #1930, git fcf2f08db9ebc2198236bfa25cf73286821cba6b)

431.	[func]*		muks
	BIND 10 no longer starts b10-stats-httpd by default.
	(Trac #1885, git 5c8bbd7ab648b6b7c48e366e7510dedca5386f6c)

430.	[bug]		jelte
	When displaying configuration data, bindctl no longer treats
	optional list items as an error, but shows them as an empty list.
	(Trac #1520, git 0f18039bc751a8f498c1f832196e2ecc7b997b2a)

429.	[func]		jelte
	Added an 'execute' component to bindctl, which executes either a set
	of commands from a file or a built-in set of commands. Currently,
	only 'init_authoritative_server' is provided as a built-in set, but
	it is expected that more will be added later.
	(Trac #1843, git 551657702a4197ef302c567b5c0eaf2fded3e121)

428.	[bug]		marcin
	perfdhcp: bind to local address to allow reception of
	replies from IPv6 DHCP servers.
	(Trac #1908, git 597e059afaa4a89e767f8f10d2a4d78223af3940)

427.	[bug]		jinmei
	libdatasrc, b10-xfrin: the zone updater for database-based data
	sources now correctly distinguishes NSEC3-related RRs (NSEC3 and
	NSEC3-covering RRSIG) from others, and the SQLite3 implementation
	now manipulates them in the separate table for the NSEC3 namespace.
	As a result b10-xfrin now correctly updates NSEC3-signed zones by
	inbound zone transfers.
	(Trac #1781, #1788, #1891,
	git 672f129700dae33b701bb02069cf276238d66be3)

426.	[bug]		vorner
	The NSEC3 records are now included when transferring a
	signed zone out.
	(Trac #1782, git 36efa7d10ecc4efd39d2ce4dfffa0cbdeffa74b0)

425.	[func]*		muks
	Don't autostart b10-auth, b10-xfrin, b10-xfrout and b10-zonemgr in
	the default configuration.
	(Trac #1818, git 31de885ba0409f54d9a1615eff5a4b03ed420393)

424.	[bug]		jelte
	Fixed a bug in bindctl where in some cases, configuration settings
	in a named set could disappear, if a child element is modified.
	(Trac #1491, git 00a36e752802df3cc683023d256687bf222e256a)

423.	[bug]		jinmei
	The database based zone iterator now correctly resets mixed TTLs
	of the same RRset (when that happens) to the lowest one.  The
	previous implementation could miss lower ones if it appears in a
	later part of the RRset.
	(part of Trac #1791, git f1f0bc00441057e7050241415ee0367a09c35032)

422.	[bug]		jinmei
	The database based zone iterator now separates RRSIGs of the same
	name and type but for different covered types.
	(part of Trac #1791, git b4466188150a50872bc3c426242bc7bba4c5f38d)

421.	[build]		jinmei
	Made sure BIND 10 can be built with clang++ 3.1.  (It failed on
	MacOS 10.7 using Xcode 4.3, but it's more likely to be a matter of
	clang version.)
	(Trac #1773, git ceaa247d89ac7d97594572bc17f005144c5efb8d)

420.	[bug]*		jinmei, stephen
	Updated the DB schema used in the SQLite3 data source so it can
	use SQL indices more effectively.  The previous schema had several
	issues in this sense and could be very slow for some queries on a
	very large zone (especially for negative answers).  This change
	requires a major version up of the schema; use b10-dbutil to
	upgrade existing database files.  Note: 'make install' will fail
	unless old DB files installed in the standard location have been
	upgraded.
	(Trac #324, git 8644866497053f91ada4e99abe444d7876ed00ff)

419.	[bug]		jelte
	JSON handler has been improved; escaping now works correctly
	(including quotes in strings), and it now rejects more types of
	malformed input.
	(Trac #1626, git 3b09268518e4e90032218083bcfebf7821be7bd5)

418.	[bug]		vorner
	Fixed crash in bindctl when config unset was called.
	(Trac #1715, git 098da24dddad497810aa2787f54126488bb1095c)

417.	[bug]		jelte
	The notify-out code now looks up notify targets in their correct
	zones (and no longer just in the zone that the notify is about).
	(Trac #1535, git 66300a3c4769a48b765f70e2d0dbf8bbb714435b)

416.	[func]*		jelte
	The implementations of ZoneFinder::find() now throw an OutOfZone
	exception when the name argument is not in or below the zone this
	zonefinder contains.
	(Trac #1535, git 66300a3c4769a48b765f70e2d0dbf8bbb714435b)

bind10-devel-20120329 released on March 29, 2012

415.	[doc]		jinmei, jreed
	BIND 10 Guide updated to now describe the in-memory data source
	configurations for b10-auth.
	(Trac #1732, git 434d8db8dfcd23a87b8e798e5702e91f0bbbdcf6)

414.	[bug]		jinmei
	b10-auth now correctly handles delegation from an unsigned zone
	(defined in the in-memory data source) when the query has DNSSEC
	DO bit on.  It previously returned SERVFAIL.
	(Trac #1836, git 78bb8f4b9676d6345f3fdd1e5cc89039806a9aba)

413.	[func]		stephen, jelte
	Created a new tool b10-dbutil, that can check and upgrade database
	schemas, to be used when incompatible changes are introduced in the
	backend database schema. Currently it only supports sqlite3 databases.
	Note: there's no schema change that requires this utility as of
	the March 29th release.  While running it shouldn't break
	an existing database file, it should be even more advisable not to
	run it at the moment.
	(Trac #963, git 49ba2cf8ac63246f389ab5e8ea3b3d081dba9adf)

412.	[func]		jelte
	Added a command-line option '--clear-config' to bind10, which causes
	the system to create a backup of the existing configuration database
	file, and start out with a clean default configuration. This can be
	used if the configuration file is corrupted to the point where it
	cannot be read anymore, and BIND 10 refuses to start. The name of
	the backup file can be found in the logs (CFGMGR_RENAMED_CONFIG_FILE).
	(Trac #1443, git 52b36c921ee59ec69deefb6123cbdb1b91dc3bc7)

411.	[func]		muks
	Add a -i/--no-kill command-line argument to bind10, which stops
	it from sending SIGTERM and SIGKILL to other b10 processes when
	they're shutting down.
	(Trac #1819, git 774554f46b20ca5ec2ef6c6d5e608114f14e2102)

410.	[bug]		jinmei
	Python CC library now ensures write operations transmit all given
	data (unless an error happens).  Previously it didn't check the
	size of transmitted data, which could result in partial write on
	some systems (notably on OpenBSD) and subsequently cause system
	hang up or other broken state.  This fix specifically solves start
	up failure on OpenBSD.
	(Trac #1829, git 5e5a33213b60d89e146cd5e47d65f3f9833a9297)

409.	[bug]		jelte
	Fixed a parser bug in bindctl that could make bindctl crash. Also
	improved 'command help' output; argument order is now shown
	correctly, and parameter descriptions are shown as well.
	(Trac #1172, git bec26c6137c9b0a59a3a8ca0f55a17cfcb8a23de)

408.	[bug]		stephen, jinmei
	b10-auth now filters out duplicate RRsets when building a
	response message using the new query handling logic.  It's
	currently only used with the in-memory data source, but will
	also be used for others soon.
	(Trac #1688, git b77baca56ffb1b9016698c00ae0a1496d603d197)

407.	[build]		haikuo
	Remove "--enable-boost-threads" switch in configure command. This
	thread lock mechanism is useless for bind10 and causes performance
	hits.
	(Trac #1680, git 9c4d0cadf4adc802cc41a2610dc2c30b25aad728)

406.	[bug]		muks
	On platforms such as OpenBSD where pselect() is not available,
	make a wrapper around select() in perfdhcp.
	(Trac #1639, git 6ea0b1d62e7b8b6596209291aa6c8b34b8e73191)

405.	[bug]		jinmei
	Make sure disabling Boost threads if the default configuration is
	to disable it for the system.  This fixes a crash and hang up
	problem on OpenBSD, where the use of Boost thread could be
	different in different program files depending on the order of
	including various header files, and could introduce inconsistent
	states between a library and a program.  Explicitly forcing the
	original default throughout the BIND 10 build environment will
	prevent this from happening.
	(Trac #1727, git 23f9c3670b544c5f8105958ff148aeba050bc1b4)

404.	[bug]		naokikambe
	The statistic counters are now properly accumulated across multiple
	instances of b10-auth (if there are multiple instances), instead of
	providing result for random instance.
	(Trac #1751, git 3285353a660e881ec2b645e1bc10d94e5020f357)

403.	[build]*		jelte
	The configure option for botan (--with-botan=PATH) is replaced by
	--with-botan-config=PATH, which takes a full path to a botan-config
	script, instead of the botan 'install' directory. Also, if not
	provided, configure will try out config scripts and pkg-config
	options until it finds one that works.
	(Trac #1640, git 582bcd66dbd8d39f48aef952902f797260280637)

402.	[func]		jelte
	b10-xfrout now has a visible command to send out notifies for
	a given zone, callable from bindctl. Xfrout notify <zone> [class]
	(Trac #1321, git 0bb258f8610620191d75cfd5d2308b6fc558c280)

401.	[func]*		jinmei
	libdns++: updated the internal implementation of the
	MessageRenderer class.  This is mostly a transparent change, but
	the new version now doesn't allow changing compression mode in the
	middle of rendering (which shouldn't be an issue in practice).
	On the other hand, name compression performance was significantly
	improved: depending on the number of names, micro benchmark tests
	showed the new version is several times faster than the previous
	version .
	(Trac #1603, git 9a2a86f3f47b60ff017ce1a040941d0c145cfe16)

400.	[bug]		stephen
	Fix crash on Max OS X 10.7 by altering logging so as not to allocate
	heap storage in the static initialization of logging objects.
	(Trac #1698, git a8e53be7039ad50d8587c0972244029ff3533b6e)

399.	[func]		muks
	Add support for the SSHFP RR type (RFC 4255).
	(Trac #1136, git ea5ac57d508a17611cfae9d9ea1c238f59d52c51)

398.	[func]		jelte
	The b10-xfrin module now logs more information on successful
	incoming transfers. In the case of IXFR, it logs the number of
	changesets, and the total number of added and deleted resource
	records. For AXFR (or AXFR-style IXFR), it logs the number of
	resource records. In both cases, the number of overhead DNS
	messages, runtime, amount of wire data, and transfer speed are logged.
	(Trac #1280, git 2b01d944b6a137f95d47673ea8367315289c205d)

397.	[func]		muks
	The boss process now gives more helpful description when a
	sub-process exits due to a signal.
	(Trac #1673, git 1cd0d0e4fc9324bbe7f8593478e2396d06337b1e)

396.	[func]*		jinmei
	libdatasrc: change the return type of ZoneFinder::find() so it can
	contain more context of the search, which can be used for
	optimizing post find() processing.  A new method getAdditional()
	is added to it for finding additional RRsets based on the result
	of find().  External behavior shouldn't change.  The query
	handling code of b10-auth now uses the new interface.
	(Trac #1607, git 2e940ea65d5b9f371c26352afd9e66719c38a6b9)

395.	[bug]		jelte
	The log message compiler now errors (resulting in build failures) if
	duplicate log message identifiers are found in a single message file.
	Renamed one duplicate that was found (RESOLVER_SHUTDOWN, renamed to
	RESOLVER_SHUTDOWN_RECEIVED).
	(Trac #1093, git f537c7e12fb7b25801408f93132ed33410edae76)
	(Trac #1741, git b8960ab85c717fe70ad282e0052ac0858c5b57f7)

394.	[bug]		jelte
	b10-auth now catches any exceptions during response building; if any
	datasource either throws an exception or causes an exception to be
	thrown, the message processing code will now catch it, log a debug
	message, and return a SERVFAIL response.
	(Trac #1612, git b5740c6b3962a55e46325b3c8b14c9d64cf0d845)

393.	[func]		jelte
	Introduced a new class LabelSequence in libdns++, which provides
	lightweight accessor functionality to the Name class, for more
	efficient comparison of parts of names.
	(Trac #1602, git b33929ed5df7c8f482d095e96e667d4a03180c78)

392.	[func]*		jinmei
	libdns++: revised the (Abstract)MessageRenderer class so that it
	has a default internal buffer and the buffer can be temporarily
	switched.  The constructor interface was modified, and a new
	method setBuffer() was added.
	(Trac #1697, git 9cabc799f2bf9a3579dae7f1f5d5467c8bb1aa40)

391.	[bug]*		vorner
	The long time unused configuration options of Xfrout "log_name",
	"log_file", "log_severity", "log_version" and "log_max_bytes" were
	removed, as they had no effect (Xfrout uses the global logging
	framework).  However, if you have them set, you need to remove
	them from the configuration file or the configuration will be
	rejected.
	(Trac #1090, git ef1eba02e4cf550e48e7318702cff6d67c1ec82e)

bind10-devel-20120301 released on March 1, 2012

390.	[bug]		vorner
	The UDP IPv6 packets are now correctly fragmented for maximum
	guaranteed MTU, so they won't get lost because being too large
	for some hop.
	(Trac #1534, git ff013364643f9bfa736b2d23fec39ac35872d6ad)

389.	[func]*		vorner
	Xfrout now uses the global TSIG keyring, instead of its own. This
	means the keys need to be set only once (in tsig_keys/keys).
	However, the old configuration of Xfrout/tsig_keys need to be
	removed for Xfrout to work.
	(Trac #1643, git 5a7953933a49a0ddd4ee1feaddc908cd2285522d)

388.	[func]		jreed
	Use prefix "sockcreator-" for the private temporary directory
	used for b10-sockcreator communication.
	(git b98523c1260637cb33436964dc18e9763622a242)

387.	[build]		muks
	Accept a --without-werror configure switch so that some builders can
	disable the use of -Werror in CFLAGS when building.
	(Trac #1671, git 8684a411d7718a71ad9fb616f56b26436c4f03e5)

386.	[bug]		jelte
	Upon initial sqlite3 database creation, the 'diffs' table is now
	always created. This already happened most of the time, but there
	are a few cases where it was skipped, resulting in potential errors
	in xfrout later.
	(Trac #1717, git 30d7686cb6e2fa64866c983e0cfb7b8fabedc7a2)

385.	[bug]		jinmei
	libdns++: masterLoad() didn't accept comments placed at the end of
	an RR.  Due to this the in-memory data source cannot load a master
	file for a signed zone even if it's preprocessed with BIND 9's
	named-compilezone.
	Note: this fix is considered temporary and still only accepts some
	limited form of such comments.  The main purpose is to allow the
	in-memory data source to load any signed or unsigned zone files as
	long as they are at least normalized with named-compilezone.
	(Trac #1667, git 6f771b28eea25c693fe93a0e2379af924464a562)

384.	[func]		jinmei, jelte, vorner, haikuo, kevin
	b10-auth now supports NSEC3-signed zones in the in-memory data
	source.
	(Trac #1580, #1581, #1582, #1583, #1584, #1585, #1587, and
	other related changes to the in-memory data source)

383.	[build]		jinmei
	Fixed build failure on MacOS 10.7 (Lion) due to the use of
	IPV6_PKTINFO; the OS requires a special definition to make it
	visible to the compiler.
	(Trac #1633, git 19ba70c7cc3da462c70e8c4f74b321b8daad0100)

382.	[func]		jelte
	b10-auth now also experimentally supports statistics counters of
	the rcode responses it sends. The counters can be shown as
	rcode.<code name>, where code name is the lowercase textual
	representation of the rcode (e.g. "noerror", "formerr", etc.).
	Same note applies as for opcodes, see changelog entry 364.
	(Trac #1613, git e98da500d7b02e11347431a74f2efce5a7d622aa)

381.	[bug]		jinmei
	b10-auth: honor the DNSSEC DO bit in the new query handler.
	(Trac #1695, git 61f4da5053c6a79fbc162fb16f195cdf8f94df64)

380.	[bug]		jinmei
	libdns++: miscellaneous bug fixes for the NSECPARAM RDATA
	implementation, including incorrect handling for empty salt and
	incorrect comparison logic.
	(Trac #1638, git 966c129cc3c538841421f1e554167d33ef9bdf25)

379.	[bug]		jelte
	Configuration commands in bindctl now check for list indices if
	the 'identifier' argument points to a child element of a list
	item. Previously, it was possible to 'get' non-existent values
	by leaving out the index, e.g. "config show Auth/listen_on/port,
	which should be config show Auth/listen_on[<index>]/port, since
	Auth/listen_on is a list. The command without an index will now
	show an error. It is still possible to show/set the entire list
	("config show Auth/listen_on").
	(Trac #1649, git 003ca8597c8d0eb558b1819dbee203fda346ba77)

378.	[func]		vorner
	It is possible to start authoritative server or resolver in multiple
	instances, to use more than one core. Configuration is described in
	the guide.
	(Trac #1596, git 17f7af0d8a42a0a67a2aade5bc269533efeb840a)

377.	[bug]		jinmei
	libdns++: miscellaneous bug fixes for the NSEC and NSEC3 RDATA
	implementation, including a crash in NSEC3::toText() for some RR
	types, incorrect handling of empty NSEC3 salt, and incorrect
	comparison logic in NSEC3::compare().
	(Trac #1641, git 28ba8bd71ae4d100cb250fd8d99d80a17a6323a2)

376.	[bug]		jinmei, vorner
	The new query handling module of b10-auth did not handle type DS
	query correctly: It didn't look for it in the parent zone, and
	it incorrectly returned a DS from the child zone if it
	happened to exist there.  Both were corrected, and it now also
	handles the case of having authority for the child and a grand
	ancestor.
	(Trac #1570, git 2858b2098a10a8cc2d34bf87463ace0629d3670e)

375.	[func]		jelte
	Modules now inform the system when they are stopping. As a result,
	they are removed from the 'active modules' list in bindctl, which
	can then inform the user directly when it tries to send them a
	command or configuration update.  Previously this would result
	in a 'not responding' error instead of 'not running'.
	(Trac #640, git 17e78fa1bb1227340aa9815e91ed5c50d174425d)

374.	[func]*		stephen
	Alter RRsetPtr and ConstRRsetPtr to point to AbstractRRset (instead
	of RRset) to allow for specialised implementations of RRsets in
	data sources.
	(Trac #1604, git 3071211d2c537150a691120b0a5ce2b18d010239)

373.	[bug]		jinmei
	libdatasrc: the in-memory data source incorrectly rejected loading
	a zone containing a CNAME RR with RRSIG and/or NSEC.
	(Trac #1551, git 76f823d42af55ce3f30a0d741fc9297c211d8b38)

372.	[func]		vorner
	When the allocation of a socket fails for a different reason than the
	socket not being provided by the OS, the b10-auth and b10-resolver
	abort, as the system might be in inconsistent state after such error.
	(Trac #1543, git 49ac4659f15c443e483922bf9c4f2de982bae25d)

371.	[bug]		jelte
	The new query handling module of b10-auth (currently only used with
	the in-memory data source) now correctly includes the DS record (or
	the denial of its existence if NSEC is used) when returning a
	delegation from a signed zone.
	(Trac #1573, git bd7a3ac98177573263950303d4b2ea7400781d0f)

370.	[func]		jinmei
	libdns++: a new class NSEC3Hash was introduced as a utility for
	calculating NSEC3 hashes for various purposes.  Python binding was
	provided, too.  Also fixed a small bug in the NSEC3PARAM RDATA
	implementation that empty salt in text representation was
	rejected.
	(Trac #1575, git 2c421b58e810028b303d328e4e2f5b74ea124839)

369.	[func]		vorner
	The SocketRequestor provides more information about what error
	happened when it throws, by using subclasses of the original
	exception. This way a user not interested in the difference can
	still use the original exception, while it can be recognized if
	necessary.
	(Trac #1542, git 2080e0316a339fa3cadea00e10b1ec4bc322ada0)

368.	[func]*		jinmei
	libdatasrc: the interface of ZoneFinder() was changed: WILDCARD
	related result codes were deprecated and removed, and the
	corresponding information is now provided via a separate accessor
	method on FindResult.  Other separate FindResult methods will
	also tell the caller whether the zone is signed with NSEC or NSEC3
	(when necessary and applicable).
	(Trac #1611, git c175c9c06034b4118e0dfdbccd532c2ebd4ba7e8)

367.	[bug]		jinmei
	libdatasrc: in-memory data source could incorrectly reject to load
	zones containing RRSIG records.  For example, it didn't allow
	RRSIG that covers a CNAME RR.  This fix also makes sure find()
	will return RRsets with RRSIGs if they are signed.
	(Trac #1614, git e8241ea5a4adea1b42a60ee7f2c5cfb87301734c)

366.	[bug]		vorner
	Fixed problem where a directory named "io" conflicted with the python3
	standard module "io" and caused the installation to fail.  The
	offending directory has been renamed to "cio".
	(Trac #1561, git d81cf24b9e37773ba9a0d5061c779834ff7d62b9)

365.	[bug]		jinmei
	libdatasrc: in-memory datasource incorrectly returned delegation
	for DS lookups.
	(Trac #1571, git d22e90b5ef94880183cd652e112399b3efb9bd67)

364.	[func]		jinmei
	b10-auth experimentally supports statistics counters of incoming
	requests per opcode.  The counters can be (e.g.) shown as
	opcode.<code name> in the output of the bindctl "Stats show"
	command, where <code name> is lower-cased textual representation
	of opcodes ("query", "notify", etc).
	Note: This is an experimental attempt of supporting more
	statistics counters for b10-auth, and the interface and output may
	change in future versions.
	(Trac #1399, git 07206ec76e2834de35f2e1304a274865f8f8c1a5)

bind10-devel-20120119 released on January 19, 2012

363.	[func]		jelte
	Added dummy DDNS module b10-ddns. Currently it does not
	provide any functionality, but it is a skeleton implementation
	that will be expanded later.
	(Trac #1451, git b0d0bf39fbdc29a7879315f9b8e6d602ef3afb1b)

362.	[func]*		vorner
	Due to the socket creator changes, b10-auth and b10-resolver
	are no longer needed to start as root. They are started as
	the user they should be running, so they no longer have
	the -u flag for switching the user after initialization.
	Note: this change broke backward compatibility to boss component
	configuration.  If your b10-config.db contains "setuid" for
	Boss.components, you'll need to remove that entry by hand before
	starting BIND 10.
	(Trac #1508, #1509, #1510,
	git edc5b3c12eb45437361484c843794416ad86bb00)

361.	[func]		vorner, jelte, jinmei
	The socket creator is now used to provide sockets. It means you can
	reconfigure the ports and addresses at runtime even when the rest
	of the bind10 runs as non root user.
	(Trac #805, #1522, git 1830215f884e3b5efda52bd4dbb120bdca863a6a)

360.	[bug]		vorner
	Fixed problem where bindctl crashed when a duplicate non-string
	item was added  to a list.  This error is now properly reported.
	(Trac #1515, git a3cf5322a73e8a97b388c6f8025b92957e5d8986)

359.	[bug]		kevin
	Corrected SOA serial check in xfrout.  It now compares the SOA
	serial of an IXFR query with that of the server based serial
	number arithmetic, and replies with a single SOA record of the
	server's current version if the former is equal to or newer
	than the latter.
	(Trac #1462, git ceeb87f6d539c413ebdc66e4cf718e7eb8559c45)

358.	[bug]		jinmei
	b10-resolver ignored default configuration parameters if listen_on
	failed (this can easily happen especially for a test environment
	where the run time user doesn't have root privilege), and even if
	listen_on was updated later the resolver wouldn't work correctly
	unless it's fully restarted (for example, all queries would be
	rejected due to an empty ACL).
	(Trac #1424, git 2cba8cb83cde4f34842898a848c0b1182bc20597)

357.	[bug]		jinmei
	ZoneFinder::find() for database based data sources didn't
	correctly identify out-of-zone query name and could return a
	confusing result such as NXRRSET.  It now returns NXDOMAIN with an
	empty RRset.  Note: we should rather throw an exception in such a
	case, which should be revisited later (see Trac #1536).
	(Trac #1430, git b35797ba1a49c78246abc8f2387901f9690b328d)

356.	[doc]		tomek
	BIND 10 Guide updated. It now describes DHCPv4 and DHCPv6
	components, including their overview, usage, supported standard
	and limitations. libdhcp++ is also described.
	(Trac #1367, git 3758ab360efe1cdf616636b76f2e0fb41f2a62a0)

355.	[bug]		jinmei
	Python xfrin.diff module incorrectly combined RRSIGs of different
	type covered, possibly merging different TTLs.  As a result a
	secondary server could store different RRSIGs than those at the
	primary server if it gets these records via IXFR.
	(Trac #1502, git 57b06f8cb6681f591fa63f25a053eb6f422896ef)

354.	[func]		tomek
	dhcp4: Support for DISCOVER and OFFER implemented. b10-dhcp4 is
	now able to offer hardcoded leases to DHCPv4 clients.
	dhcp6: Code refactored to use the same approach as dhcp4.
	(Trac #1230, git aac05f566c49daad4d3de35550cfaff31c124513)

353.	[func]		tomek
	libdhcp++: Interface detection in Linux implemented. libdhcp++
	is now able (on Linux systems) to detect available network
	interfaces, its link-layer addresses, flags and configured
	IPv4 and IPv6 addresses. Interface detection on other
	systems is planned.
	(Trac #1237, git 8a040737426aece7cc92a795f2b712d7c3407513)

352.	[func]		tomek
	libdhcp++: Transmission and reception of DHCPv4 packets is now
	implemented. Low-level hacks are not implemented for transmission
	to hosts that don't have IPv4 address yet, so currently the code
	is usable for communication with relays only, not hosts on the
	same link.
	(Trac #1239, #1240, git f382050248b5b7ed1881b086d89be2d9dd8fe385)

351.	[func]		fdupont
	Alpha version of DHCP benchmarking tool added.  "perfdhcp" is able to
	test both IPv4 and IPv6 servers: it can time the four-packet exchange
	(DORA and SARR) as well as time the initial two-packet exchange (DO
	and SA).  More information can be obtained by invoking the utility
	(in tests/tools/perfdhcp) with the "-h" flag.
	(Trac #1450, git 85083a76107ba2236732b45524ce7018eefbaf90)

350.	[func]*		vorner
	The target parameter of ZoneFinder::find is no longer present, as the
	interface was awkward. To get all the RRsets of a single domain, use
	the new findAll method (the same applies to python version, the method
	is named find_all).
	(Trac #1483, #1484, git 0020456f8d118c9f3fd6fc585757c822b79a96f6)

349.	[bug]		dvv
	resolver: If an upstream server responds with FORMERR to an EDNS
	query, try querying it without EDNS.
	(Trac #1386, git 99ad0292af284a246fff20b3702fbd7902c45418)

348.	[bug]		stephen
	By default the logging output stream is now flushed after each write.
	This fixes a problem seen on some systems where the log output from
	different processes was jumbled up.  Flushing can be disabled by
	setting the appropriate option in the logging configuration.
	(Trac #1405, git 2f0aa20b44604b671e6bde78815db39381e563bf)

347.	[bug]		jelte
	Fixed a bug where adding Zonemgr/secondary_zones without explicitly
	setting the class value of the added zone resulted in a cryptic
	error in bindctl ("Error: class"). It will now correctly default to
	IN if not set. This also adds better checks on the name and class
	values, and better errors if they are bad.
	(Trac #1414, git 7b122af8489acf0f28f935a19eca2c5509a3677f)

346.	[build]*		jreed
	Renamed libdhcp to libdhcp++.
	(Trac #1446, git d394e64f4c44f16027b1e62b4ac34e054b49221d)

345.	[func]		tomek
	dhcp4: Dummy DHCPv4 component implemented. Currently it does
	nothing useful, except providing skeleton implementation that can
	be expanded in the future.
	(Trac #992, git d6e33479365c8f8f62ef2b9aa5548efe6b194601)

344.	[func]		y-aharen
	src/lib/statistics: Added statistics counter library for entire server
	items and per zone items. Also, modified b10-auth to use it. It is
	also intended to use in the other modules such as b10-resolver.
	(Trac #510, git afddaf4c5718c2a0cc31f2eee79c4e0cc625499f)

343.	[func]		jelte
	Added IXFR-out system tests, based on the first two test sets of
	http://bind10.isc.org/wiki/IxfrSystemTests.
	(Trac #1314, git 1655bed624866a766311a01214597db01b4c7cec)

342.	[bug]		stephen
	In the resolver, a FORMERR received from an upstream nameserver
	now results in a SERVFAIL being returned as a response to the original
	query.  Additional debug messages added to distinguish between
	different errors in packets received from upstream nameservers.
	(Trac #1383, git 9b2b249d23576c999a65d8c338e008cabe45f0c9)

341.	[func]		tomek
	libdhcp++: Support for handling both IPv4 and IPv6 added.
	Also added support for binding IPv4 sockets.
	(Trac #1238, git 86a4ce45115dab4d3978c36dd2dbe07edcac02ac)

340.	[build]		jelte
	Fixed several linker issues related to recent gcc versions, botan
	and gtest.
	(Trac #1442, git 91fb141bfb3aadfdf96f13e157a26636f6e9f9e3)

339.	[bug]		jinmei
	libxfr, used by b10-auth to share TCP sockets with b10-xfrout,
	incorrectly propagated ASIO specific exceptions to the application
	if the given file name was too long.  This could lead to
	unexpected shut down of b10-auth.
	(Trac #1387, git a5e9d9176e9c60ef20c0f5ef59eeb6838ed47ab2)

338.	[bug]		jinmei
	b10-xfrin didn't check SOA serials of SOA and IXFR responses,
	which resulted in unnecessary transfer or unexpected IXFR
	timeouts (these issues were not overlooked but deferred to be
	fixed until #1278 was completed).  Validation on responses to SOA
	queries were tightened, too.
	(Trac #1299, git 6ff03bb9d631023175df99248e8cc0cda586c30a)

337.	[func]		tomek
	libdhcp++: Support for DHCPv4 option that can store a single
	address or a list of IPv4 addresses added. Support for END option
	added.
	(Trac #1350, git cc20ff993da1ddb1c6e8a98370438b45a2be9e0a)

336.	[func]		jelte
	libdns++ (and its python wrapper) now includes a class Serial, for
	SOA SERIAL comparison and addition. Operations on instances of this
	class follow the specification from RFC 1982.
	Rdata::SOA::getSerial() now returns values of this type (and not
	uint32_t).
	(Trac #1278, git 2ae72d76c74f61a67590722c73ebbf631388acbd)

335.	[bug]*		jelte
	The DataSourceClientContainer class that dynamically loads
	datasource backend libraries no longer provides just a .so file name
	to its call to dlopen(), but passes it an absolute path. This means
	that it is no longer an system implementation detail that depends on
	[DY]LD_LIBRARY_PATH which file is chosen, should there be multiple
	options (for instance, when test-running a new build while a
	different version is installed).
	These loadable libraries are also no longer installed in the default
	library path, but in a subdirectory of the libexec directory of the
	target ($prefix/libexec/[version]/backends).
	This also removes the need to handle b10-xfin and b10-xfrout as
	'special' hardcoded components, and they are now started as regular
	components as dictated by the configuration of the boss process.
	(Trac #1292, git 83ce13c2d85068a1bec015361e4ef8c35590a5d0)

334.	[bug]		jinmei
	b10-xfrout could potentially create an overflow response message
	(exceeding the 64KB max) or could create unnecessarily small
	messages.  The former was actually unlikely to happen due to the
	effect of name compression, and the latter was marginal and at least
	shouldn't cause an interoperability problem, but these were still
	potential problems and were fixed.
	(Trac #1389, git 3fdce88046bdad392bd89ea656ec4ac3c858ca2f)

333.	[bug]		dvv
	Solaris needs "-z now" to force non-lazy binding and prevent
	g++ static initialization code from deadlocking.
	(Trac #1439, git c789138250b33b6b08262425a08a2a0469d90433)

332.	[bug]		vorner
	C++ exceptions in the isc.dns.Rdata wrapper are now converted
	to python ones instead of just aborting the interpreter.
	(Trac #1407, git 5b64e839be2906b8950f5b1e42a3fadd72fca033)

bind10-devel-20111128 released on November 28, 2011

331.	[bug]		shane
	Fixed a bug in data source library where a zone with more labels
	than an out-of-bailiwick name server would cause an exception to
	be raised.
	(Trac #1430, git 81f62344db074bc5eea3aaf3682122fdec6451ad)

330.	[bug]		jelte
	Fixed a bug in b10-auth where it would sometimes fail because it
	tried to check for queued msgq messages before the session was
	fully running.
	(git c35d0dde3e835fc5f0a78fcfcc8b76c74bc727ca)

329.	[doc]		vorner, jreed
	Document the bind10 run control configuration in guide and
	manual page.
	(Trac #1341, git c1171699a2b501321ab54207ad26e5da2b092d63)

328.	[func]		jelte
	b10-auth now passes IXFR requests on to b10-xfrout, and no longer
	responds to them with NOTIMPL.
	(Trac #1390, git ab3f90da16d31fc6833d869686e07729d9b8c135)

327.	[func]		jinmei
	b10-xfrout now supports IXFR.  (Right now there is no user
	configurable parameter about this feature; b10-xfrout will
	always respond to IXFR requests according to RFC1995).
	(Trac #1371 and #1372, git 80c131f5b0763753d199b0fb9b51f10990bcd92b)

326.	[build]*		jinmei
	Added a check script for the SQLite3 schema version.  It will be
	run at the beginning of 'make install', and if it detects an old
	version of schema, installation will stop.  You'll then need to
	upgrade the database file by following the error message.
	(Trac #1404, git a435f3ac50667bcb76dca44b7b5d152f45432b57)

325.	[func]		jinmei
	Python isc.datasrc: added interfaces for difference management:
	DataSourceClient.get_updater() now has the 'journaling' parameter
	to enable storing diffs to the data source, and a new class
	ZoneJournalReader was introduced to retrieve them, which can be
	created by the new DataSourceClient.get_journal_reader() method.
	(Trac #1333, git 3e19362bc1ba7dc67a87768e2b172c48b32417f5,
	git 39def1d39c9543fc485eceaa5d390062edb97676)

324.	[bug]		jinmei
	Fixed reference leak in the isc.log Python module.  Most of all
	BIND 10 Python programs had memory leak (even though the pace of
	leak may be slow) due to this bug.
	(Trac #1359, git 164d651a0e4c1059c71f56b52ea87ac72b7f6c77)

323.	[bug]		jinmei
	b10-xfrout incorrectly skipped adding TSIG RRs to some
	intermediate responses (when TSIG is to be used for the
	responses).  While RFC2845 optionally allows to skip intermediate
	TSIGs (as long as the digest for the skipped part was included
	in a later TSIG), the underlying TSIG API doesn't support this
	mode of signing.
	(Trac #1370, git 76fb414ea5257b639ba58ee336fae9a68998b30d)

322.	[func]		jinmei
	datasrc: Added C++ API for retrieving difference of two versions
	of a zone.  A new ZoneJournalReader class was introduced for this
	purpose, and a corresponding factory method was added to
	DataSourceClient.
	(Trac #1332, git c1138d13b2692fa3a4f2ae1454052c866d24e654)

321.	[func]*		jinmei
	b10-xfrin now installs IXFR differences into the underlying data
	source (if it supports journaling) so that the stored differences
	can be used for subsequent IXFR-out transactions.
	Note: this is a backward incompatibility change for older sqlite3
	database files.  They need to be upgraded to have a "diffs" table.
	(Trac #1376, git 1219d81b49e51adece77dc57b5902fa1c6be1407)

320.	[func]*		vorner
	The --brittle switch was removed from the bind10 executable.
	It didn't work after change #316 (Trac #213) and the same
	effect can be accomplished by declaring all components as core.
	(Trac #1340, git f9224368908dd7ba16875b0d36329cf1161193f0)

319.	[func]		naokikambe
	b10-stats-httpd was updated. In addition of the access to all
	statistics items of all modules, the specified item or the items
	of the specified module name can be accessed.  For example, the
	URI requested by using the feature is showed as
	"/bind10/statistics/xml/Auth" or
	"/bind10/statistics/xml/Auth/queries.tcp". The list of all possible
	module names and all possible item names can be showed in the
	root document, whose URI is "/bind10/statistics/xml".  This change
	is not only for the XML documents but also is for the XSD and
	XSL documents.
	(Trac #917, git b34bf286c064d44746ec0b79e38a6177d01e6956)

318.	[func]		stephen
	Add C++ API for accessing zone difference information in
	database-based data sources.
	(Trac #1330, git 78770f52c7f1e7268d99e8bfa8c61e889813bb33)

317.	[func]		vorner
	datasrc: the getUpdater method of DataSourceClient supports an
	optional 'journaling' parameter to indicate the generated updater
	to store diffs.  The database based derived class implements this
	extension.
	(Trac #1331, git 713160c9bed3d991a00b2ea5e7e3e7714d79625d)

316.	[func]*		vorner
	The configuration of what parts of the system run is more
	flexible now.  Everything that should run must have an
	entry in Boss/components.
	(Trac #213, git 08e1873a3593b4fa06754654d22d99771aa388a6)

315.	[func]		tomek
	libdhcp: Support for DHCPv4 packet manipulation is now implemented.
	All fixed fields are now supported. Generic support for DHCPv4
	options is available (both parsing and assembly). There is no code
	that uses this new functionality yet, so it is not usable directly
	at this time. This code will be used by upcoming b10-dhcp4 daemon.
	(Trac #1228, git 31d5a4f66b18cca838ca1182b9f13034066427a7)

314.	[bug]		jelte
	b10-xfrin would previously initiate incoming transfers upon
	receiving NOTIFY messages from any address (if the zone was
	known to b10-xfrin, and using the configured address). It now
	only starts a transfer if the source address from the NOTIFY
	packet matches the configured master address and port. This was
	really already fixed in release bind10-devel-20111014, but there
	were some deferred cleanups to add.
	(Trac #1298, git 1177bfe30e17a76bea6b6447e14ae9be9e1ca8c2)

313.	[func]		jinmei
	datasrc: Added C++ API for adding zone differences to database
	based data sources.  It's intended to be used for the support for
	IXFR-in and dynamic update (so they can subsequently be retrieved
	for IXFR-out).  The addRecordDiff method of the DatabaseAccessor
	defines the interface, and a concrete implementation for SQLite3
	was provided.
	(Trac #1329, git 1aa233fab1d74dc776899df61181806679d14013)

312.	[func]		jelte
	Added an initial framework for doing system tests using the
	cucumber-based BDD tool Lettuce. A number of general steps are
	included,  for instance running bind10 with specific
	configurations, sending queries, and inspecting query answers. A
	few very basic tests are included as well.
	(Trac #1290, git 6b75c128bcdcefd85c18ccb6def59e9acedd4437)

311.	[bug]		jelte
	Fixed a bug in bindctl where tab-completion for names that
	contain a hyphen resulted in unexpected behaviour, such as
	appending the already-typed part again.
	(Trac #1345, git f80ab7879cc29f875c40dde6b44e3796ac98d6da)

310.	[bug]		jelte
	Fixed a bug where bindctl could not set a value that is optional
	and has no default, resulting in the error that the setting
	itself was unknown. bindctl now correctly sees the setting and
	is able to set it.
	(Trac #1344, git 0e776c32330aee466073771600390ce74b959b38)

309.	[bug]		jelte
	Fixed a bug in bindctl where the removal of elements from a set
	with default values was not stored, unless the set had been
	modified in another way already.
	(Trac #1343, git 25c802dd1c30580b94345e83eeb6a168ab329a33)

308.	[build]		jelte
	The configure script will now use pkg-config for finding
	information about the Botan library. If pkg-config is unavailable,
	or unaware of Botan, it will fall back to botan-config. It will
	also use botan-config when a specific botan library directory is
	given using the '--with-botan=' flag
	(Trac #1194, git dc491833cf75ac1481ba1475795b0f266545013d)

307.	[func]		vorner
	When zone transfer in fails with IXFR, it is retried with AXFR
	automatically.
	(Trac #1279, git cd3588c9020d0310f949bfd053c4d3a4bd84ef88)

306.	[bug]		stephen
	Boss process now waits for the configuration manager to initialize
	itself before continuing with startup.  This fixes a race condition
	whereby the Boss could start the configuration manager and then
	immediately start components that depended on that component being
	fully initialized.
	(Trac #1271, git 607cbae949553adac7e2a684fa25bda804658f61)

305.	[bug]		jinmei
	Python isc.dns, isc.datasrc, xfrin, xfrout: fixed reference leak
	in Message.get_question(), Message.get_section(),
	RRset.get_rdata(), and DataSourceClient.get_updater().
	The leak caused severe memory leak in b10-xfrin, and (although no
	one reported it) should have caused less visible leak in
	b10-xfrout.  b10-xfrin had its own leak, which was also fixed.
	(Trac #1028, git a72886e643864bb6f86ab47b115a55e0c7f7fcad)

304.	[bug]		jelte
	The run_bind10.sh test script now no longer runs processes from
	an installed version of BIND 10, but will correctly use the
	build tree paths.
	(Trac #1246, git 1d43b46ab58077daaaf5cae3c6aa3e0eb76eb5d8)

303.	[bug]		jinmei
	Changed the installation path for the UNIX domain file used
	for the communication between b10-auth and b10-xfrout to a
	"@PACKAGE@" subdirectory (e.g. from /usr/local/var to
	/usr/local/var/bind10-devel).  This should be transparent change
	because this file is automatically created and cleaned up, but
	if the old file somehow remains, it can now be safely removed.
	(Trac #869, git 96e22f4284307b1d5f15e03837559711bb4f580c)

302.	[bug]		jelte
	msgq no longer crashes if the remote end is closed while msgq
	tries to send data. It will now simply drop the message and close
	the connection itself.
	(Trac #1180, git 6e68b97b050e40e073f736d84b62b3e193dd870a)

301.	[func]		stephen
	Add system test for IXFR over TCP.
	(Trac #1213, git 68ee3818bcbecebf3e6789e81ea79d551a4ff3e8)

300.	[func]*		tomek
	libdhcp: DHCP packet library was implemented. Currently it handles
	packet reception, option parsing, option generation and output
	packet building. Generic and specialized classes for several
	DHCPv6 options (IA_NA, IAADDR, address-list) are available. A
	simple code was added that leverages libdhcp. It is a skeleton
	DHCPv6 server. It receives incoming SOLICIT and REQUEST messages
	and responds with proper ADVERTISE and REPLY. Note that since
	LeaseManager is not implemented, server assigns the same
	hardcoded lease for every client. This change removes existing
	DHCPv6 echo server as it was only a proof of concept code.
	(Trac #1186, git 67ea6de047d4dbd63c25fe7f03f5d5cc2452ad7d)

299.	[build]		jreed
	Do not install the libfake_session, libtestutils, or libbench
	libraries. They are used by tests within the source tree.
	Convert all test-related makefiles to build test code at
	regular make time to better work with test-driven development.
	This reverts some of #1901. (The tests are ran using "make
	check".)
	(Trac #1286, git cee641fd3d12341d6bfce5a6fbd913e3aebc1e8e)

bind10-devel-20111014 released on October 14, 2011

298.	[doc]		jreed
	Shorten README. Include plain text format of the Guide.
	(git d1897d3, git 337198f)

297.	[func]		dvv
	Implement the SPF rrtype according to RFC4408.
	(Trac #1140, git 146934075349f94ee27f23bf9ff01711b94e369e)

296.	[build]		jreed
	Do not install the unittest libraries. At this time, they
	are not useful without source tree (and they may or may
	not have googletest support). Also, convert several makefiles
	to build tests at "check" time and not build time.
	(Trac #1091, git 2adf4a90ad79754d52126e7988769580d20501c3)

295.	[bug]		jinmei
	__init__.py for isc.dns was installed in the wrong directory,
	which would now make xfrin fail to start.  It was also bad
	in that it replaced any existing __init__.py in th public
	site-packages directory.  After applying this fix You may want to
	check if the wrong init file is in the wrong place, in which
	case it should be removed.
	(Trac #1285, git af3b17472694f58b3d6a56d0baf64601b0f6a6a1)

294.	[func]		jelte, jinmei, vorner
	b10-xfrin now supports incoming IXFR.  See BIND 10 Guide for
	how to configure it and operational notes.
	(Trac #1212, multiple git merges)

293.	[func]*		tomek
	b10-dhcp6: Implemented DHCPv6 echo server. It joins DHCPv6
	multicast groups and listens to incoming DHCPv6 client messages.
	Received messages are then echoed back to clients. This
	functionality is limited, but it can be used to test out client
	resiliency to unexpected messages. Note that network interface
	detection routines are not implemented yet, so interface name
	and its address must be specified in interfaces.txt.
	(Trac #878, git 3b1a604abf5709bfda7271fa94213f7d823de69d)

292.	[func]		dvv
	Implement the DLV rrtype according to RFC4431.
	(Trac #1144, git d267c0511a07c41cd92e3b0b9ee9bf693743a7cf)

291.	[func]		naokikambe
	Statistics items are specified by each module's spec file.
	Stats module can read these through the config manager. Stats
	module and stats httpd report statistics data and statistics
	schema by each module via both bindctl and HTTP/XML.
	(Trac #928, #929, #930, #1175,
	git 054699635affd9c9ecbe7a108d880829f3ba229e)

290.	[func]		jinmei
	libdns++/pydnspp: added an option parameter to the "from wire"
	methods of the Message class.  One option is defined,
	PRESERVE_ORDER, which specifies the parser to handle each RR
	separately, preserving the order, and constructs RRsets in the
	message sections so that each RRset contains only one RR.
	(Trac #1258, git c874cb056e2a5e656165f3c160e1b34ccfe8b302)

289.	[func]*		jinmei
	b10-xfrout: ACLs for xfrout can now be configured per zone basis.
	A per zone ACL is part of a more general zone configuration.  A
	quick example for configuring an ACL for zone "example.com" that
	rejects any transfer request for that zone is as follows:
	> config add Xfrout/zone_config
	> config set Xfrout/zone_config[0]/origin "example.com"
	> config add Xfrout/zone_config[0]/transfer_acl
	> config set Xfrout/zone_config[0]/transfer_acl[0] {"action": "REJECT"}
	The previous global ACL (query_acl) was renamed to transfer_acl,
	which now works as the default ACL.  Note: backward compatibility
	is not provided, so an existing configuration using query_acl
	needs to be updated by hand.
	Note: the per zone configuration framework is a temporary
	workaround.  It will eventually be redesigned as a system wide
	configuration.
	(Trac #1165, git 698176eccd5d55759fe9448b2c249717c932ac31)

288.	[bug]		stephen
	Fixed problem whereby the order in which component files appeared in
	rdataclass.cc was system dependent, leading to problems on some
	systems where data types were used before the header file in which
	they were declared was included.
	(Trac #1202, git 4a605525cda67bea8c43ca8b3eae6e6749797450)

287.	[bug]*		jinmei
	Python script files for log messages (xxx_messages.py) should have
	been installed under the "isc" package.  This fix itself should
	be a transparent change without affecting existing configurations
	or other operational practices, but you may want to clean up the
	python files from the common directly (such as "site-packages").
	(Trac #1101, git 0eb576518f81c3758c7dbaa2522bd8302b1836b3)

286.	[func]		ocean
	libdns++: Implement the HINFO rrtype support according to RFC1034,
	and RFC1035.
	(Trac #1112, git 12d62d54d33fbb1572a1aa3089b0d547d02924aa)

285.	[bug]		jelte
	sqlite3 data source: fixed a race condition on initial startup,
	when the database has not been initialized yet, and multiple
	processes are trying to do so, resulting in one of them failing.
	(Trac #326, git 5de6f9658f745e05361242042afd518b444d7466)

284.	[bug]		jerry
	b10-zonemgr: zonemgr will not terminate on empty zones, it will
	log a warning and try to do zone transfer for them.
	(Trac #1153, git 0a39659638fc68f60b95b102968d7d0ad75443ea)

283.	[bug]		zhanglikun
	Make stats and boss processes wait for answer messages from each
	other in block mode to avoid orphan answer messages, add an internal
	command "getstats" to boss process for getting statistics data from
	boss.
	(Trac #519, git 67d8e93028e014f644868fede3570abb28e5fb43)

282.	[func]		ocean
	libdns++: Implement the NAPTR rrtype according to RFC2915,
	RFC2168 and RFC3403.
	(Trac #1130, git 01d8d0f13289ecdf9996d6d5d26ac0d43e30549c)

bind10-devel-20110819 released on August 19, 2011

281.	[func]		jelte
	Added a new type for configuration data: "named set". This allows for
	similar configuration as the current "list" type, but with strings
	instead of indices as identifiers. The intended use is for instance
	/foo/zones/example.org/bar instead of /foo/zones[2]/bar. Currently
	this new type is not in use yet.
	(Trac #926, git 06aeefc4787c82db7f5443651f099c5af47bd4d6)

280.	[func]		jerry
	libdns++: Implement the MINFO rrtype according to RFC1035.
	(Trac #1113, git 7a9a19d6431df02d48a7bc9de44f08d9450d3a37)

279.	[func]		jerry
	libdns++: Implement the AFSDB rrtype according to RFC1183.
	(Trac #1114, git ce052cd92cd128ea3db5a8f154bd151956c2920c)

278.	[doc]		jelte
	Add logging configuration documentation to the guide.
	(Trac #1011, git 2cc500af0929c1f268aeb6f8480bc428af70f4c4)

277.	[func]		jerry
	libdns++: Implement the SRV rrtype according to RFC2782.
	(Trac #1128, git 5fd94aa027828c50e63ae1073d9d6708e0a9c223)

276.	[func]		stephen
	Although the top-level loggers are named after the program (e.g.
	b10-auth, b10-resolver), allow the logger configuration to omit the
	"b10-" prefix and use just the module name.
	(Trac #1003, git a01cd4ac5a68a1749593600c0f338620511cae2d)

275.	[func]		jinmei
	Added support for TSIG key matching in ACLs.  The xfrout ACL can
	now refer to TSIG key names using the "key" attribute.  For
	example, the following specifies an ACL that allows zone transfer
	if and only if the request is signed with a TSIG of a key name
	"key.example":
	> config set Xfrout/query_acl[0] {"action": "ACCEPT", \
	                                  "key": "key.example"}
	(Trac #1104, git 9b2e89cabb6191db86f88ee717f7abc4171fa979)

274.	[bug]		naokikambe
	add unittests for functions xml_handler, xsd_handler and xsl_handler
	respectively to make sure their behaviors are correct, regardless of
	whether type which xml.etree.ElementTree.tostring() after Python3.2
	returns is str or byte.
	(Trac #1021, git 486bf91e0ecc5fbecfe637e1e75ebe373d42509b)

273.	[func]		vorner
	It is possible to specify ACL for the xfrout module. It is in the ACL
	configuration key and has the usual ACL syntax. It currently supports
	only the source address. Default ACL accepts everything.
	(Trac #772, git 50070c824270d5da1db0b716db73b726d458e9f7)

272.	[func]		jinmei
	libdns++/pydnspp: TSIG signing now handles truncated DNS messages
	(i.e. with TC bit on) with TSIG correctly.
	(Trac #910, 8e00f359e81c3cb03c5075710ead0f87f87e3220)

271.	[func]		stephen
	Default logging for unit tests changed to severity DEBUG (level 99)
	with the output routed to /dev/null.  This can be altered by setting
	the B10_LOGGER_XXX environment variables.
	(Trac #1024, git 72a0beb8dfe85b303f546d09986461886fe7a3d8)

270.	[func]		jinmei
	Added python bindings for ACLs using the DNS request as the
	context.  They are accessible via the isc.acl.dns module.
	(Trac #983, git c24553e21fe01121a42e2136d0a1230d75812b27)

269.	[bug]		y-aharen
	Modified IntervalTimerTest not to rely on the accuracy of the timer.
	This fix addresses occasional failure of build tests.
	(Trac #1016, git 090c4c5abac33b2b28d7bdcf3039005a014f9c5b)

268.	[func]		stephen
	Add environment variable to allow redirection of logging output during
	unit tests.
	(Trac #1071, git 05164f9d61006869233b498d248486b4307ea8b6)

bind10-devel-20110705 released on July 05, 2011

267.	[func]		tomek
	Added a dummy module for DHCP6. This module does not actually
	do anything at this point, and BIND 10 has no option for
	starting it yet. It is included as a base for further
	development.
	(Trac #990, git 4a590df96a1b1d373e87f1f56edaceccb95f267d)

266.	[func]		Multiple developers
        Convert various error messages, debugging and other output
        to the new logging interface, including for b10-resolver,
        the resolver library, the CC library, b10-auth, b10-cfgmgr,
        b10-xfrin, and b10-xfrout. This includes a lot of new
        documentation describing the new log messages.
        (Trac #738, #739, #742, #746, #759, #761, #762)

265.	[func]*		jinmei
	b10-resolver: Introduced ACL on incoming queries.  By default the
	resolver accepts queries from ::1 and 127.0.0.1 and rejects all
	others.  The ACL can be configured with bindctl via the
	"Resolver/query_acl" parameter.  For example, to accept queries
	from 192.0.2.0/24 (in addition to the default list), do this:
	> config add Resolver/query_acl
	> config set Resolver/query_acl[2]/action "ACCEPT"
	> config set Resolver/query_acl[2]/from "192.0.2.0/24"
	> config commit
	(Trac #999, git e0744372924442ec75809d3964e917680c57a2ce,
	also based on other ACL related work done by stephen and vorner)

264.	[bug]		jerry
	b10-xfrout: fixed a busy loop in its notify-out subthread.  Due to
	the loop, the thread previously woke up every 0.5 seconds throughout
	most of the lifetime of b10-xfrout, wasting the corresponding CPU
	time.
	(Trac #1001, git fb993ba8c52dca4a3a261e319ed095e5af8db15a)

263.	[func]		jelte
	Logging configuration can now also accept a * as a first-level
	name (e.g. '*', or '*.cache'), indicating that every module
	should use that configuration, unless overridden by an explicit
	logging configuration for that module
	(Trac #1004, git 0fad7d4a8557741f953eda9fed1d351a3d9dc5ef)

262.	[func]		stephen
	Add some initial documentation about the logging framework.
	Provide BIND 10 Messages Manual in HTML and DocBook? XML formats.
	This provides all the log message descriptions in a single document.
	A developer tool, tools/system_messages.py (available in git repo),
	was written to generate this.
	(Trac #1012, git 502100d7b9cd9d2300e78826a3bddd024ef38a74)

261.	[func]		stephen
	Add new-style logging messages to b10-auth.
	(Trac #738, git c021505a1a0d6ecb15a8fd1592b94baff6d115f4)

260.	[func]		stephen
	Remove comma between message identification and the message
	text in the new-style logging messages.
	(Trac #1031, git 1c7930a7ba19706d388e4f8dcf2a55a886b74cd2)

259.	[bug]		stephen
	Logging now correctly initialized in b10-auth.  Also, fixed
	bug whereby querying for "version.bind txt ch" would cause
	b10-auth to crash if BIND 10 was started with the "-v" switch.
	(Trac #1022, #1023, git 926a65fa08617be677a93e9e388df0f229b01067)

258.	[build]		jelte
	Now builds and runs with Python 3.2
	(Trac #710, git dae1d2e24f993e1eef9ab429326652f40a006dfb)

257.	[bug]		y-aharen
	Fixed a bug an instance of IntervalTimerImpl may be destructed
	while deadline_timer is holding the handler. This fix addresses
	occasional failure of IntervalTimerTest.destructIntervalTimer.
	(Trac #957, git e59c215e14b5718f62699ec32514453b983ff603)

256.	[bug]		jerry
	src/bin/xfrin: update xfrin to check TSIG before other part of
	incoming message.
	(Trac #955, git 261450e93af0b0406178e9ef121f81e721e0855c)

255.	[func]		zhang likun
	src/lib/cache:  remove empty code in lib/cache and the corresponding
	suppression rule in	src/cppcheck-suppress.lst.
	(Trac #639, git 4f714bac4547d0a025afd314c309ca5cb603e212)

254.	[bug]		jinmei
	b10-xfrout: failed to send notifies over IPv6 correctly.
	(Trac #964, git 3255c92714737bb461fb67012376788530f16e40)

253.	[func]		jelte
	Add configuration options for logging through the virtual module
	Logging.
	(Trac #736, git 9fa2a95177265905408c51d13c96e752b14a0824)

252.	[func]		stephen
	Add syslog as destination for logging.
	(Trac #976, git 31a30f5485859fd3df2839fc309d836e3206546e)

251.	[bug]*		jinmei
	Make sure bindctl private files are non readable to anyone except
	the owner or users in the same group.  Note that if BIND 10 is run
	with changing the user, this change means that the file owner or
	group will have to be adjusted.  Also note that this change is
	only effective for a fresh install; if these files already exist,
	their permissions must be adjusted by hand (if necessary).
	(Trac #870, git 461fc3cb6ebabc9f3fa5213749956467a14ebfd4)

250.	[bug]		ocean
	src/lib/util/encode, in some conditions, the DecodeNormalizer's
	iterator may reach the end() and when later being dereferenced
	it will cause crash on some platform.
	(Trac #838, git 83e33ec80c0c6485d8b116b13045b3488071770f)

249.	[func]		jerry
	xfrout: add support for TSIG verification.
	(Trac #816, git 3b2040e2af2f8139c1c319a2cbc429035d93f217)

248.	[func]		stephen
	Add file and stderr as destinations for logging.
	(Trac #555, git 38b3546867425bd64dbc5920111a843a3330646b)

247.	[func]		jelte
	Upstream queries from the resolver now set EDNS0 buffer size.
	(Trac #834, git 48e10c2530fe52c9bde6197db07674a851aa0f5d)

246.	[func]		stephen
	Implement logging using log4cplus (http://log4cplus.sourceforge.net)
	(Trac #899, git 31d3f525dc01638aecae460cb4bc2040c9e4df10)

245.	[func]		vorner
	Authoritative server can now sign the answers using TSIG
	(configured in tsig_keys/keys, list of strings like
	"name:<base64-secret>:sha1-hmac"). It doesn't use them for
	ACL yet, only verifies them and signs if the request is signed.
	(Trac #875, git fe5e7003544e4e8f18efa7b466a65f336d8c8e4d)

244.	[func]		stephen
	In unit tests, allow the choice of whether unhandled exceptions are
	caught in the unit test program (and details printed) or allowed to
	propagate to the default exception handler.  See the bind10-dev thread
	https://lists.isc.org/pipermail/bind10-dev/2011-January/001867.html
	for more details.
	(Trac #542, git 1aa773d84cd6431aa1483eb34a7f4204949a610f)

243.	[func]*		feng
	Add optional hmac algorithm SHA224/384/512.
	(Trac #782, git 77d792c9d7c1a3f95d3e6a8b721ac79002cd7db1)

bind10-devel-20110519 released on May 19, 2011

242.	[func]		jinmei
	xfrin: added support for TSIG verify.  This change completes TSIG
	support in b10-xfrin.
	(Trac #914, git 78502c021478d97672232015b7df06a7d52e531b)

241.	[func]		jinmei
	pydnspp: added python extension for the TSIG API introduced in
	change 235.
	(Trac #905, git 081891b38f05f9a186814ab7d1cd5c572b8f777f)
	(Trac #915, git 0555ab65d0e43d03b2d40c95d833dd050eea6c23)

240.	[func]*		jelte
	Updated configuration options to Xfrin, so that you can specify
	a master address, port, and TSIG key per zone. Still only one per
	zone at this point, and TSIG keys are (currently) only specified
	by their full string representation. This replaces the
	Xfrin/master_addr, Xfrin/master_port, and short-lived
	Xfrin/tsig_key configurations with a Xfrin/zones list.
	(Trac #811, git 88504d121c5e08fff947b92e698a54d24d14c375)

239.	[bug]		jerry
	src/bin/xfrout: If a zone doesn't have notify slaves (only has
	one apex ns record - the primary master name server) will cause
	b10-xfrout uses 100% of CPU.
	(Trac #684, git d11b5e89203a5340d4e5ca51c4c02db17c33dc1f)

238.	[func]		zhang likun
	Implement the simplest forwarder, which pass everything through
	except QID, port number. The response will not be cached.
	(Trac #598_new, git 8e28187a582820857ef2dae9b13637a3881f13ba)

237.	[bug]		naokikambe
	Resolved that the stats module wasn't configurable in bindctl in
	spite of its having configuration items. The configuration part
	was removed from the original spec file "stats.spec" and was
	placed in a new spec file "stats-schema.spec". Because it means
	definitions of statistics items. The command part is still
	there. Thus stats module currently has no its own configuration,
	and the items in "stats-schema.spec" are neither visible nor
	configurable through bindctl. "stats-schema.spec" is shared with
	stats module and stats-httpd module, and maybe with other
	statistical modules in future. "stats.spec" has own configuration
	and commands of stats module, if it requires.
	(Trac #719, git a234b20dc6617392deb8a1e00eb0eed0ff353c0a)

236.	[func]		jelte
	C++ client side of configuration now uses BIND 10 logging system.
	It also has improved error handling when communicating with the
	rest of the system.
	(Trac #743, git 86632c12308c3ed099d75eb828f740c526dd7ec0)

235.	[func]		jinmei
	libdns++: added support for TSIG signing and verification.  It can
	be done using a newly introduced TSIGContext class.
	Note: we temporarily disabled support for truncated signature
	and modified some part of the code introduced in #226 accordingly.
	We plan to fix this pretty soon.
	(Trac #812, git ebe0c4b1e66d359227bdd1bd47395fee7b957f14)
	(Trac #871, git 7c54055c0e47c7a0e36fcfab4b47ff180c0ca8c8)
	(Trac #813, git ffa2f0672084c1f16e5784cdcdd55822f119feaa)
	(Trac #893, git 5aaa6c0f628ed7c2093ecdbac93a2c8cf6c94349)

234.	[func]		jerry
	src/bin/xfrin: update xfrin to use TSIG. Currently it only supports
	sending a signed TSIG request or SOA request.
	(Trac #815, git a892818fb13a1839c82104523cb6cb359c970e88)

233.	[func]		stephen
	Added new-style logging statements to the NSAS code.
	(Trac #745, git ceef68cd1223ae14d8412adbe18af2812ade8c2d)

232.	[func]		stephen
	To facilitate the writing of extended descriptions in
	message files, altered the message file format.  The message
	is now flagged with a "%" as the first non-blank character
	in the line and the lines in the extended description are
	no longer preceded by a "+".
	(Trac #900, git b395258c708b49a5da8d0cffcb48d83294354ba3)

231.	[func]*		vorner
	The logging interface changed slightly. We use
	logger.foo(MESSAGE_ID).arg(bar); instead of logger.foo(MESSAGE_ID,
	bar); internally. The message definitions use '%1,%2,...'
	instead of '%s,%d', which allows us to cope better with
	mismatched placeholders and allows reordering of them in
	case of translation.
	(Trac #901, git 4903410e45670b30d7283f5d69dc28c2069237d6)

230.	[bug]		naokikambe
	Removed too repeated verbose messages in two cases of:
	 - when auth sends statistics data to stats
	 - when stats receives statistics data from other modules
	(Trac #620, git 0ecb807011196eac01f281d40bc7c9d44565b364)

229.	[doc]		jreed
	Add manual page for b10-host.
	(git a437d4e26b81bb07181ff35a625c540703eee845)

228.	[func]*		jreed
	The host tool is renamed to b10-host. While the utility is
	a work in progress, it is expected to now be shipped with
	tarballs. Its initial goal was to be a host(1) clone,
	rewritten in C++ from scratch and using BIND 10's libdns++.
	It now supports the -a (any), -c class, -d (verbose) switches
	and has improved output.
	(Trac #872, git d846851699d5c76937533adf9ff9d948dfd593ca)

227.	[build]		jreed
	Add missing libdns++ rdata files for the distribution (this
	fixes distcheck error). Change three generated libdns++
	headers to "nodist" so they aren't included in the distribution
	(they were mistakenly included in last tarball).

226.	[func]*		jelte
	Introduced an API for cryptographic operations. Currently it only
	supports HMAC, intended for use with TSIG. The current
	implementation uses Botan as the backend library.
	This introduces a new dependency, on Botan.  Currently only Botan
	1.8.x works; older or newer versions don't.
	(Trac #781, git 9df42279a47eb617f586144dce8cce680598558a)

225.	[func]		naokikambe
	Added the HTTP/XML interface (b10-stats-httpd) to the
	statistics feature in BIND 10. b10-stats-httpd is a standalone
	HTTP server and it requests statistics data to the stats
	daemon (b10-stats) and sends it to HTTP clients in XML
	format. Items of the data collected via b10-stats-httpd
	are almost equivalent to ones which are collected via
	bindctl. Since it also can send XSL (Extensible Stylesheet
	Language) document and XSD (XML Schema definition) document,
	XML document is human-friendly to view through web browsers
	and its data types are strictly defined.
	(Trac #547, git 1cbd51919237a6e65983be46e4f5a63d1877b1d3)

224.	[bug]		jinmei
	b10-auth, src/lib/datasrc: inconsistency between the hot spot
	cache and actual data source could cause a crash while query
	processing.  The crash could happen, e.g., when an sqlite3 DB file
	is being updated after a zone transfer while b10-auth handles a
	query using the corresponding sqlite3 data source.
	(Trac #851, git 2463b96680bb3e9a76e50c38a4d7f1d38d810643)

223.	[bug]		feng
	If ip address or port isn't usable for name server, name
	server process won't exist and give end user chance to
	reconfigure them.
	(Trac #775, git 572ac2cf62e18f7eb69d670b890e2a3443bfd6e7)

222.	[bug]*		jerry
	src/lib/zonemgr: Fix a bug that xfrin not checking for new
	copy of zone on startup.  Imposes some random jitters to
	avoid many zones need to do refresh at the same time. This
	removed the Zonemgr/jitter_scope setting and introduced
	Zonemgr/refresh_jitter and Zonemgr/reload_jitter.
	(Trac #387, git 1241ddcffa16285d0a7bb01d6a8526e19fbb70cb)

221.	[func]*		jerry
	src/lib/util: Create C++ utility library.
	(Trac #749, git 084d1285d038d31067f8cdbb058d626acf03566d)

220.	[func]		stephen
	Added the 'badpacket' program for testing; it sends a set of
	(potentially) bad packets to a nameserver and prints the responses.
	(Trac #703, git 1b666838b6c0fe265522b30971e878d9f0d21fde)

219.	[func]		ocean
	src/lib: move some dns related code out of asiolink library to
	asiodns library
	(Trac #751, git 262ac6c6fc61224d54705ed4c700dadb606fcb1c)

218.	[func]		jinmei
	src/lib/dns: added support for RP RDATA.
	(Trac #806, git 4e47d5f6b692c63c907af6681a75024450884a88)

217.	[bug]		jerry
	src/lib/dns/python: Use a signed version of larger size of
	integer and perform more strict range checks with
	PyArg_ParseTuple() in case of overflows.
	(Trac #363, git ce281e646be9f0f273229d94ccd75bf7e08d17cf)

216.	[func]		vorner
	The BIND10_XFROUT_SOCKET_FILE environment variable can be
	used to specify which socket should be used for communication
	between b10-auth and b10-xfrout. Mostly for testing reasons.
	(Trac #615, git 28b01ad5bf72472c824a7b8fc4a8dc394e22e462)

215.	[func]		vorner
	A new process, b10-sockcreator, is added, which will create
	sockets for the rest of the system.  It is the only part
	which will need to keep the root privileges. However, only
	the process exists, nothing can talk to it yet.
	(Trac #366, git b509cbb77d31e388df68dfe52709d6edef93df3f)

214.	[func]*		vorner
	Zone manager no longer thinks it is secondary master for
	all zones in the database. They are listed in
	Zonemgr/secondary_zones configuration variable (in the form
	[{"name": "example.com", "class": "IN"}]).
	(Trac #670, git 7c1e4d5e1e28e556b1d10a8df8d9486971a3f052)

213.	[bug]		naokikambe
	Solved incorrect datetime of "bind10.boot_time" and also
	added a new command "sendstats" for Bob. This command is
	to send statistics data to the stats daemon immediately.
	The solved problem is that statistics data doesn't surely
	reach to the daemon because Bob sent statistics data to
	the daemon while it is starting. So the daemon invokes the
	command for Bob after it starts up. This command is also
	useful for resending statistics data via bindctl manually.
	(Trac #521, git 1c269cbdc76f5dc2baeb43387c4d7ccc6dc863d2)

212.	[bug]		naokikambe
	Fixed that the ModuleCCSession object may group_unsubscribe in the
	closed CC session in being deleted.
	(Trac #698, git 0355bddc92f6df66ef50b920edd6ec3b27920d61)

211.	[func]		shane
	Implement "--brittle" option, which causes the server to exit
	if any of BIND 10's processes dies.
	(Trac #788, git 88c0d241fe05e5ea91b10f046f307177cc2f5bc5)

210.	[bug]		jerry
	src/bin/auth: fixed a bug where type ANY queries don't provide
	additional glue records for ANSWER section.
	(Trac #699, git 510924ebc57def8085cc0e5413deda990b2abeee)

bind10-devel-20110322 released on March 22, 2011

209.	[func]		jelte
	Resolver now uses the NSAS when looking for a nameserver to
	query for any specific zone. This also includes keeping track of
	the RTT for that nameserver.
	(Trac #495, git 76022a7e9f3ff339f0f9f10049aa85e5784d72c5)

208.	[bug]*		jelte
	Resolver now answers REFUSED on queries that are not for class IN.
	This includes the various CH TXT queries, which will be added
	later.
	(git 012f9e78dc611c72ea213f9bd6743172e1a2ca20)

207.	[func]		jelte
	Resolver now starts listening on localhost:53 if no configuration
	is set.
	(Trac #471, git 1960b5becbba05570b9c7adf5129e64338659f07)

206.	[func]		shane
	Add the ability to list the running BIND 10 processes using the
	command channel. To try this, use "Boss show_processes".
	(Trac #648, git 451bbb67c2b5d544db2f7deca4315165245d2b3b)

205.	[bug]		jinmei
	b10-auth, src/lib/datasrc: fixed a bug where b10-auth could return
	an empty additional section for delegation even if some glue is
	crucial when it fails to find some other glue records in its data
	source.
	(Trac #646, git 6070acd1c5b2f7a61574eda4035b93b40aab3e2b)

204.	[bug]		jinmei
	b10-auth, src/lib/datasrc: class ANY queries were not handled
	correctly in the generic data source (mainly for sqlite3).  It
	could crash b10-auth in the worst case, and could result in
	incorrect responses in some other cases.
	(Trac #80, git c65637dd41c8d94399bd3e3cee965b694b633339)

203.	[bug]		zhang likun
	Fix resolver cache memory leak: when cache is destructed, rrset
	and message entries in it are not destructed properly.
	(Trac #643, git aba4c4067da0dc63c97c6356dc3137651755ffce)

202.	[func]		vorner
	It is possible to specify a different directory where we look for
	configuration files (by -p) and different configuration file to
	use (-c).  Also, it is possible to specify the port on which
	cmdctl should listen (--cmdctl-port).
	(Trac #615, git 5514dd78f2d61a222f3069fc94723ca33fb3200b)

201.	[bug]		jerry
	src/bin/bindctl: bindctl doesn't show traceback on shutdown.
	(Trac #588, git 662e99ef050d98e86614c4443326568a0b5be437)

200.	[bug]		Jelte
	Fixed a bug where incoming TCP connections were not closed.
	(Trac #589, git 1d88daaa24e8b1ab27f28be876f40a144241e93b)

199.	[func]		ocean
	Cache negative responses (NXDOMAIN/NODATA) from authoritative
	server for recursive resolver.
	(Trac #493, git f8fb852bc6aef292555063590c361f01cf29e5ca)

198.	[bug]		jinmei
	b10-auth, src/lib/datasrc: fixed a bug where hot spot cache failed
	to reuse cached SOA for negative responses.  Due to this bug
	b10-auth returned SERVFAIL when it was expected to return a
	negative response immediately after a specific SOA query for
	the zone.
	(Trac #626, git 721a53160c15e8218f6798309befe940b9597ba0)

197.	[bug]		zhang likun
	Remove expired message and rrset entries when looking up them
	in cache, touch or remove the rrset entry in cache properly
	when doing lookup or update.
	(Trac #661, git 9efbe64fe3ff22bb5fba46de409ae058f199c8a7)

196.	[bug]		jinmei
	b10-auth, src/lib/datasrc: the backend of the in-memory data
	source could not handle the root name.  As a result b10-auth could
	not work as a root server when using the in-memory data source.
	(Trac #683, git 420ec42bd913fb83da37b26b75faae49c7957c46)

195.	[func]		stephen
	Resolver will now re-try a query over TCP if a response to a UDP
	query has the TC bit set.
	(Trac #499, git 4c05048ba059b79efeab53498737abe94d37ee07)

194.	[bug]		vorner
	Solved a 100% CPU usage problem after switching addresses in b10-auth
	(and possibly, but unconfirmed, in b10-resolver). It was caused by
	repeated reads/accepts on closed socket (the bug was in the code for a
	long time, recent changes made it show).
	(Trac #657, git e0863720a874d75923ea66adcfbf5b2948efb10a)

193.	[func]*		jreed
	Listen on the IPv6 (::) and IPv4 (0.0.0.0) wildcard addresses
	for b10-auth. This returns to previous behavior prior to
	change #184. Document the listen_on configuration in manual.
	(Trac #649, git 65a77d8fde64d464c75917a1ab9b6b3f02640ca6)

192.	[func]*		jreed
	Listen on standard domain port 53 for b10-auth and
	b10-resolver.
	(Trac #617, #618, git 137a6934a14cf0c5b5c065e910b8b364beb0973f)

191.	[func]		jinmei
	Imported system test framework of BIND 9.  It can be run by
	'make systest' at the top source directory.  Notes: currently it
	doesn't work when built in a separate tree.  It also requires
	perl, an inherited dependency from the original framework.
	Also, mainly for the purpose of tests, a new option "--pid-file"
	was added to BoB, with which the boss process will dump its PID
	to the specified file.
	(Trac #606, git 6ac000df85625f5921e8895a1aafff5e4be3ba9c)

190.	[func]		jelte
	Resolver now sets random qids on outgoing queries using
	the boost::mt19937 prng.
	(Trac #583, git 5222b51a047d8f2352bc9f92fd022baf1681ed81)

189.	[bug]		jreed
	Do not install the log message compiler.
	(Trac #634, git eb6441aca464980d00e3ff827cbf4195c5a7afc5)

188.	[bug]		zhang likun
	Make the rrset trust level ranking algorithm used by
	isc::cache::MessageEntry::getRRsetTrustLevel() follow RFC2181
	section 5.4.1.
	(Trac #595 git 19197b5bc9f2955bd6a8ca48a2d04472ed696e81)

187.	[bug]		zhang likun
	Fix the assert error in class isc::cache::RRsetCache by adding the
	check for empty pointer and test case for it.
	(Trac #638, git 54e61304131965c4a1d88c9151f8697dcbb3ce12)

186.	[bug]		jelte
	b10-resolver could stop with an assertion failure on certain kinds
	of messages (there was a problem in error message creation). This
	fixes that.
	(Trac #607, git 25a5f4ec755bc09b54410fcdff22691283147f32)

185.	[bug]		vorner
	Tests use port from private range (53210), lowering chance of
	a conflict with something else (eg. running bind 10).
	(Trac #523, git 301da7d26d41e64d87c0cf72727f3347aa61fb40)

184.	[func]*		vorner
	Listening address and port configuration of b10-auth is the same as
	for b10-resolver now. That means, it is configured through bindctl
	at runtime, in the Auth/listen_on list, not through command line
	arguments.
	(Trac #575, #576, git f06ce638877acf6f8e1994962bf2dbfbab029edf)

183.	[bug]		jerry
	src/bin/xfrout: Enable parallel sessions between xfrout server and
	multi-Auth. The session needs to be created only on the first time
	or if an error occur.
	(Trac #419, git 1d60afb59e9606f312caef352ecb2fe488c4e751)

182.	[func]		jinmei
	Support cppcheck for static code check on C++ code.  If cppcheck
	is available, 'make cppcheck' on the top source directory will run
	the checker and should cleanly complete with an exit code of 0
	(at least with cppcheck 1.47).
	Note: the suppression list isn't included in the final
	distributions.  It should be created by hand or retrieved from
	the git repository.
	(Trac #613, git b973f67520682b63ef38b1451d309be9f4f4b218)

181.	[func]		feng
	Add stop interface into dns server, so we can stop each running
	server individually. With it, user can reconfigure her running server
	with different ip address or port.
	(Trac #388, git 6df94e2db856c1adc020f658cc77da5edc967555)

180.	[build]		jreed
	Fix custom DESTDIR for make install. Patch from Jan Engelhardt.
	(Trac #629, git 5ac67ede03892a5eacf42ce3ace1e4e376164c9f)

bind10-devel-20110224 released on February 24, 2011

179.	[func]		vorner
	It is possible to start and stop resolver and authoritative
	server without restart of the whole system. Change of the
	configuration (Boss/start_auth and Boss/start_resolver) is
	enough.
	(Trac #565, git 0ac0b4602fa30852b0d86cc3c0b4730deb1a58fe)

178.	[func]		jelte
	Resolver now makes (limited) use of the cache
	(Trac #491, git 8b41f77f0099ddc7ca7d34d39ad8c39bb1a8363c)

177.	[func]		stephen
	The upstream fetch code in asiolink is now protocol agnostic to
	allow for the addition of fallback to TCP if a fetch response
	indicates truncation.
	(Trac #554, git 9739cbce2eaffc7e80640db58a8513295cf684de)

176.	[func]		likun
	src/lib/cache: Rename one interface: from lookupClosestRRset()
	to lookupDeepestNS(), and remove one parameter of it.
	(Trac #492, git ecbfb7cf929d62a018dd4cdc7a841add3d5a35ae)

175.	[bug]		jerry
	src/bin/xfrout: Xfrout use the case-sensitive mode to compress
	names in an AXFR massage.
	(Trac #253, git 004e382616150f8a2362e94d3458b59bb2710182)

174.	[bug]*		jinmei
	src/lib/dns: revised dnssectime functions so that they don't rely
	on the time_t type (whose size varies on different systems, which
	can lead to subtle bugs like some form of "year 2038 problem").
	Also handled 32-bit wrap around issues more explicitly, with more
	detailed tests.  The function API has been changed, but the effect
	should be minimal because these functions are mostly private.
	(Trac #61, git 09ece8cdd41c0f025e8b897b4883885d88d4ba5d)

173.	[bug]		jerry
	python/isc/notify: A notify_out test fails without network
	connectivity, encapsulate the socket behavior using a mock
	socket class to fix it.
	(Trac #346, git 319debfb957641f311102739a15059f8453c54ce)

172.	[func]		jelte
	Improved the bindctl cli in various ways, mainly concerning
	list and map item addressing, the correct display of actual values,
	and internal help.
	(Trac #384, git e5fb3bc1ed5f3c0aec6eb40a16c63f3d0fc6a7b2)

171.	[func]		vorner
	b10-auth, src/lib/datasrc: in memory data source now works as a
	complete data source for authoritative DNS servers and b10-auth
	uses it.  It still misses major features, however, including
	DNSSEC support and zone transfer.
	(Last Trac #553, but many more,
	git 6f031a09a248e7684723c000f3e8cc981dcdb349)

170.	[bug]		jinmei
	Tightened validity checks in the NSEC3 constructors, both "from
	"text" and "from wire".  Specifically, wire data containing
	invalid type bitmaps or invalid lengths of salt or hash is now
	correctly rejected.
	(Trac #117, git 9c690982f24fef19c747a72f43c4298333a58f48)

169.	[func]		jelte
	Added a basic implementation for a resolver cache (though not
	used yet).
	(Trac #449, git 8aa3b2246ae095bbe7f855fd11656ae3bdb98986)

168.	[bug]		vorner
	Boss no longer has the -f argument, which was undocumented and
	stayed as a relict of previous versions, currently causing only
	strange behaviour.
	(Trac #572, git 17f237478961005707d649a661cc72a4a0d612d4)

167.	[bug]		naokikambe
	Fixed failure of termination of msgq_test.py with python3
	coverage (3.3.1).
	(Trac #573, git 0e6a18e12f61cc482e07078776234f32605312e5)

166.	[func]		jelte
	The resolver now sends back a SERVFAIL when there is a client
	timeout (timeout_client config setting), but it will not stop
	resolving (until there is a lookup timeout or a result).
	(Trac #497 and #489, git af0e5cd93bebb27cb5c4457f7759d12c8bf953a6)

165.	[func]		jelte
	The resolver now handles CNAMEs, it will follow them, and include
	them in the answer. The maximum length of CNAME chains that is
	supported is 16.
	(Trac #497, git af0e5cd93bebb27cb5c4457f7759d12c8bf953a6)

164.	[bug]		y-aharen
	IntervalTimer: Modified the interface to accept interval in
	milliseconds. It shortens the time of the tests of IntervalTimer.
	(Trac #452, git c9f6acc81e24c4b8f0eb351123dc7b43f64e0914)

163.	[func]		vorner
	The pimpl design pattern is used in UDPServer, with a shared
	pointer. This makes it smaller to copy (which is done a lot as a
	side effect of being coroutine) and speeds applications of this
	class (notably b10-auth) up by around 10%.
	(Trac #537, git 94cb95b1d508541201fc064302ba836164d3cbe6)

162.	[func]		stephen
	Added C++ logging, allowing logging at different severities.
	Code specifies the message to be logged via a symbol, and the
	logging code picks up the message from an in-built dictionary.
	The contents of the dictionary can be replaced at run-time by
	locale-specific messages.  A message compiler program is provided
	to create message header files and supply the default messages.
	(Trac #438, git 7b1606cea7af15dc71f5ec1d70d958b00aa98af7)

161.	[func]		stephen
	Added ResponseScrubber class to examine response from
	a server and to remove out-of-bailiwick RRsets.  Also
	does cross-section checks to ensure consistency.
	(Trac #496, git b9296ca023cc9e76cda48a7eeebb0119166592c5)

160.	[func]		jelte
	Updated the resolver to take 3 different timeout values;
	timeout_query for outstanding queries we sent while resolving
	timeout_client for sending an answer back to the client
	timeout_lookup for stopping the resolving
	(currently 2 and 3 have the same final effect)
	(Trac #489, git 578ea7f4ba94dc0d8a3d39231dad2be118e125a2)

159.	[func]		smann
	The resolver now has a configurable set of root servers to start
	resolving at (called root_addresses). By default these are not
	(yet) filled in. If empty, a hardcoded address for f-root will be
	used right now.
	(Trac #483, git a07e078b4feeb01949133fc88c9939254c38aa7c)

158.	[func]		jelte
	The Resolver module will now do (very limited) resolving, if not
	set to forwarding mode (i.e. if the configuration option
	forward_addresses is left empty). It only supports referrals that
	contain glue addresses at this point, and does no other processing
	of authoritative answers.
	(Trac #484, git 7b84de4c0e11f4a070e038ca4f093486e55622af)

157.	[bug]		vorner
	One frozen process no longer freezes the whole b10-msgq. It caused the
	whole system to stop working.
	(Trac #420, git 93697f58e4d912fa87bc7f9a591c1febc9e0d139)

156.	[func]		stephen
	Added ResponseClassifier class to examine response from
	a server and classify it into one of several categories.
	(Trac #487, git 18491370576e7438c7893f8551bbb8647001be9c)

bind10-devel-20110120 released on January 20, 2011

155.	[doc]		jreed
	Miscellaneous documentation improvements for man pages and
	the guide, including auth, resolver, stats, xfrout, and
	zonemgr.  (git c14c4741b754a1eb226d3bdc3a7abbc4c5d727c0)

154.	[bug]		jinmei
	b10-xfrin/b10-zonemgr: Fixed a bug where these programs didn't
	receive command responses from CC sessions.  Eventually the
	receive buffer became full, and many other components that rely
	on CC channels would stall (as noted in #420 and #513).  This is
	an urgent care fix due to the severity of the problem; we'll need
	to revisit it for cleaner fix later.
	(Trac #516, git 62c72fcdf4617e4841e901408f1e7961255b8194)

153.	[bug]		jelte
	b10-cfgmgr: Fixed a bug where configuration updates sometimes
	lost previous settings in the configuration manager.
	(Trac #427, git 2df894155657754151e0860e2ca9cdbed7317c70)

152.	[func]*		jinmei
	b10-auth: Added new configuration variable "statistics-interval"
	to allow the user to change the timer interval for periodic
	statistics updates.  The update can also be disabled by setting
	the value to 0.  Disabling statistics updates will also work as
	a temporary workaround of a known issue that b10-auth can block in
	sending statistics and stop responding to queries as a result.
	(Trac #513, git 285c5ee3d5582ed6df02d1aa00387f92a74e3695)

151.	[bug]		smann
	lib/log/dummylog.h:
	lib/log/dummylog.cc: Modify dlog so that it takes an optional
	2nd argument of type bool (true or false). This flag, if
	set, will cause the message to be printed whether or not
	-v is chosen.
        (Trac #432, git 880220478c3e8702d56d761b1e0b21b77d08ee5a)

150.	[bug]		jelte
	b10-cfgmgr: No longer save the configuration on exit. Configuration
	is already saved if it is changed successfully, so writing it on
	exit (and hence, when nothing has changed too) is unnecessary and
	may even cause problems.
	(Trac #435, git fd7baa38c08d54d5b5f84930c1684c436d2776dc)

149.	[bug]		jelte
	bindctl: Check if the user session has disappeared (either by a
	timeout or by a server restart), and reauthenticate if so. This
	fixes the 'cmdctl not running' problem.
        (Trac #431, git b929be82fec5f92e115d8985552f84b4fdd385b9)

148.	[func]		jelte
	bindctl: Command results are now pretty-printed (i.e. printed in
	a more readable form). Empty results are no longer printed at all
	(used to print '{}'), and the message
	'send the command to cmd-ctrl' has also been removed.
	(git 3954c628c13ec90722a2d8816f52a380e0065bae)

147.	[bug]		jinmei
	python/isc/config: Fixed a bug that importing custom configuration
	(in b10-config.db) of a remote module didn't work.
	(Trac #478, git ea4a481003d80caf2bff8d0187790efd526d72ca)

146.	[func]		jelte
	Command arguments were not validated internally against their
	specifications. This change fixes that (on the C++ side, Python
	side depends on an as yet planned addition). Note: this is only
	an added internal check, the cli already checks format.
	(Trac #473, git 5474eba181cb2fdd80e2b2200e072cd0a13a4e52)

145.	[func]*		jinmei
	b10-auth: added a new command 'loadzone' for (re)loading a
	specific zone.  The command syntax is generic but it is currently
	only feasible for class IN in memory data source.  To reload a
	zone "example.com" via bindctl, execute the command as follows:
	> Auth loadzone origin = example.com
	(Trac #467 git 4f7e1f46da1046de527ab129a88f6aad3dba7562
	from 1d7d3918661ba1c6a8b1e40d8fcbc5640a84df12)

144.	[build]		jinmei
	Introduced a workaround for clang++ build on FreeBSD (and probably
	some other OSes).  If building BIND 10 fails with clang++ due to
	a link error about "__dso_handle", try again from the configure
	script with CXX_LIBTOOL_LDFLAGS=-L/usr/lib (the path actually
	doesn't matter; the important part is the -L flag).  This
	workaround is not automatically enabled as it's difficult to
	detect the need for it dynamically, and must be enabled via the
	variable by hand.
	(Trac #474, git cfde436fbd7ddf3f49cbbd153999656e8ca2a298)

143.	[build]		jinmei
	Fixed build problems with clang++ in unit tests due to recent
	changes.  No behavior change. (Trac #448, svn r4133)

142.	[func]		jinmei
	b10-auth: updated query benchmark so that it can test in memory
	data source.  Also fixed a bug that the output buffer isn't
	cleared after query processing, resulting in misleading results
	or program crash.  This is a regression due to change #135.
	(Trac #465, svn r4103)

141.	[bug]		jinmei
	b10-auth: Fixed a bug that the authoritative server includes
	trailing garbage data in responses.  This is a regression due to
	change #135. (Trac #462, svn r4081)

140.	[func]		y-aharen
	src/bin/auth: Added a feature to count queries and send counter
	values to statistics periodically. To support it, added wrapping
	class of asio::deadline_timer to use as interval timer.
	The counters can be seen using the "Stats show" command from
	bindctl.  The result would look like:
	  ... "auth.queries.tcp": 1, "auth.queries.udp": 1 ...
	Using the "Auth sendstats" command you can make b10-auth send the
	counters to b10-stats immediately.
	(Trac #347, svn r4026)

139.	[build]		jreed
	Introduced configure option and make targets for generating
	Python code coverage report. This adds new make targets:
	report-python-coverage and clean-python-coverage. The C++
	code coverage targets were renamed to clean-cpp-coverage
	and report-cpp-coverage. (Trac #362, svn r4023)

138.	[func]*		jinmei
	b10-auth: added a configuration interface to support in memory
	data sources.  For example, the following command to bindctl
	will configure a memory data source containing the "example.com"
	zone with the zone file named "example.com.zone":
	> config set Auth/datasources/ [{"type": "memory", "zones": \
	 [{"origin": "example.com", "file": "example.com.zone"}]}]
	By default, the memory data source is disabled; it must be
	configured explicitly.  To disable it again, specify a null list
	for Auth/datasources:
	> config set Auth/datasources/ []
	Notes: it's currently for class IN only.  The zone files are not
	actually loaded into memory yet (which will soon be implemented).
	This is an experimental feature and the syntax may change in
	future versions.
	(Trac #446, svn r3998)

137.	[bug]		jreed
	Fix run_*.sh scripts that are used for development testing
	so they use a msgq socket file in the build tree.
	(Trac #226, svn r3989)

136.	[bug]		jelte
	bindctl (and the configuration manager in general) now no longer
	accepts 'unknown' data; i.e. data for modules that it does not know
	about, or configuration items that are not specified in the .spec
	files.
	(Trac #202, svn r3967)

135.	[func]		each
	Add b10-resolver. This is an example recursive server that
	currently does forwarding only and no caching.
	(Trac #327, svn r3903)

134.	[func]		vorner
	b10-resolver supports timeouts and retries in forwarder mode.
	(Trac #401, svn r3660)

133.	[func]		vorner
	New temporary logging function available in isc::log. It is used by
	b10-resolver.
	(Trac #393, r3602)

132.	[func]		vorner
	The b10-resolver is configured through config manager.
	It has "listen_on" and "forward_addresses" options.
	(Trac #389, r3448)

131.	[func]		jerry
	src/lib/datasrc: Introduced two template classes RBTree and RBNode
	to provide the generic map with domain name as key and anything as
	the value. Because of some unresolved design issue, the new classes
	are only intended to be used by memory zone and zone table.
	(Trac #397, svn r3890)

130.	[func]		jerry
	src/lib/datasrc: Introduced a new class MemoryDataSrc to provide
	the general interface for memory data source.  For the initial
	implementation, we don't make it a derived class of AbstractDataSrc
	because the interface is so different (we'll eventually
	consider this as part of the generalization work).
	(Trac #422, svn r3866)

129.	[func]		jinmei
	src/lib/dns: Added new functions masterLoad() for loading master
	zone files.  The initial implementation can only parse a limited
	form of master files, but BIND 9's named-compilezone can convert
	any valid zone file into the acceptable form.
	(Trac #423, svn r3857)

128.	[build]		vorner
	Test for query name = '.', type = DS to authoritative nameserver
	for root zone was added.
	(Trac #85, svn r3836)

127.	[bug]		stephen
	During normal operation process termination and resurrection messages
	are now output regardless of the state of the verbose flag.
	(Trac #229, svn r3828)

126.	[func]		ocean
	The Nameserver Address Store (NSAS) component has been added. It takes
	care of choosing an IP address of a nameserver when a zone needs to be
	contacted.
	(Trac #356, Trac #408, svn r3823)

bind10-devel-20101201 released on December 01, 2010

125.	[func]		jelte
	Added support for addressing individual list items in bindctl
	configuration commands; If you have an element that is a list, you
	can use foo[X]		integer
	(starting at 0)
	(Trac #405, svn r3739)

124.	[bug]		jreed
	Fix some wrong version reporting. Now also show the version
	for the component and BIND 10 suite. (Trac #302, svn r3696)

123.	[bug]		jelte
	src/bin/bindctl printed values had the form of python literals
	(e.g. 'True'), while the input requires valid JSON (e.g. 'true').
	Output changed to JSON format for consistency. (svn r3694)

122.	[func]		stephen
	src/bin/bind10: Added configuration options to Boss to determine
	whether to start the authoritative server, recursive server (or
	both). A dummy program has been provided for test purposes.
	(Trac #412, svn r3676)

121.	[func]		jinmei
	src/lib/dns: Added support for TSIG RDATA.  At this moment this is
	not much of real use, however, because no protocol support was
	added yet.  It will soon be added. (Trac #372, svn r3649)

120.	[func]		jinmei
	src/lib/dns: introduced two new classes, TSIGKey and TSIGKeyRing,
	to manage TSIG keys. (Trac #381, svn r3622)

119.	[bug]		jinmei
	The master file parser of the python datasrc module incorrectly
	regarded a domain name beginning with a decimal number as a TTL
	specification.  This confused b10-loadzone and had it reject to
	load a zone file that contains such a name.
	Note: this fix is incomplete and the loadzone would still be
	confused if the owner name is a syntactically indistinguishable
	from a TTL specification.  This is part of a more general issue
	and will be addressed in Trac #413. (Trac #411, svn r3599)

118.	[func]		jinmei
	src/lib/dns: changed the interface of
	AbstractRRset::getRdataIterator() so that the internal
	cursor would point to the first RDATA automatically.  This
	will be a more intuitive and less error prone behavior.
	This is a backward compatible change. (Trac #410, r3595)

117.	[func]		jinmei
	src/lib/datasrc: added new zone and zone table classes for the
	support of in memory data source.  This is an intermediate step to
	the bigger feature, and is not yet actually usable in practice.
	(Trac #399, svn r3590)

116.	[bug]		jerry
	src/bin/xfrout: Xfrout and Auth will communicate by long tcp
	connection, Auth needs to make a new connection only on the first
	time or if an error occurred.
	(Trac #299, svn r3482)

115.	[func]*		jinmei
	src/lib/dns: Changed DNS message flags and section names from
	separate classes to simpler enums, considering the balance between
	type safety and usability.  API has been changed accordingly.
	More documentation and tests were provided with these changes.
	(Trac #358, r3439)

114.	[build]		jinmei
	Supported clang++.  Note: Boost >= 1.44 is required.
	(Trac #365, svn r3383)

113.	[func]*		zhanglikun
	Folder name 'utils'(the folder in /src/lib/python/isc/) has been
	renamed	to 'util'. Programs that used 'import isc.utils.process'
	now need to use 'import isc.util.process'. The folder
	/src/lib/python/isc/Util is removed since it isn't used by any
	program. (Trac #364, r3382)

112.	[func]		zhang likun
	Add one mixin class to override the naive serve_forever() provided
	in python library socketserver. Instead of polling for shutdown
	every poll_interval seconds, one socketpair is used to wake up
	the waiting server. (Trac #352, svn r3366)

111.	[bug]*		Vaner
	Make sure process xfrin/xfrout/zonemgr/cmdctl can be stopped
	properly when user enter "ctrl+c" or 'Boss shutdown' command
	through bindctl.  The ZonemgrRefresh.run_timer and
	NotifyOut.dispatcher spawn a thread themselves.
	(Trac #335, svn r3273)

110.	[func]		Vaner
	Added isc.net.check module to check ip addresses and ports for
	correctness and isc.net.addr to hold IP address. The bind10, xfrin
	and cmdctl programs are modified to use it.
	(Trac #353, svn r3240)

109.	[func]		naokikambe
	Added the initial version of the stats module for the statistics
	feature of BIND 10, which supports the restricted features and
	items and reports via bindctl command. (Trac #191, r3218)
	Added the document of the stats module, which is about how stats
	module collects the data (Trac #170, [wiki:StatsModule])

108.	[func]		jerry
	src/bin/zonemgr: Provide customizable configurations for
	lowerbound_refresh, lowerbound_retry, max_transfer_timeout and
	jitter_scope. (Trac #340, r3205)

107.	[func]		likun
	Remove the parameter 'db_file' for command 'retransfer' of
	xfrin module. xfrin.spec will not be generated by script.
	(Trac #329, r3171)

106.	[bug]		likun
	When xfrin can't connect with one zone's master, it should tell
	the bad news to zonemgr, so that zonemgr can reset the timer for
	that zone. (Trac #329, r3170)

105.	[bug]		Vaner
	Python processes: they no longer take 100% CPU while idle
	due to a busy loop in reading command session in a nonblocking way.
	(Trac #349, svn r3153), (Trac #382, svn r3294)

104.	[bug]		jerry
	bin/zonemgr: zonemgr should be attempting to refresh expired zones.
	(Trac #336, r3139)

103.	[bug]		jerry
	lib/python/isc/log: Fixed an issue with python logging,
	python log shouldn't die with OSError. (Trac #267, r3137)

102.	[build]		jinmei
	Disable threads in ASIO to minimize build time dependency.
	(Trac #345, r3100)

101.	[func]		jinmei
	src/lib/dns: Completed Opcode and Rcode implementation with more
	tests and documentation.  API is mostly the same but the
	validation was a bit tightened. (Trac #351, svn r3056)

100.	[func]		Vaner
	Python processes: support naming of python processes so
	they're not all called python3.
	(Trac #322, svn r3052)

99.	[func]*		jinmei
	Introduced a separate EDNS class to encapsulate EDNS related
	information more cleanly.  The related APIs are changed a bit,
	although it won't affect most of higher level applications.
	(Trac #311, svn r3020)

98.	[build]		jinmei
	The ./configure script now tries to search some common include
	paths for boost header files to minimize the need for explicit
	configuration with --with-boost-include. (Trac #323, svn r3006)

97.	[func]		jinmei
	Added a micro benchmark test for query processing of b10-auth.
	(Trac #308, svn r2982)

96.	[bug]		jinmei
	Fixed two small issues with configure: Do not set CXXFLAGS so that
	it can be customized; Make sure --disable-static works.
	(Trac #325, r2976)

bind10-devel-20100917 released on September 17, 2010

95.	[doc]		jreed
	Add b10-zonemgr manual page. Update other docs to introduce
	this secondary manager. (Trac #341, svn r2951)

95.	[bug]		jreed
	bin/xfrout and bin/zonemgr: Fixed some stderr output.
	(Trac #342, svn r2949)

94.	[bug]		jelte
	bin/xfrout:  Fixed a problem in xfrout where only 2 or 3 RRs
	were used per DNS message in the xfrout stream.
	(Trac #334, r2931)

93.	[bug]		jinmei
	lib/datasrc: A DS query could crash the library (and therefore,
	e.g. the authoritative server) if some RR of the same apex name
	is stored in the hot spot cache. (Trac #307, svn r2923)

92.	[func]*		jelte
	libdns_python (the python wrappers for libdns++) has been renamed
	to pydnspp (Python DNS++). Programs and libraries that used
	'import libdns_python' now need to use 'import pydnspp'.
	(Trac #314, r2902)

91.	[func]*		jinmei
	lib/cc: Use const pointers and const member functions for the API
	as much as possible for safer operations.  Basically this does not
	change the observable behavior, but some of the API were changed
	in a backward incompatible manner.  This change also involves more
	copies, but at this moment the overhead is deemed acceptable.
	(Trac #310, r2803)

90.	[build]		jinmei
	(Darwin/Mac OS X specific) Specify DYLD_LIBRARY_PATH for tests and
	experimental run under the source tree.  Without this loadable
	python modules refer to installation paths, which may confuse the
	operation due to version mismatch or even trigger run time errors
	due to missing libraries. (Trac #313, r2782)

89.	[build]		jinmei
	Generate b10-config.db for tests at build time so that the source
	tree does not have to be writable. (Trac #315, r2776)

88.	[func]		jelte
	Blocking reads on the msgq command channel now have a timeout
	(defaults to 4 seconds, modifiable as needed by modules).
	Because of this, modules will no longer block indefinitely
	if they are waiting for a message that is not sent for whatever
	reason. (Trac #296, r2761)

87.	[func]		zhanglikun
	lib/python/isc/notifyout: Add the feature of notify-out, when
	zone axfr/ixfr finishing, the server will notify its slaves.
	(Trac #289, svn r2737)

86.	[func]		jerry
	bin/zonemgr: Added zone manager module. The zone manager is one
	of the co-operating processes of BIND 10, which keeps track of
	timers and other information necessary for BIND 10 to act as a
	slave. (Trac #215, svn r2737)

85.	[build]*		jinmei
	Build programs using dynamic link by default.  A new configure
	option --enable-static-link is provided to force static link for
	executable programs.  Statically linked programs can be run on a
	debugger more easily and would be convenient for developers.
	(Trac #309, svn r2723)

bind10-devel-20100812 released on August 12, 2010

84.	[bug]		jinmei, jerry
	This is a quick fix patch for the issue: AXFR fails half the
	time because of connection problems. xfrout client will make
	a new connection every time. (Trac #299, svn r2697)

83.	[build]*		jreed
	The configure --with-boost-lib option is removed. It was not
	used since the build included ASIO. (svn r2684)

82.	[func]		jinmei
	bin/auth: Added -u option to change the effective process user
	of the authoritative server after invocation.  The same option to
	the boss process will be propagated to b10-auth, too.
	(Trac #268, svn r2675)

81.	[func]		jinmei
	Added a C++ framework for micro benchmark tests.  A supplemental
	library functions to build query data for the tests were also
	provided. (Trac #241, svn r2664)

80.	[bug]		jelte
	bindctl no longer accepts configuration changes for unknown or
	non-running modules (for the latter, this is until we have a
	way to verify those options, at which point it'll be allowed
	again).
	(Trac #99, r2657)

79.	[func]		feng, jinmei
	Refactored the ASIO link interfaces to move incoming XFR and
	NOTIFY processing to the auth server class.  Wrapper classes for
	ASIO specific concepts were also provided, so that other BIND 10
	modules can (eventually) use the interface without including the
	ASIO header file directly.  On top of these changes, AXFR and
	NOTIFY processing was massively improved in terms of message
	validation and protocol conformance.  Detailed tests were provided
	to confirm the behavior.
	Note: Right now, NOTIFY doesn't actually trigger subsequent zone
	transfer due to security reasons. (Trac #221, r2565)

78.	[bug]		jinmei
	lib/dns: Fixed miscellaneous bugs in the base32 (hex) and hex
	(base16) implementation, including incorrect padding handling,
	parser failure in decoding with a SunStudio build, missing
	validation on the length of encoded hex string.  Test cases were
	more detailed to identify these bugs and confirm the fix.  Also
	renamed the incorrect term of "base32" to "base32hex".  This
	changed the API, but they are not intended to be used outside
	libdns++, so we don't consider it a backward incompatible change.
	(Trac #256, r2549)

77.	[func]		zhanglikun
	Make error message be more friendly when running cmdctl and it's
	already running (listening on same port)(Trac #277, r2540)

76.	[bug]		jelte
	Fixed a bug in the handling of 'remote' config modules (i.e.
	modules that peek at the configuration of other modules), where
	they answered 'unknown command' to commands for those other
	modules. (Trac #278, r2506)

75.	[bug]		jinmei
	Fixed a bug in the sqlite3 data source where temporary strings
	could be referenced after destruction.  It caused various lookup
	failures with SunStudio build. (Trac #288, r2494)

74.	[func]*		jinmei
	Refactored the cc::Session class by introducing an abstract base
	class.  Test code can use their own derived mock class so that
	tests can be done without establishing a real CC session.  This
	change also modified some public APIs, mainly in the config
	module. (Trac #275, r2459)

73.	[bug]		jelte
	Fixed a bug where in bindctl, locally changed settings were
	reset when the list of running modules is updated. (Trac #285,
	r2452)

72.	[build]		jinmei
	Added -R when linking python wrapper modules to libpython when
	possible.  This helps build BIND 10 on platforms that install
	libpython whose path is unknown to run-time loader.  NetBSD is a
	known such platform. (Trac #148, r2427)

71.	[func]		each
	Add "-a" (address) option to bind10 to specify an address for
	the auth server to listen on.

70.	[func]		each
	Added a hot-spot cache to libdatasrc to speed up access to
	repeatedly-queried data and reduce the number of queries to
	the underlying database; this should substantially improve
	performance.  Also added a "-n" ("no cache") option to
	bind10 and b10-auth to disable the cache if needed.
	(Trac #192, svn r2383)

bind10-devel-20100701 released on July 1, 2010

69.	[func]*		jelte
	Added python wrappers for libdns++ (isc::dns), and libxfr. This
	removes the dependency on Boost.Python. The wrappers don't
	completely implement all functionality, but the high-level API
	is wrapped, and current modules use it now.
	(Trac #181, svn r2361)

68.	[func]		zhanglikun
	Add options -c (--certificate-chain) to bindctl. Override class
	HTTPSConnection to support server certificate validation.
	Add support to cmdctl.spec file, now there are three configurable
	items for cmdctl: 'key_file', 'cert_file' and 'accounts_file',
	all of them can be changed in runtime.
	(Trac #127, svn r2357)

67.	[func]		zhanglikun
	Make bindctl's command parser only do minimal check.
	Parameter value can be a sequence of non-space characters,
	or a string surrounded by quotation marks (these marks can
	be a part of the value string in escaped form). Make error
	message be more friendly. (If there is some error in
	parameter's value, the parameter name will be provided).
	Refactor function login_to_cmdctl() in class BindCmdInterpreter:
	avoid using Exception to catch all exceptions.
	(Trac #220, svn r2356)

66.	[bug]		each
	Check for duplicate RRsets before inserting data into a message
	section; this, among other things, will prevent multiple copies
	of the same CNAME from showing up when there's a loop. (Trac #69,
	svn r2350)

65.	[func]		shentingting
	Various loadzone improvements: allow optional comment for
	$TTL, allow optional origin and comment for $INCLUDE, allow
	optional comment for $ORIGIN, support BIND9 extension of
	time units for TTLs, and fix bug to not use class as part
	of label name when records don't have a label but do have
	a class.  Added verbose options to exactly what is happening
	with loadzone.  Added loadzone test suite of different file
	formats to load.
	(Trac #197, #199, #244, #161, #198, #174, #175, svn r2340)

64.	[func]		jerry
	Added python logging framework. It is for testing and
	experimenting with logging ideas. Currently, it supports
	three channels (file, syslog and stderr) and five levels
	(debug, info, warning, error and critical).
	(Trac #176, svn r2338)

63.	[func]		shane
	Added initial support for setuid(), using the "-u" flag. This will
	be replaced in the future, but for now provides a reasonable
	starting point.
	(Trac #180, svn r2330)

62.	[func]		jelte
	bin/xfrin: Use the database_file as configured in Auth to transfers
	bin/xfrout: Use the database_file as configured in Auth to transfers

61.	[bug]		jelte
	bin/auth: Enable b10-auth to be launched in source tree
	(i.e. use a zone database file relative to that)

60.	[build]		jinmei
	Supported SunStudio C++ compiler.  Note: gtest still doesn't work.
	(Trac #251, svn r2310)

59.	[bug]		jinmei
	lib/datasrc, bin/auth: The authoritative server could return a
	SERVFAIL with a partial answer if it finds a data source broken
	while looking for an answer.  This can happen, for example, if a
	zone that doesn't have an NS RR is configured and loaded as a
	sqlite3 data source. (Trac #249, r2286)

58.	[bug]		jinmei
	Worked around an interaction issue between ASIO and standard C++
	library headers.  Without this ASIO didn't work: sometimes the
	application crashes, sometimes it blocked in the ASIO module.
	(Trac #248, svn r2187, r2190)

57.	[func]		jinmei
	lib/datasrc: used a simpler version of Name::split (change 31) for
	better readability.  No behavior change. (Trac #200, svn r2159)

56.	[func]*		jinmei
	lib/dns: renamed the library name to libdns++ to avoid confusion
	with the same name of library of BIND 9.
	(Trac #190, svn r2153)

55.	[bug]		shane
	bin/xfrout: xfrout exception on Ctrl-C now no longer generates
	exception for 'Interrupted system call'
	(Trac #136, svn r2147)

54.	[bug]		zhanglikun
	bin/xfrout: Enable b10-xfrout can be launched in source
	code tree.
	(Trac #224, svn r2103)

53.	[bug]		zhanglikun
	bin/bindctl: Generate a unique session ID by using
	socket.gethostname() instead of socket.gethostbyname(),
	since the latter one could make bindctl	stall if its own
	host name can't be resolved.
	(Trac #228, svn r2096)

52.	[func]		zhanglikun
	bin/xfrout: When xfrout is launched, check whether the
	socket file is being used by one running xfrout process,
	if it is, exit from python.	If the file isn't a socket file
	or nobody is listening, it will be removed. If it can't
	be removed, exit from python.
	(Trac #151, svn r2091)

bind10-devel-20100602 released on June 2, 2010

51.	[build]		jelte
	lib/python: Add bind10_config.py module for paths and
	possibly other configure-time variables. Allow some components
	to find spec files in build tree when ran from source.
	(Trac #223)

50.	[bug]		zhanglikun
	bin/xfrin: a regression in xfrin: it can't communicate with
	a remote server. (Trac #218, svn r2038)

49.	[func]*		jelte
	Use unix domain sockets for msgq. For b10-msgq, the command
	line options --msgq-port and -m were removed. For bind10,
	the -msgq-port option was removed, and the -m command line
	option was changed to be a filename (instead of port number).
	(Trac #183, svn r2009)

48.	[func]		jelte
	bin/auth: Use asio's io_service for the msgq handling.
	(svn r2007)

47.	[func]		zhanglikun
	bin/cmdctl: Add value/type check for commands sent to
	cmdctl. (Trac #201, svn r1959)

46.	[func]		zhanglikun
	lib/cc: Fix real type data encoding/decoding. (Trac #193,
	svn r1959)

45.	[func]		zhanglikun
	bin/bind10: Pass verbose option to more modules. (Trac
	#205, svn r1957)

44.	[build]		jreed
	Install headers for libdns and libexception. (Trac #68,
	svn r1941)

43.	[func]		jelte
	lib/cc: Message queuing on cc channel. (Trac #58, svn r1870)

42.	[func]		jelte
	lib/python/isc/config:      Make temporary file with python
	tempfile module instead of manual with fixed name. (Trac
	#184, svn r1859)

41.	[func]		jelte
	Module descriptions in spec files. (Trac #90, svn r1856)

40.	[build]		jreed
	Report detected features and configure settings at end of
	configure output. (svn r1836)

39.	[func]*		each
	Renamed libauth to libdatasrc.

38.	[bug]		zhanglikun
	Send command 'shutdown' to Xfrin and Xfrout when boss receive SIGINT.
	Remove unused socket file when Xfrout process exits. Make sure Xfrout
	exit by itself when it receives SIGINT, instead of being killed by the
	signal SIGTERM or SIGKILL sent from boss.
	(Trac #135, #151, #134, svn r1797)

37.	[build]		jinmei
	Check for the availability of python-config. (Trac #159,
	svn r1794)

36.	[func]		shane
	bin/bind10:	Miscellaneous code cleanups and improvements.
	(Trac #40, svn r2012)

35.	[bug]		jinmei
	bin/bindctl: fixed a bug that it didn't accept IPv6 addresses as
	command arguments. (Trac #219, svn r2022)

34.	[bug]		jinmei
	bin/xfrin: fixed several small bugs with many additional unit
	tests.  Fixes include: IPv6 transport support, resource leak,
	and non IN class support. (Trac #185, svn r2000)

33.	[bug]		each
	bin/auth: output now prepended with "[b10-auth]" (Trac
	#109, svn r1985)

32.	[func]*		each
	bin/auth: removed custom query-processing code, changed
        boost::asio code to use plain asio instead, and added asio
        headers to the source tree.  This allows building without
        using an external boost library. (Trac #163, svn r1983)

31.	[func]		jinmei
	lib/dns: added a separate signature for Name::split() as a
	convenient wrapper for common usage. (Trac #49, svn r1903)

30.	[bug]		jinmei
	lib/dns: parameter validation of Name::split() was not sufficient,
	and invalid parameters could cause integer overflow and make the
	library crash. (Trac #177, svn r1806)

bind10-devel-20100421 released on April 21, 2010

29.	[build]		jreed
	Enable Python unit tests for "make check". (svn r1762)

28.	[bug]		jreed
	Fix msgq CC test so it can find its module. (svn r1751)

27.	[build]		jelte
	Add missing copyright license statements to various source
	files. (svn r1750)

26.	[func]		jelte
	Use PACKAGE_STRING (name + version) from config.h instead
	of hard-coded value in CH TXT version.bind replies (Trac
	#114, svn r1749)

25.	[func]*		jreed
	Renamed msgq to b10-msgq. (Trac #25, svn r1747, r1748)

24.	[func]		jinmei
	Support case-sensitive name compression in MessageRenderer.
	(Trac #142, svn r1704)

23.	[func]		jinmei
	Support a simple name with possible compression. (svn r1701)

22.	[func]		zhanglikun
	b10-xfrout for AXFR-out support added. (svn r1629, r1630)

21.	[bug]		zhanglikun
	Make log message more readable when xfrin failed. (svn
	r1697)

20.	[bug]		jinmei
	Keep stderr for child processes if -v is specified. (svn
	r1690, r1698)

19.	[bug]		jinmei
	Allow bind10 boss to pass environment variables from parent.
	(svn r1689)

18.	[bug]		jinmei
	Xfrin warn if bind10_dns load failed. (svn r1688)

17.	[bug]		jinmei
	Use sqlite3_ds.load() in xfrin module and catch Sqlite3DSError
	explicitly. (svn r1684)

16.	[func]*		zhanglikun
	Removed print_message and print_settings configuration
	commands from Xfrin. (Trac #136, svn r1682)

15.	[func]*		jinmei
	Changed zone loader/updater so trailing dot is not required.
	(svn r1681)

14.	[bug]		shane
	Change shutdown to actually SIGKILL properly. (svn r1675)

13.	[bug]		jinmei
	Don't ignore other RRs than SOA even if the second SOA is
	found. (svn r1674)

12.	[build]		jreed
	Fix tests and testdata so can be used from a read-only
	source directory.

11.	[build]		jreed
	Make sure python tests scripts are included in tarball.
	(svn r1648)

10.	[build]		jinmei
	Improve python detection for configure. (svn r1622)

9.	[build]		jinmei
	Automake the python binding of libdns. (svn r1617)

8.	[bug]		zhanglikun
	Fix log errors which may cause xfrin module to crash. (svn
	r1613)

7.	[func]		zhanglikun
	New API for inserting zone data to sqlite3 database for
	AXFR-in. (svn r1612, r1613)

6.	[bug]		jreed
	More code review, miscellaneous cleanups, style guidelines,
	and new and improved unit tests added.

5.	[doc]		jreed
	Manual page cleanups and improvements.

4.	[bug]		jinmei
	NSEC RDATA fixes for buffer overrun lookups, incorrect
	boundary checks, spec-non-conformant behaviors. (svn r1611)

3.	[bug]		jelte
	Remove a re-raise of an exception that should only have
	been included in an error answer on the cc channel. (svn
	r1601)

2.	[bug]		mgraff
	Removed unnecessary sleep() from ccsession.cc. (svn r1528)

1.	[build]*		jreed
	The configure --with-boostlib option changed to --with-boost-lib.

bind10-devel-20100319 released on March 19, 2010

For complete code revision history, see
	http://git.bind10.isc.org/cgi-bin/cgit.cgi/bind10
Specific git changesets can be accessed at:
	http://git.bind10.isc.org/cgi-bin/cgit.cgi/bind10/commit/?id=rrr
or after cloning the original git repository by executing:
	% git diff rrrr^ rrrr
Subversion changesets are not accessible any more.  The subversion
revision numbers will be replaced with corresponding git revisions.
Trac tickets can be accessed at: https://bind10.isc.org/ticket/nnn

LEGEND
[bug] general bug fix.  This is generally a backward compatible change,
	unless it's deemed to be impossible or very hard to keep
	compatibility to fix the bug.
[build] compilation and installation infrastructure change.
[doc] update to documentation. This shouldn't change run time behavior.
[func] new feature.  In some cases this may be a backward incompatible
	change, which would require a bump of major version.
[security] security hole fix. This is no different than a general bug
	fix except that it will be handled as confidential and will cause
	security patch releases.
*: Backward incompatible or operational change.<|MERGE_RESOLUTION|>--- conflicted
+++ resolved
@@ -1,4 +1,11 @@
-<<<<<<< HEAD
+797.	[build]		tomek
+	Removed a lot of remaining BIND10 framework: bind10, bindctl,
+	cfgmgr, cmdctl, msgq, stats, sysinfo, tests, usermgr from src/bin
+	directory, also src/lib/python directory. There are still some
+	components that require Python3, but they are expected to be
+	removed in the near future.
+	(Trac #3413, git 8f8886ba93e9dfc714494b843deb1b3e14e58d67)
+
 796.	[doc]		tomek
 	User's Guide renamed to Kea Administrator Reference Manual,
 	removed sections specific to BIND10/Bundy framework, rewritten
@@ -49,15 +56,6 @@
 	options to the client when the appropriate timers are set
 	in the configuration. Previously, the timers were ignored.
 	(Trac #3336, git b3c8a079889411182ade517c85aa4fe5d6b8719a)
-=======
-7XX.	[build]		tomek
-	Removed a lot of remaining BIND10 framework: bind10, bindctl,
-	cfgmgr, cmdctl, msgq, stats, sysinfo, tests, usermgr from src/bin
-	directory, also src/lib/python directory. There are still some
-	components that require Python3, but they are expected to be
-	removed in the near future.
-	(Trac #3413, git abcd)
->>>>>>> 015f71a2
 
 788.	[func]		tomek
 	DHCPv4 server: New parameter added to configure.ac: --with-kea-config.
