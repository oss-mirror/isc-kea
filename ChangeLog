<<<<<<< HEAD
594.	[func]		muks, pselkirk
	libdns++: the NSEC, DS, DLV, and AFSDB Rdata classes now use the
	generic lexer in constructors from text.  This means that the name
	fields in such RRs in a zone file can now be non-absolute (the
	origin name in that context will be used), e.g., when loaded by
	b10-loadzone.
	(Trac #2386, git dc0f34afb1eccc574421a802557198e6cd2363fa)
	(Trac #2391, git 1450d8d486cba3bee8be46e8001d66898edd370c)

593.	[func]		jelte
	Address + port output and logs is now consistent according to our
	coding guidelines, e.g. <address>:<port> in the case of IPv4, and
	[<address>]:<port> in the case of IPv6, instead of <address>#<port>
	(Trac #1086, git bcefe1e95cdd61ee4a09b20522c3c56b315a1acc)

592.	[bug]		jinmei
	b10-auth and zonemgr now handle some uncommon NOTIFY messages more
	gracefully: auth immediately returns a NOTAUTH response if the
	server does not have authority for the zone (the behavior
	compatible with BIND 9) without bothering zonemgr; zonemgr now
	simply skips retransfer if the specified zone is not in its
	secondary zone list, instead of producing noisy error logs.
	(Trac #1938, git 89d7de8e2f809aef2184b450e7dee1bfec98ad14)

591.	[func]		vorner
	Ported the remaining tests from the old shell/perl based system to
	lettuce. Make target `systest' is now gone. Currently, the lettuce
	tests are in git only, not part of the release tarball.
	(Trac #2624, git df1c5d5232a2ab551cd98b77ae388ad568a683ad)

590.	[bug]		tmark
	Modified "include" statements in DHCP MySQL lease manager code to
	fix build problems if MySQL is installed in a non-standard location.
	(Trac #2825, git 4813e06cf4e0a9d9f453890557b639715e081eca)

589.	[bug]		jelte
	b10-cmdctl now automatically re-reads the user accounts file when
	it is updated.
	(Trac #2710, git 16e8be506f32de668699e6954f5de60ca9d14ddf)

588.	[bug]*		jreed
	b10-xfrout: Log message id XFROUT_QUERY_QUOTA_EXCCEEDED
	changed to XFROUT_QUERY_QUOTA_EXCEEDED.
	(git be41be890f1349ae4c870a887f7acd99ba1eaac5)

587.	[bug]		jelte
	When used from python, the dynamic datasource factory now
	explicitely loads the logging messages dictionary, so that correct
	logging messages does not depend on incidental earlier import
	statements. Also, the sqlite3-specific log messages have been moved
	from the general datasource library to the sqlite3 datasource
	(which also explicitely loads its messages).
	(Trac 2746, git 1c004d95a8b715500af448683e4a07e9b66ea926)

586.	[func]		marcin
	libdhcp++: Removed unnecesary calls to the function which
	validates option definitions used to create instances of options
	being decoded in the received packets. Eliminating these calls
	lowered the CPU utilization by the server by approximately 10%.
	Also, added the composite search indexes on the container used to
	store DHCP leases by Memfile backend. This resulted in the
	significant performance rise when using this backend to store
	leases.
	(Trac #2701, git b96a30b26a045cfaa8ad579b0a8bf84f5ed4e73f)

585.	[func]		jinmei, muks
	The zone data loader now accepts RRs in any order during load.
	Before it used to reject adding non-consecutive RRsets. It
	expected records for a single owner name and its type to be
	grouped together. These restrictions are now removed.  It now also
	suppresses any duplicate RRs in the zone file when loading them
	into memory.
	(Trac #2440, git 232307060189c47285121f696d4efb206f632432)
	(Trac #2441, git 0860ae366d73314446d4886a093f4e86e94863d4)

584.	[bug]		jinmei
	Fixed build failure with Boost 1.53 (and probably higher) in the
	internal utility library.  Note that with -Werror it may still
	fail, but it's due to a Boost bug that is reportedly fixed in their
	development trunk.  See https://svn.boost.org/trac/boost/ticket/8080
	Until the fix is available in a released Boost version you may need
	to specify the --without-werror configure option to build BIND 10.
	(Trac #2764, git ca1da8aa5de24358d7d4e7e9a4625347457118cf)

583.	[func]*		jelte
	b10-cmdctl-usermgr has been updated and its options and arguments
	have changed; it now defaults to the same accounts file as
	b10-cmdctl defaults to. It can now be used to remove users from the
	accounts file as well, and it now accepts command-line arguments to
	specify the username and password to add or remove, in which case
	it will not prompt for them.
	Note that using a password on the command line is not recommended,
	as this can be viewed by other users.
	(Trac #2713, git 9925af3b3f4daa47ba8c2eb66f556b01ed6f0502)

582.	[func]		naokikambe
	New statistics items related unixdomain sockets added into Xfrout :
	open, openfail, close, bindfail, acceptfail, accept, senderr, and
	recverr.  Their values can be obtained by invoking "Stats show Xfrout"
	via bindctl while Xfrout is running.
	(Trac #2225, git 6df60554683165adacc2d1c3d29aa42a0c9141a1)
=======
5XX.	[bug]		tomek
	All DHCP components now gracefully refuse to handle too short
	DUIDs and client-id.
	(Trac #2723, git TBD)
>>>>>>> db7f98ae

581.	[func]*		y-aharen
	Added statistics items in b10-auth based on
	http://bind10.isc.org/wiki/StatisticsItems. Qtype counters are
	dropped as it requires further spec design discussion.
	(Trac #2154, Trac #2155,
	             git 61d7c3959eb991b22bc1c0ef8f4ecb96b65d9325)
	(Trac #2157, git e653adac032f871cbd66cd500c37407a56d14589)

bind10-1.0.0-rc released on February 14, 2013

580.	[func]*		muks
	There is no longer a default user account. The old default account
	with username 'root' has been removed. In a fresh installation of
	BIND 10, the administrator has to configure a user account using
	the b10-cmdctl-usermgr program.
	(Trac #2641, git 54e8f4061f92c2f9e5b8564240937515efa6d934)

579.	[bug]		jinmei
	libdatasrc/b10-auth: corrected some corner cases in query handling
	of in-memory data source that led to the following invalid/odd
	responses from b10-auth:
	- duplicate RRs in answer and additional for type ANY query
	- incorrect NSEC for no error, no data (NXRRSET) response that
	  matches a wildcard
	(Trac #2585, git abe78fae4ba3aca5eb01806dd4e05607b1241745)

578.	[bug]		jinmei
	b10-auth now returns closest encloser NSEC3 proof to queries for
	an empty non terminal derived from an Opt-Out NSEC3 RR, as clarified
	in errata 3441 for RFC5155.  Previously it regarded such case as
	broken zone and returned SERVFAIL.
	(Trac #2659, git 24c235cb1b379c6472772d340e21577c3460b742)

577.	[func]		muks
	Added an SQLite3 index on records(rname, rdtype). This decreases
	insert performance by ~28% and adds about ~20% to the file size,
	but increases zone iteration performance. As it introduces a new
	index, a database upgrade would be required.
	(Trac #1756, git 9b3c959af13111af1fa248c5010aa33ee7e307ee)

576.	[bug]		tmark, tomek
	b10-dhcp6: Fixed bug when the server aborts operation when
	receiving renew and there are no IPv6 subnets configured.
	(Trac #2719, git 3132b8b19495470bbfd0f2ba0fe7da443926034b)

575.	[bug]		marcin
	b10-dhcp6: Fixed the bug whereby the subnet for the incoming
	packet was selected using only its source address. The subnet
	is now selected using either source address or the name of the
	server's interface on which the packet has been received.
	(Trac #2704, git 1cbacf19a28bdae50bb9bd3767bca0147fde37ed)

574.	[func]		tmark
	b10-dhcp4, b10-dhcp6: Composite key indexes were added to the lease
	tables to reduce lease search time. The lease4 table now has two
	additional indexes: a) hwaddr/subnet_id and b) client_id/subnet_id.
	The lease6 now has the one additional index: iaid/subnet_id/duid.
	Adding these indexes significantly improves lease acquisition
	performance.
	(Trac #2699,#2703, git 54bbed5fcbe237c5a49b515ae4c55148723406ce)

573.	[bug]		stephen
	Fixed problem whereby the DHCP server crashed if it ran out of
	addresses.  Such a condition now causes a packet to be returned
	to the client refusing the allocation of an address.
	(Trac #2681, git 87ce14cdb121b37afb5b1931af51bed7f6323dd6)

572.	[bug]		marcin
	perfdhcp: Fixed bug where the command line switches used to
	run the perfdhcp where printed as ASCII codes.
	(Trac #2700, git b8d6b949eb7f4705e32fbdfd7694ca2e6a6a5cdc)

571.	[build]		jinmei
	The ./configure script can now handle output from python-config
	--ldflags that contains a space after -L switches.  This fixes
	failure reported on some Solaris environments.
	(Trac #2661, git e6f86f2f5eec8e6003c13d36804a767a840d96d6)

570.	[bug]		tmark, marcin, tomek
	b10-dhcp4: Address renewal now works properly for DHCPv4 clients
	that do not send client ID.
	(Trac #2702, git daf2abe68ce9c111334a15c14e440730f3a085e2)

569.	[bug]		tomek
	b10-dhcp4: Fix bug whereby a DHCP packet without a client ID
	could crash the MySQL lease database backend.
	(Trac #2697, git b5e2be95d21ed750ad7cf5e15de2058aa8bc45f4)

568.	[func]		muks
	Various message IDs have been renamed to remove the word 'ERROR'
	from them when they are not logged at ERROR severity level.
	(Trac #2672, git 660a0d164feaf055677f375977f7ed327ead893e)

567.	[doc]		marcin, stephen, tomek
	Update DHCP sections of the BIND 10 guide.
	(Trac #2657, git 1d0c2004865d1bf322bf78d13630d992e39179fd)

566.	[func]*		jinmei
	libdns++/Python isc.dns: In Python isc.dns, function style
	constants for RRType, RRClass, Rcode and Opcode were deprecated
	and replaced with straightforward object constants, e.g., from
	RRType.AAAA() to RRType.AAAA.  This is a backward incompatible
	change (see the Trac ticket for a conversion script if needed).
	Also, these constants are now more consistent between C++
	and Python, and RRType constants for all currently standardized
	types are now supported (even if Rdata for these are not yet
	available).
	(Trac #1866 and #2409, git e5005185351cf73d4a611407c2cfcd163f80e428)

565.	[func]*		jelte
	The main initializer script (formerly known as either 'bind10',
	'boss', or 'bob'), has been renamed to b10-init (and Init in
	configuration). Configuring which components are run is henceforth
	done through '/Init/components', and the sbin/bind10 script is now
	simply a shellscript that runs b10-init. Existing configuration is
	automatically updated. NOTE: once configuration with this update
	has been saved (by committing any new change with bindctl), you
	cannot run older versions of BIND 10 anymore with this configuration.
	(Trac #1901, git bae3798603affdb276f370c1ac6b33b011a5ed4f)

564.	[func]		muks
	libdns++: the CNAME, DNAME, MX, NS, PTR and SRV Rdata classes now
	use the generic lexer in constructors from text.  This means that
	the name fields in such RRs in a zone file can now be non-absolute
	(the origin name in that context will be used), e.g., when loaded
	by b10-loadzone. One additional change to the libdns++ API is that
	the existing string constructors for these Rdata classes also use
	the generic lexer, and they now expect an absolute name (with the
	trailing '.') in the name fields.
	(Trac #2390, git a01569277cda3f78b1171bbf79f15ecf502e81e2)
	(Trac #2656, git 5a0d055137287f81e23fbeedd35236fee274596d)

563.	[build]		jinmei
	Added --disable-rpath configure option to avoid embedding library
	paths to binaries.  Patch from Adam Tkac.
	(Trac #2667, git 1c50c5a6ee7e9675e3ab154f2c7f975ef519fca2)

562.	[func]*		vorner
	The b10-xfrin now performs basic sanity check on just received
	zone. It'll reject severely broken zones (such as missing NS
	records).
	(Trac #2439, git 44699b4b18162581cd1dd39be5fb76ca536012e6)

561.	[bug]		kambe, jelte
	b10-stats-httpd no longer dumps request information to the console,
	but uses the bind10 logging system. Additionally, the logging
	identifiers have been changed from STATHTTPD_* to STATSHTTPD_*
	(Trac #1897, git 93716b025a4755a8a2cbf250a9e4187741dbc9bb)

560.	[bug]		jinmei
	b10-auth now sets the TTL of SOA RR for negative responses to
	the minimum of the RR TTL and the minimum TTL of the SOA RDATA
	as specified in RFC2308; previously the RR TTL was always used.
	The ZoneFinder class was extended partly for implementing this
	and partly for allowing further optimization.
	(Trac #2309 and #2635, git ee17e979fcde48b59d91c74ac368244169065f3b)

559.	[bug]		jelte
	b10-cmdctl no longer aborts on basic file issues with its https
	certificate or private key file. It performs additional checks, and
	provides better error logs if these fail. Additionally, bindctl
	provides a better error report if it is unable to connect over
	https connection. This issue could occur if BIND 10 was installed
	with root privileges but then started as a normal user.
	(Trac #2595, git 09b1a2f927483b407d70e98f5982f424cc872149)

558.	[func]		marcin
	b10-dhcp4: server now adds configured options to its
	responses to a client when client requests them.
	A few basic options: Routers, Domain Name, Domain
	Name Servers and Subnet Mask are added regardless
	if client requested them or not.
	(Trac #2591, git aeec2dc1b9c511d17971ac63138576c37e7c5164)

557.	[doc]		stephen
	Update DHCP sections of the BIND 10 guide.
	(Trac #2642, git e5faeb5fa84b7218fde486347359504cf692510e)

556.	[bug]		marcin
	Fixed DHCP servers configuration whereby the servers did not
	receive a configuration stored in the database on their startup.
	Also, the configuration handler function now uses full configuration
	instead of partial to configure the server. This guarantees that
	dependencies between various configuration parameters are
	fulfilled.
	(Trac #2637, git 91aa998226f1f91a232f2be59a53c9568c4ece77)

555.	[func]		marcin
	The encapsulated option space name can be specified for
	a DHCP option. It comprises sub-options being sent within
	an option that encapsulates this option space.
	(Trac #2314, git 27e6119093723a1e46a239ec245a8b4b10677635)

554.	[func]		jinmei
	b10-loadzone: improved completion log message and intermediate
	reports: It now logs the precise number of loaded RRs on
	completion, and intermediate reports show additional information
	such as the estimated progress in percentage and estimated time
	to complete.
	(Trac #2574, git 5b8a824054313bdecb8988b46e55cb2e94cb2d6c)

553.	[func]		stephen
	Values of the parameters to access the DHCP server lease database
	can now be set through the BIND 10 configuration mechanism.
	(Trac #2559, git 6c6f405188cc02d2358e114c33daff58edabd52a)

552.	[bug]		shane
	Build on Raspberry PI.
	The main issue was use of char for reading from input streams,
	which is incorrect, as EOF is returned as an int -1, which would
	then get cast into a char -1.
	A number of other minor issues were also fixed.
	(Trac #2571, git 525333e187cc4bbbbde288105c9582c1024caa4a)

551.	[bug]		shane
	Kill msgq if we cannot connect to it on startup.
	When the boss process was unable to connect to the msgq, it would
	exit. However, it would leave the msgq process running. This has
	been fixed, and the msgq is now stopped in this case.
	(Trac #2608, git 016925ef2437e0396127e135c937d3a55539d224)

550.	[func]		tomek
	b10-dhcp4: The DHCPv4 server now generates a server identifier
	the first time it is run. The identifier is preserved in a file
	across server restarts.
	b10-dhcp6: The server identifier is now preserved in a file across
	server restarts.
	(Trac #2597, git fa342a994de5dbefe32996be7eebe58f6304cff7)

549.	[func]		tomek
	b10-dhcp6: It is now possible to specify that a configured subnet
	is reachable locally over specified interface (see "interface"
	parameter in Subnet6 configuration).
	(Trac #2596, git a70f6172194a976b514cd7d67ce097bbca3c2798)

548.	[func]		vorner
	The message queue daemon now appears on the bus. This has two
	effects, one is it obeys logging configuration and logs to the
	correct place like the rest of the modules. The other is it
	appears in bindctl as module (but it doesn't have any commands or
	configuration yet).
	(Trac #2582, git ced31d8c5a0f2ca930b976d3caecfc24fc04634e)

547.	[func]*		vorner
	The b10-loadzone now performs more thorough sanity check on the
	loaded data.  Some of the checks are now fatal and zone failing
	them will be rejected.
	(Trac #2436, git 48d999f1cb59f308f9f30ba2639521d2a5a85baa)

546.	[func]		marcin
	DHCP option definitions can be now created using the
	Configuration Manager. The option definition specifies
	the option code, name and the types of the data being
	carried by the option.  The Configuration Manager
	reports an error on attempt to override standard DHCP
	option definition.
	(Trac #2317, git 71e25eb81e58a695cf3bad465c4254b13a50696e)

545.	[func]		jinmei
	libdns++: the SOA Rdata class now uses the generic lexer in
	constructors from text.  This means that the MNAME and RNAME of an
	SOA RR in a zone file can now be non absolute (the origin name
	in that context will be used), e.g., when loaded by b10-loadzone.
	(Trac #2500, git 019ca218027a218921519f205139b96025df2bb5)

544.	[func]		tomek
	b10-dhcp4: Allocation engine support for IPv4 added. Currently
	supported operations are server selection (Discover/Offer),
	address assignment (Request/Ack), address renewal (Request/Ack),
	and address release (Release). Expired leases can be reused.
	Some options (e.g. Router Option) are still hardcoded, so the
	DHCPv4 server is not yet usable, although its address allocation
	is operational.
	(Trac #2320, git 60606cabb1c9584700b1f642bf2af21a35c64573)

543.	[func]*		jelte
	When calling getFullConfig() as a module, , the configuration is now
	returned as properly-structured JSON.  Previously, the structure had
	been flattened, with all data being labelled by fully-qualified
	element names.
	(Trac #2619, git bed3c88c25ea8f7e951317775e99ebce3340ca22)

542.	[func]		marcin
	Created OptionSpace and OptionSpace6 classes to represent DHCP
	option spaces. The option spaces are used to group instances
	and definitions of options having uniqe codes. A special type
	of option space is the so-called "vendor specific option space"
	which groups sub-options sent within Vendor Encapsulated Options.
	The new classes are not used yet but they will be used once
	the creation of option spaces by configuration manager is
	implemented.
	(Trac #2313, git 37a27e19be874725ea3d560065e5591a845daa89)

541.	[func]		marcin
	Added routines to search for configured DHCP options and their
	definitions using name of the option space they belong to.
	New routines are called internally from the DHCPv4 and DHCPv6
	servers code.
	(Trac #2315, git 741fe7bc96c70df35d9a79016b0aa1488e9b3ac8)

540.	[func]		marcin
	DHCP Option values can be now specified using a string of
	tokens separated with comma sign. Subsequent tokens are used
	to set values for corresponding data fields in a particular
	DHCP option. The format of the token matches the data type
	of the corresponding option field: e.g. "192.168.2.1" for IPv4
	address, "5" for integer value etc.
	(Trac #2545, git 792c129a0785c73dd28fd96a8f1439fe6534a3f1)

539.	[func]		stephen
	Add logging to the DHCP server library.
	(Trac #2524, git b55b8b6686cc80eed41793c53d1779f4de3e9e3c)

538.	[bug]		muks
	Added escaping of special characters (double-quotes, semicolon,
	backslash, etc.) in text-like RRType's toText() implementation.
	Without this change, some TXT and SPF RDATA were incorrectly
	stored in SQLite3 datasource as they were not escaped.
	(Trac #2535, git f516fc484544b7e08475947d6945bc87636d4115)

537.	[func]		tomek
	b10-dhcp6: Support for RELEASE message has been added. Clients
	are now able to release their non-temporary IPv6 addresses.
	(Trac #2326, git 0974318566abe08d0702ddd185156842c6642424)

536.	[build]		jinmei
	Detect a build issue on FreeBSD with g++ 4.2 and Boost installed via
	FreeBSD ports at ./configure time.  This seems to be a bug of
	FreeBSD	ports setup and has been reported to the maintainer:
	http://www.freebsd.org/cgi/query-pr.cgi?pr=174753
	Until it's fixed, you need to build BIND 10 for FreeBSD that has
	this problem with specifying --without-werror, with clang++
	(development version), or with manually extracted Boost header
	files (no compiled Boost library is necessary).
	(Trac #1991, git 6b045bcd1f9613e3835551cdebd2616ea8319a36)

535.	[bug]		jelte
	The log4cplus internal logging mechanism has been disabled, and no
	output from the log4cplus library itself should be printed to
	stderr anymore. This output can be enabled by using the
	compile-time option --enable-debug.
	(Trac #1081, git db55f102b30e76b72b134cbd77bd183cd01f95c0)

534.	[func]*		vorner
	The b10-msgq now uses the same logging format as the rest
	of the system. However, it still doesn't obey the common
	configuration, as due to technical issues it is not able
	to read it yet.
	(git 9e6e821c0a33aab0cd0e70e51059d9a2761f76bb)

bind10-1.0.0-beta released on December 20, 2012

533.	[build]*		jreed
	Changed the package name in configure.ac from bind10-devel
	to bind10. This means the default sub-directories for
	etc, include, libexec, share, share/doc, and var are changed.
	If upgrading from a previous version, you may need to move
	and update your configurations or change references for the
	old locations.
	(git bf53fbd4e92ae835280d49fbfdeeebd33e0ce3f2)

532.	[func]		marcin
	Implemented configuration of DHCPv4 option values using
	the configuration manager. In order to set values for the
	data fields carried by a particular option, the user
	specifies a string of hexadecimal digits that is converted
	to binary data and stored in the option buffer. A more
	user-friendly way of specifying option content is planned.
	(Trac #2544, git fed1aab5a0f813c41637807f8c0c5f8830d71942)

531.	[func]		tomek
	b10-dhcp6: Added support for expired leases. Leases for IPv6
	addresses that are past their valid lifetime may be recycled, i.e.
	rellocated to other clients if needed.
	(Trac #2327, git 62a23854f619349d319d02c3a385d9bc55442d5e)

530.	[func]*		team
	b10-loadzone was fully overhauled.  It now uses C++-based zone
	parser and loader library, performing stricter checks, having
	more complete support for master file formats, producing more
	helpful logs, is more extendable for various types of data
	sources, and yet much faster than the old version.  In
	functionality the new version should be generally backwards
	compatible to the old version, but there are some
	incompatibilities: name fields of RDATA (in NS, SOA, etc) must
	be absolute for now; due to the stricter checks some input that was
	(incorrectly) accepted by the old version may now be rejected;
	command line options and arguments are not compatible.
	(Trac #2380, git 689b015753a9e219bc90af0a0b818ada26cc5968)

529.	[func]*		team
	The in-memory data source now uses a more complete master
	file parser to load textual zone files.  As of this change
	it supports multi-line RR representation and more complete
	support for escaped and quoted strings.  It also produces
	more helpful log messages when there is an error in the zone
	file.  It will be enhanced as more specific tasks in the
	#2368 meta ticket are completed.  The new parser is generally
	backward compatible to the previous one, but due to the
	tighter checks some input that has been accepted so far
	could now be rejected, so it's advisable to check if you
	use textual zone files directly loaded to memory.
	(Trac #2470, git c4cf36691115c15440b65cac16f1c7fcccc69521)

528.	[func]		marcin
	Implemented definitions for DHCPv4 option definitions identified
	by option codes: 1 to 63, 77, 81-82, 90-92, 118-119, 124-125.
	These definitions are now used by the DHCPv4 server to parse
	options received from a client.
	(Trac #2526, git 50a73567e8067fdbe4405b7ece5b08948ef87f98)

527.	[bug]		jelte
	Fixed a bug in the synchronous UDP server code where unexpected
	errors from ASIO or the system libraries could cause b10-auth to
	stop. In asynchronous mode these errors would be ignored
	completely. Both types have been updated to report the problem with
	an ERROR log message, drop the packet, and continue service.
	(Trac #2494, git db92f30af10e6688a7dc117b254cb821e54a6d95)

526.	[bug]		stephen
	Miscellaneous fixes to DHCP code including rationalisation of
	some methods in LeaseMgr and resolving some Doxygen/cppcheck
	issues.
	(Trac #2546, git 0140368ed066c722e5d11d7f9cf1c01462cf7e13)

525.	[func]		tomek
	b10-dhcp4: DHCPv4 server is now able to parse configuration. It
	is possible to specify IPv4 subnets with dynamic pools within
	them. Although configuration is accepted, it is not used yet. This
	will be implemented shortly.
	(Trac #2270, git de29c07129d41c96ee0d5eebdd30a1ea7fb9ac8a)

524.	[func]		tomek
	b10-dhcp6 is now able to handle RENEW messages. Leases are
	renewed and REPLY responses are sent back to clients.
	(Trac #2325, git 7f6c9d057cc0a7a10f41ce7da9c8565b9ee85246)

523.	[bug]		muks
	Fixed a problem in inmem NSEC3 lookup (for, instance when using a
	zone with no non-apex names) which caused exceptions when the zone
	origin was not added as an explicit NSEC3 record.
	(Trac #2503, git 6fe86386be0e7598633fe35999112c1a6e3b0370)

522.	[func]*		jelte
	Configuration of TSIG keys for b10-xfrin has changed; instead of
	specifying the full TSIG key (<name>:<base64>:<algo>) it now expects
	just the name, and uses the global TSIG Key Ring like all the other
	components (configuration list /tsig_keys/keys).
	Note: this is not automatically updated, so if you use TSIG in
	xfrin, you need to update your configuration.
	(Trac #1351, git e65b7b36f60f14b7abe083da411e6934cdfbae7a)

521.	[func]		marcin
	Implemented definitions for DHCPv6 standard options identified
	by codes up to 48. These definitions are now used by the DHCPv6
	server to create instances of options being sent to a client.
	(Trac #2491, git 0a4faa07777189ed9c25211987a1a9b574015a95)

520.	[func]		jelte
	The system no longer prints initial log messages to stdout
	regardless of what logging configuration is present, but it
	temporarily stores any log messages until the configuration is
	processed. If there is no specific configuration, or if the
	configuration cannot be accessed, it will still fall back to stdout.
	Note that there are still a few instances where output is printed,
	these shall be addressed separately.
	Note also that, currently, in case it falls back to stdout (such as
	when it cannot connect to b10-cfgmgr), all log messages are always
	printed (including debug messages), regardless of whether -v was
	used. This shall also be addressed in a future change.
	(Trac #2445, git 74a0abe5a6d10b28e4a3e360e87b129c232dea68)

519.	[bug]		muks
	Fixed a problem in inmem NSEC lookup which caused returning an
	incorrect NSEC record or (in rare cases) assert failures
	when a non-existent domain was queried, which was a sub-domain of
	a domain that existed.
	(Trac #2504, git 835553eb309d100b062051f7ef18422d2e8e3ae4)

518.	[func]		stephen
	Extend DHCP MySQL backend to handle IPv4 addresses.
	(Trac #2404, git ce7db48d3ff5d5aad12b1da5e67ae60073cb2607)

517.	[func]		stephen
	Added IOAddress::toBytes() to get byte representation of address.
	Also added convenience methods for V4/V6 address determination.
	(Trac #2396, git c23f87e8ac3ea781b38d688f8f7b58539f85e35a)

516.	[bug]		marcin
	Fixed 'make distcheck' failure when running perfdhcp unit tests.
	The unit tests used to read files from the folder specified
	with the path relative to current folder, thus when the test was
	run from a different folder the files could not be found.
	(Trac #2479, git 4e8325e1b309f1d388a3055ec1e1df98c377f383)

515.	[bug]		jinmei
	The in-memory data source now accepts an RRSIG provided without
	a covered RRset in loading.  A subsequent query for its owner name
	of the covered type would generally result in NXRRSET; if the
	covered RRset is of type NSEC3, the corresponding NSEC3 processing
	would result in SERVFAIL.
	(Trac #2420, git 6744c100953f6def5500bcb4bfc330b9ffba0f5f)

514.	[bug]		jelte
	b10-msgq now handles socket errors more gracefully when sending data
	to clients. It no longer exits with 'broken pipe' errors, and is
	also better at resending data on temporary error codes from send().
	(Trac #2398, git 9f6b45ee210a253dca608848a58c824ff5e0d234)

513.	[func]		marcin
	Implemented the OptionCustom class for DHCPv4 and DHCPv6.
	This class represents an option which has a defined
	structure: a set of data fields of specific types and order.
	It is used to represent those options that can't be
	represented by any other specialized class.
	(Trac #2312, git 28d885b457dda970d9aecc5de018ec1120143a10)

512.	[func]		jelte
	Added a new tool b10-certgen, to check and update the self-signed
	SSL certificate used by b10-cmdctl. The original certificate
	provided has been removed, and a fresh one is generated upon first
	build. See the b10-certgen manpage for information on how to update
	existing installed certificates.
	(Trac #1044, git 510773dd9057ccf6caa8241e74a7a0b34ca971ab)

511.	[bug]		stephen
	Fixed a race condition in the DHCP tests whereby the test program
	spawned a subprocess and attempted to read (without waiting) from
	the interconnecting pipe before the subprocess had written
	anything.  The lack of output was being interpreted as a test
	failure.
	(Trac #2410, git f53e65cdceeb8e6da4723730e4ed0a17e4646579)

510.	[func]		marcin
	DHCP option instances can be created using a collection of strings.
	Each string represents a value of a particular data field within
	an option. The data field values, given as strings, are validated
	against the actual types of option fields specified in the options
	definitions.
	(Trac #2490, git 56cfd6612fcaeae9acec4a94e1e5f1a88142c44d)

509.	[func]		muks
	Log messages now include the pid of the process that logged the
	message.
	(Trac #1745, git fc8bbf3d438e8154e7c2bdd322145a7f7854dc6a)

508.	[bug]		stephen
	Split the DHCP library into two directories, each with its own
	Makefile.  This properly solves the problem whereby a "make"
	operation with multiple threads could fail because of the
	dependencies between two libraries in the same directory.
	(Trac #2475, git 834fa9e8f5097c6fd06845620f68547a97da8ff8)

bind10-devel-20121115 released on November 15, 2012

507.	[doc]		jelte
	Added a chapter about the use of the bindctl command tool to
	to the BIND 10 guide.
	(Trac #2305, git c4b0294b5bf4a9d32fb18ab62ca572f492788d72)

506.	[security]		jinmei
	Fixed a use-after-free case in handling DNAME record with the
	in-memory data source.  This could lead to a crash of b10-auth
	if it serves a zone containing a DNAME RR from the in-memory
	data source.  This bug was introduced at bind10-devel-20120927.
	(Trac #2471, git 2b1793ac78f972ddb1ae2fd092a7f539902223ff)

505.	[bug]		jelte
	Fixed a bug in b10-xfrin where a wrong call was made during the
	final check of a TSIG-signed transfer, incorrectly rejecting the
	transfer.
	(Trac #2464, git eac81c0cbebee72f6478bdb5cda915f5470d08e1)

504.	[bug]*		naokikambe
	Fixed an XML format viewed from b10-stats-httpd. Regarding
	per-zone counters as zones of Xfrout, a part of the item
	values wasn't an exact XML format. A zone name can be
	specified in URI as
	/bind10/statistics/xml/Xfrout/zones/example.org/xfrreqdone.
	XSD and XSL formats are also changed to constant ones due
	to these changes.
	(Trac #2298, git 512d2d46f3cb431bcdbf8d90af27bff8874ba075)

503.	[func]		Stephen
	Add initial version of a MySQL backend for the DHCP code.  This
	implements the basic IPv6 lease access functions - add lease, delete
	lease and update lease.  The backend is enabled by specifying
	--with-dhcp-mysql on the "configure" command line: without this
	switch, the MySQL code is not compiled, so leaving BIND 10 able to
	be built on systems without MySQL installed.
	(Trac #2342, git c7defffb89bd0f3fdd7ad2437c78950bcb86ad37)

502.	[func]		vorner
	TTLs can be specified with units as well as number of seconds now.
	This allows specifications like "1D3H".
	(Trac #2384, git 44c321c37e17347f33ced9d0868af0c891ff422b)

501.	[func]		tomek
	Added DHCPv6 allocation engine, now used in the processing of DHCPv6
	messages.
	(Trac #2414, git b3526430f02aa3dc3273612524d23137b8f1fe87)

500.	[bug]		jinmei
	Corrected the autoconf example in the examples directory so it can
	use the configured path to Boost to check availability of the BIND 10
	library.  Previously the sample configure script could fail if
	Boost is installed in an uncommon place.  Also, it now provides a
	helper m4 function and example usage for embedding the library
	path to executable (using linker options like -Wl,-R) to help
	minimize post-build hassles.
	(Trac #2356, git 36514ddc884c02a063e166d44319467ce6fb1d8f)

499.	[func]		team
	The b10-auth 'loadzone' command now uses the internal thread
	introduced in 495 to (re)load a zone in the background, so that
	query processing isn't blocked while loading a zone.
	(Trac #2213, git 686594e391c645279cc4a95e0e0020d1c01fba7e)

498.	[func]		marcin
	Implemented DHCPv6 option values configuration using configuration
	manager. In order to set values for data fields carried by the
	particular option, user specifies the string of hexadecimal digits
	that is in turn converted to binary data and stored into option
	buffer. More user friendly way of option content specification is
	planned.
	(Trac #2318, git e75c686cd9c14f4d6c2a242a0a0853314704fee9)

497.	[bug]		jinmei
	Fixed several issues in isc-sysinfo:
	- make sure it doesn't report a negative value for free memory
	  size (this happened on FreeBSD, but can possibly occur on other
	  BSD variants)
	- correctly identifies the SMP support in kernel on FreeBSD
	- print more human readable uptime as well as the time in seconds
	(Trac #2297, git 59a449f506948e2371ffa87dcd19059388bd1657)

496.	[func]		tomek
	DHCPv6 Allocation Engine implemented. It allows address allocation
	from the configured subnets/pools. It currently features a single
	allocator: IterativeAllocator, which assigns addresses iteratively.
	Other allocators (hashed, random) are planned.
	(Trac #2324, git 8aa188a10298e3a55b725db36502a99d2a8d638a)

495.	[func]		team
	b10-auth now handles reconfiguration of data sources in
	background using a separate thread.  This means even if the new
	configuration includes a large amount of data to be loaded into
	memory (very large zones and/or a very large number of zones),
	the reconfiguration doesn't block query handling.
	(Multiple Trac tickets up to #2211)

494.	[bug]		jinmei
	Fixed a problem that shutting down BIND 10 kept some of the
	processes alive.  It was two-fold: when the main bind10 process
	started as a root, started b10-sockcreator with the privilege, and
	then dropped the privilege, the bind10 process cannot kill the
	sockcreator via signal any more (when it has to), but it kept
	sending the signal and didn't stop.  Also, when running on Python
	3.1 (or older), the sockcreator had some additional file
	descriptor open, which prevented it from exiting even after the
	bind10 process terminated.  Now the bind10 process simply gives up
	killing a subprocess if it fails due to lack of permission, and it
	makes sure the socket creator is spawned without any unnecessary
	FDs open.
	(Trac #1858, git 405d85c8a0042ba807a3a123611ff383c4081ee1)

493.	[build]		jinmei
	Fixed build failure with newer versions of clang++.  These
	versions are stricter regarding "unused variable" and "unused
	(driver) arguments" warnings, and cause fatal build error
	with -Werror.  The affected versions of clang++ include Apple's
	customized version 4.1 included in Xcode 4.5.1.  So this fix
	will solve build errors for Mac OS X that uses newer versions of
	Xcode.
	(Trac #2340, git 55be177fc4f7537143ab6ef5a728bd44bdf9d783,
	3e2a372012e633d017a97029d13894e743199741 and commits before it
	with [2340] in the commit log)

492.	[func]		tomek
	libdhcpsrv: The DHCP Configuration Manager is now able to store
	information about IPv4 subnets and pools. It is still not possible
	to configure that information. Such capability will be implemented
	in a near future.
	(Trac #2237, git a78e560343b41f0f692c7903c938b2b2b24bf56b)

491.	[func]		tomek
	b10-dhcp6: Configuration for DHCPv6 has been implemented.
	Currently it is possible to configure IPv6 subnets and pools
	within those subnets, global and per subnet values of renew,
	rebind, preferred and valid lifetimes. Configured parameters
	are accepted, but are not used yet by the allocation engine yet.
	(Trac #2269, git 028bed9014b15facf1a29d3d4a822c9d14fc6411)

490.	[func]		tomek
	libdhcpsrv: An abstract API for lease database has been
	implemented. It offers a common interface to all concrete
	database backends.
	(Trac #2140, git df196f7609757253c4f2f918cd91012bb3af1163)

489.	[func]		muks
	The isc::dns::RRsetList class has been removed. It was now unused
	inside the BIND 10 codebase, and the interface was considered
	prone to misuse.
	(Trac #2266, git 532ac3d0054f6a11b91ee369964f3a84dabc6040)

488.	[build]		jinmei
	On configure, changed the search order for Python executable.
	It first tries more specific file names such as "python3.2" before
	more generic "python3".  This will prevent configure failure on
	Mac OS X that installs Python3 via recent versions of Homebrew.
	(Trac #2339, git 88db890d8d1c64de49be87f03c24a2021bcf63da)

487.	[bug]		jinmei
	The bind10 process now terminates a component (subprocess) by the
	"config remove Boss/components" bindctl command even if the
	process crashes immediately before the command is sent to bind10.
	Previously this led to an inconsistent state between the
	configuration and an internal component list of bind10, and bind10
	kept trying to restart the component.  A known specific case of
	this problem is that b10-ddns could keep failing (due to lack of
	dependency modules) and the administrator couldn't stop the
	restart via bindctl.
	(Trac #2244, git 7565788d06f216ab254008ffdfae16678bcd00e5)

486.	[bug]*		jinmei
	All public header files for libb10-dns++ are now installed.
	Template configure.ac and utility AC macros for external projects
	using the library are provided under the "examples" directory.
	The src/bin/host was moved as part of the examples (and not
	installed with other BIND 10 programs any more).
	(Trac #1870, git 4973e638d354d8b56dcadf71123ef23c15662021)

485.	[bug]		jelte
	Several bugs have been fixed in bindctl; tab-completion now works
	within configuration lists, the problem where sometimes the
	completion added a part twice has been solved, and it no longer
	suggests the confusing value 'argument' as a completion-hint for
	configuration items. Additionally, bindctl no longer crashes upon
	input like 'config remove Boss'.
	(Trac #2254, git 9047de5e8f973e12e536f7180738e6b515439448)

484.	[func]		tomek
	A new library (libb10-dhcpsrv) has been created. At present, it
	only holds the code for the DHCP Configuration Manager. Currently
	this object only supports basic configuration storage for the DHCPv6
	server,	but that capability will be expanded.
	(Trac #2238, git 6f29861b92742da34be9ae76968e82222b5bfd7d)

bind10-devel-20120927 released on September 27, 2012

483.	[func]		marcin
	libdhcp++: Added new parameter to define sub-second timeout
	for DHCP packet reception. The total timeout is now specified
	by two parameters:  first specifies integral number of
	seconds, second (which defaults to 0) specifies fractional
	seconds with microsecond resolution.
	(Trac #2231, git 15560cac16e4c52129322e3cb1787e0f47cf7850)

482.	[func]		team
	Memory footprint of the in-memory data source has been
	substantially improved.  For example, b10-auth now requires much
	less memory than BIND 9 named for loading and serving the same
	zone in-memory.  This is a transparent change in terms of user
	operation; there's no need to update or change the configuration
	to enable this feature.
	Notes: multiple instances of b10-auth still make separate copies
	of the memory image.  Also, loading zones in memory still suspends
	query processing, so manual reloading or reloading after incoming
	transfer may cause service disruption for huge zones.
	(Multiple Trac tickets, Summarized in Trac #2101)

481.	[bug]		vorner
	The abbreviated form of IP addresses in ACLs is accepted
	(eg. "from": ["127.0.0.1", "::1"] now works).
	(Trac #2191, git 48b6e91386b46eed383126ad98dddfafc9f7e75e)

480.	[doc]		vorner
	Added documentation about global TSIG key ring to the Guide.
	(Trac #2189, git 52177bb31f5fb8e134aecb9fd039c368684ad2df)

479.	[func]		marcin
	Refactored perfdhcp tool to C++, added missing unit tests and removed
	the old code. The new code uses libdhcp++ (src/lib/dhcp) for DHCP
	packet management, network interface management and packet
	transmission.
	(Trac #1954, git 8d56105742f3043ed4b561f26241f3e4331f51dc)
	(Trac #1955, git 6f914bb2c388eb4dd3e5c55297f8988ab9529b3f)
	(Trac #1956, git 6f914bb2c388eb4dd3e5c55297f8988ab9529b3f)
	(Trac #1957, git 7fca81716ad3a755bf5744e88c3adeef15b04450)
	(Trac #1958, git 94e17184270cda58f55e6da62e845695117fede3)
	(Trac #1959, git a8cf043db8f44604c7773e047a9dc2861e58462a)
	(Trac #1960, git 6c192e5c0903f349b4d80cf2bb6cd964040ae7da)

478.	[func]		naokikambe
	New statistics items added into b10-xfrout: ixfr_running and
	axfr_running.  Their values can be obtained by invoking "Stats show
	Xfrout" via bindctl while b10-xfrout is running.
	(Trac #2222, git 91311bdbfea95f65c5e8bd8294ba08fac12405f1)

477.	[bug]		jelte
	Fixed a problem with b10-msgq on OSX when using a custom Python
	installation, that offers an unreliable select.poll() interface.
	(Trac #2190, git e0ffa11d49ab949ee5a4ffe7682b0e6906667baa)

476.	[bug]		vorner
	The Xfrin now accepts transfers with some TSIG signatures omitted, as
	allowed per RFC2845, section 4.4. This solves a compatibility
	issues with Knot and NSD.
	(Trac #1357, git 7ca65cb9ec528118f370142d7e7b792fcc31c9cf)

475.	[func]		naokikambe
	Added Xfrout statistics counters: notifyoutv4, notifyoutv6,
	xfrrej, and xfrreqdone. These are per-zone type counters.
	The value of these counters can be seen with zone name by
	invoking "Stats show Xfrout" via bindctl.
	(Trac #2158, git e68c127fed52e6034ab5309ddd506da03c37a08a)

474.	[func]		stephen
	DHCP servers now use the BIND 10 logging system for messages.
	(Trac #1545, git de69a92613b36bd3944cb061e1b7c611c3c85506)

473.	[bug]		jelte
	TCP connections now time out in b10-auth if no (or not all) query
	data is sent by the client. The timeout value defaults to 5000
	milliseconds, but is configurable in Auth/tcp_recv_timeout.
	(Trac #357, git cdf3f04442f8f131542bd1d4a2228a9d0bed12ff)

472.	[build]		jreed
	All generated documentation is removed from the git repository.
	The ./configure --enable-man option is removed. A new option
	-enable-generate-docs is added; it checks for required
	documentation building dependencies. Dummy documentation is
	built and installed if not used. Distributed tarballs will
	contain the generated documentation.
	(Trac #1687, git 2d4063b1a354f5048ca9dfb195e8e169650f43d0)

471.	[bug]		vorner
	Fixed a problem when b10-loadzone tried to tread semicolon
	in string data as start of comment, which caused invalid
	data being loaded.
	(Trac #2188, git 12efec3477feb62d7cbe36bdcfbfc7aa28a36f57)

470.	[func]		naokikambe
	The stats module now supports partial statistics updates. Each
	module can return only statistics data which have been updated since
	the last time it sent them to the stats module. The purpose of partial
	updates is to reduce the amount of statistics data sent through the
	message queue.
	(Trac #2179, git d659abdd9f3f369a29830831297f64484ac7b051)

469.	[bug]		jelte
	libdatasrc: the data source client list class now ignores zone
	content problems (such as out-of-zone data) in MasterFiles type
	zones, instead of aborting the entire configuration.  It only logs
	an error, and all other zones and datasources are still loaded. The
	error log message has been improved to include the zone origin and
	source file name.  As a result of this change, b10-auth no longer
	exits upon encountering such errors during startup.
	(Trac #2178, git a75ed413e8a1c8e3702beea4811a46a1bf519bbd)

468.	[func]*		naokikambe, fujiwara
	b10-stats polls the bind10 and b10-auth with new 'getstats' command
	to retrieve statistics data.  The "poll-interval" parameter in
	b10-stats is for configuring the polling interval.  All statistics
	data collected once are preserved while b10-stats is running.
	The "sendstats" command was removed from bind10 and b10-auth. The
	"statistics-interval" configuration item was removed from b10-auth.
	(Trac #2136, git dcb5ce50b4b4e50d28247d5f8b5cb8d90bda942a)
	(Trac #2137, git d53bb65a43f6027b15a6edc08c137951e3ce5e0e)
	(Trac #2138, git b34e3313460eebc9c272ca8c1beb27297c195150)

bind10-devel-20120816 released on August 16, 2012

467.	[bug]		jelte
	For configurations, allow named sets to contain lists of items.
	(Trac #2114, git 712637513505f7afb8434292ca2a98c3517dffd3)

466.	[func]		jelte
	Allow bindctl to add and remove items to and from lists
	and dicts for items of type "any". This is for easier
	configurations.
	(Trac #2184, git ad2d728d1496a9ff59d622077850eed0638b54eb)

465.	[doc]		vorner
	Improved documentation about ACLs in the Guide.
	(Trac #2066, git 76f733925b3f3560cfc2ee96d2a19905b623bfc3)

464.	[func]		jelte, muks
	libdns++: The LabelSequence class has been extended with some new
	methods.  These are mainly intended for internal development, but
	the class is public, so interested users may want to look into the
	extensions.
	(Trac #2052, git 57c61f2^..dbef0e2)
	(Trac #2053, git 1fc2b06b57a008ec602daa2dac79939b3cc6b65d)
	(Trac #2086, git 3fac7d5579c5f51b8e952b50db510b45bfa986f3)
	(Trac #2087, git 49ad6346f574d00cfbd1d12905915fd0dd6a0bac)
	(Trac #2148, git 285c2845ca96e7ef89f9158f1dea8cda147b6566)

463.	[func]		jinmei
	Python isc.dns: the Name, RRType and RRClass classes are now
	hashable.  So, for example, objects of these classes can be used
	as a dictionary key.
	(Trac #1883, git 93ec40dd0a1df963c676037cc60c066c748b3030)

462.	[build]		jreed
	BIND 10 now compiles against googletest-1.6.0 versions that are
	installed on the system as source code. For such versions, use the
	--with-gtest-source configure switch.
	(Trac #1999, git 6a26d459a40d7eed8ebcff01835377b3394a78de)

461.	[bug]		muks
	We now set g+w and g+s permissions (mode 02770) during
	installation for the BIND 10 local state directory
	($prefix/var/bind10-devel/) so that permissions to files
	and sub-directories created in that directory are inherited.
	(Trac #2171, git ab4d20907abdb3ce972172463dcc73405b3dee79)

460.	[bug]		muks
	SSHFP's algorithm and fingerprint type checks have been relaxed
	such that they will accept any values in [0,255]. This is so that
	future algorithm and fingerprint types are accommodated.
	(Trac #2124, git 49e6644811a7ad09e1326f20dd73ab43116dfd21)

459.	[func]		tomek
	b10-dhcp6: DHCPv6 server component is now integrated into
	BIND 10 framework. It can be started from BIND 10 (using bindctl)
	and can receive commands. The only supported command for now
	is 'Dhcp6 shutdown'.
	b10-dhcp4: Command line-switch '-s' to disable msgq was added.
	b10-dhcp6: Command line-switch '-s' to disable msgq was added.
	(Trac #1708, git e0d7c52a71414f4de1361b09d3c70431c96daa3f)

458.	[build]*		jinmei
	BIND 10 now relies on Boost offset_ptr, which caused some new
	portability issues.  Such issues are detected at ./configure time.
	If ./configure stops due to this, try the following workaround:
	- If it's about the use of mutable for a reference with clang++,
	  upgrade Boost version to 1.44 or higher, or try a different
	  compiler (e.g. g++ generally seems to be free from this issue)
	- If it's about the use of "variadic templates", specify
	  --without-werror so the warning won't be promoted to an error.
	  Specifying BOOST_NO_USER_CONFIG in CXXFLAGS may also work
	  (which would be the case if Boost is installed via pkgsrc)
	(Trac #2147, git 30061d1139aad8716e97d6b620c259752fd0a3cd)

457.	[build]*		muks
	BIND 10 library names now have a "b10-" prefix. This is to avoid
	clashes with other similarly named libraries on the system.
	(Trac #2071, git ac20a00c28069804edc0a36050995df52f601efb)

456.	[build]		muks
	BIND 10 now compiles against log4cplus-1.1.0 (RC releases)
	also.  Note: some older versions of log4cplus don't work any more;
	known oldest workable version is 1.0.4.  Thanks to John Lumby for
	sending a patch.
	(Trac #2169, git 7d7e5269d57451191c0aef1b127d292d3615fe2c)

455.	[func]*		vorner
	The server now uses newer API for data sources. This would be an
	internal change, however, the data sources are now configured
	differently. Please, migrate your configuration to the top-level
	"data_sources" module.  Also the bind10 -n and --no-cache
	and b10-auth -n options are removed.
	(Trac #1976, git 0d4685b3e7603585afde1b587cbfefdfaf6a1bb3)

454.	[bug]		jelte
	b10-cfgmgr now loads its configuration check plugins directly from
	the plugin search path, as opposed to importing them from the
	general python system module path list; this prevents naming
	conflicts with real python modules.
	(Trac #2119, git 2f68d7ac5c3c7cc88a3663191113eece32d46a3d)

453.	[bug]		jelte
	b10-auth no longer tries to send DDNS UPDATE messages to b10-ddns if
	b10-ddns is not running. Sending an UPDATE to BIND 10 that is not
	configured to run DDNS will now result in a response with rcode
	NOTIMP instead of SERVFAIL.
	(Trac #1986, git bd6b0a5ed3481f78fb4e5cb0b18c7b6e5920f9f8)

452.	[func]		muks, jelte
	isc-sysinfo: An initial implementation of the isc-sysinfo
	tool is now available for Linux, OpenBSD, FreeBSD, and Mac
	OS X. It gathers and outputs system information which can
	be used by future tech support staff. This includes a
	generic Python "sysinfo" module.
	(Trac #2062, #2121, #2122, #2172,
	git 144e80212746f8d55e6a59edcf689fec9f32ae95)

451.	[bug]		muks, jinmei
	libdatasrc: the database-based data source now correctly returns
	glue records on (not under) a zone cut, such as in the case where
	the NS name of an NS record is identical to its owner name. (Note:
	libdatasrc itself doesn't judge what kind of record type can be a
	"glue"; it's the caller's responsibility.)
	(Trac #1771, git 483f1075942965f0340291e7ff7dae7806df22af)

450.	[func]		tomek
	b10-dhcp4: DHCPv4 server component is now integrated into
	BIND 10 framework. It can be started from BIND 10 (using bindctl)
	and can receive commands. The only supported command for now
	is 'Dhcp4 shutdown'.
	(Trac #1651, git 7e16a5a50d3311e63d10a224ec6ebcab5f25f62c)

bind10-devel-20120621 released on June 21, 2012

449.	[bug]		muks
	b10-xfin: fixed a bug where xfrin sent the wrong notification
	message to zonemgr on successful zone transfer. This also
	solves other reported problems such as too frequent attempts
	of zone refreshing (see Trac #1786 and #1834).
	(Trac #2023, git b5fbf8a408a047a2552e89ef435a609f5df58d8c)

448.	[func]		team
	b10-ddns is now functional and handles dynamic update requests
	per RFC 2136.  See BIND 10 guide for configuration and operation
	details.
	(Multiple Trac tickets)

447.	[bug]		jinmei
	Fixed a bug in b10-xfrout where a helper thread could fall into
	an infinite loop if b10-auth stops while the thread is waiting for
	forwarded requests from b10-auth.
	(Trac #988 and #1833, git 95a03bbefb559615f3f6e529d408b749964d390a)

446.	[bug]		muks
	A number of warnings reported by Python about unclosed file and
	socket objects were fixed. Some related code was also made safer.
	(Trac #1828, git 464682a2180c672f1ed12d8a56fd0a5ab3eb96ed)

445.	[bug]*		jinmei
	The pre-install check for older SQLite3 DB now refers to the DB
	file with the prefix of DESTDIR.  This ensures that 'make install'
	with specific DESTDIR works regardless of the version of the DB
	file installed in the default path.
	(Trac #1982, git 380b3e8ec02ef45555c0113ee19329fe80539f71)

444.	[bug]		jinmei
	libdatasrc: fixed ZoneFinder for database-based data sources so
	that it handles type DS query correctly, i.e., treating it as
	authoritative data even on a delegation point.
	(Trac #1912, git 7130da883f823ce837c10cbf6e216a15e1996e5d)

443.	[func]*		muks
	The logger now uses a lockfile named `logger_lockfile' that is
	created in the local state directory to mutually separate
	individual logging operations from various processes. This is
	done so that log messages from different processes don't mix
	together in the middle of lines. The `logger_lockfile` is created
	with file permission mode 0660. BIND 10's local state directory
	should be writable and perhaps have g+s mode bit so that the
	`logger_lockfile` can be opened by a group of processes.
	(Trac #1704, git ad8d445dd0ba208107eb239405166c5c2070bd8b)

442.	[func]		tomek
	b10-dhcp4, b10-dhcp6: Both DHCP servers now accept -p parameter
	that can be used to specify listening port number. This capability
	is useful only for testing purposes.
	(Trac #1503, git e60af9fa16a6094d2204f27c40a648fae313bdae)

441.	[func]		tomek
	libdhcp++: Stub interface detection (support for interfaces.txt
	file) was removed.
	(Trac #1281, git 900fc8b420789a8c636bcf20fdaffc60bc1041e0)

bind10-devel-20120517 released on May 17, 2012

440.	[func]		muks
	bindctl: improved some error messages so they will be more
	helpful.  Those include the one when the zone name is unspecified
	or the name is invalid in the b10-auth configuration.
	(Trac #1627, git 1a4d0ae65b2c1012611f4c15c5e7a29d65339104)

439.	[func]		team
	The in-memory data source can now load zones from the
	sqlite3 data source, so that zones stored in the database
	(and updated for example by xfrin) can be served from memory.
	(Trac #1789,#1790,#1792,#1793,#1911,
	git 93f11d2a96ce4dba9308889bdb9be6be4a765b27)

438.	[bug]		naokikambe
	b10-stats-httpd now sends the system a notification that
	it is shutting down if it encounters a fatal error during
	startup.
	(Trac #1852, git a475ef271d4606f791e5ed88d9b8eb8ed8c90ce6)

437.	[build]		jinmei
	Building BIND 10 may fail on MacOS if Python has been
	installed via Homebrew unless --without-werror is specified.
	The configure script now includes a URL that explains this
	issue when it detects failure that is possibly because of
	this problem.
	(Trac #1907, git 0d03b06138e080cc0391fb912a5a5e75f0f97cec)

436.	[bug]		jelte
	The --config-file option now works correctly with relative paths if
	--data-path is not given.
	(Trac #1889, git ce7d1aef2ca88084e4dacef97132337dd3e50d6c)

435.	[func]		team
	The in-memory datasource now supports NSEC-signed zones.
	(Trac #1802-#1810, git 2f9aa4a553a05aa1d9eac06f1140d78f0c99408b)

434.	[func]		tomek
	libdhcp++: Linux interface detection refactored. The code is
	now cleaner. Tests better support certain versions of ifconfig.
	(Trac #1528, git 221f5649496821d19a40863e53e72685524b9ab2)

433.	[func]		tomek
	libdhcp++: Option6 and Pkt6 now follow the same design as
	options and packet for DHCPv4. General code refactoring after
	end of 2011 year release.
	(Trac #1540, git a40b6c665617125eeb8716b12d92d806f0342396)

432.	[bug]*		muks
	BIND 10 now installs its header files in a BIND 10 specific
	sub-directory in the install prefix.
	(Trac #1930, git fcf2f08db9ebc2198236bfa25cf73286821cba6b)

431.	[func]*		muks
	BIND 10 no longer starts b10-stats-httpd by default.
	(Trac #1885, git 5c8bbd7ab648b6b7c48e366e7510dedca5386f6c)

430.	[bug]		jelte
	When displaying configuration data, bindctl no longer treats
	optional list items as an error, but shows them as an empty list.
	(Trac #1520, git 0f18039bc751a8f498c1f832196e2ecc7b997b2a)

429.	[func]		jelte
	Added an 'execute' component to bindctl, which executes either a set
	of commands from a file or a built-in set of commands. Currently,
	only 'init_authoritative_server' is provided as a built-in set, but
	it is expected that more will be added later.
	(Trac #1843, git 551657702a4197ef302c567b5c0eaf2fded3e121)

428.	[bug]		marcin
	perfdhcp: bind to local address to allow reception of
	replies from IPv6 DHCP servers.
	(Trac #1908, git 597e059afaa4a89e767f8f10d2a4d78223af3940)

427.	[bug]		jinmei
	libdatasrc, b10-xfrin: the zone updater for database-based data
	sources now correctly distinguishes NSEC3-related RRs (NSEC3 and
	NSEC3-covering RRSIG) from others, and the SQLite3 implementation
	now manipulates them in the separate table for the NSEC3 namespace.
	As a result b10-xfrin now correctly updates NSEC3-signed zones by
	inbound zone transfers.
	(Trac #1781,#1788,#1891, git 672f129700dae33b701bb02069cf276238d66be3)

426.	[bug]		vorner
	The NSEC3 records are now included when transferring a
	signed zone out.
	(Trac #1782, git 36efa7d10ecc4efd39d2ce4dfffa0cbdeffa74b0)

425.	[func]*		muks
	Don't autostart b10-auth, b10-xfrin, b10-xfrout and b10-zonemgr in
	the default configuration.
	(Trac #1818, git 31de885ba0409f54d9a1615eff5a4b03ed420393)

424.	[bug]		jelte
	Fixed a bug in bindctl where in some cases, configuration settings
	in a named set could disappear, if a child element is modified.
	(Trac #1491, git 00a36e752802df3cc683023d256687bf222e256a)

423.	[bug]		jinmei
	The database based zone iterator now correctly resets mixed TTLs
	of the same RRset (when that happens) to the lowest one.  The
	previous implementation could miss lower ones if it appears in a
	later part of the RRset.
	(part of Trac #1791, git f1f0bc00441057e7050241415ee0367a09c35032)

422.	[bug]		jinmei
	The database based zone iterator now separates RRSIGs of the same
	name and type but for different covered types.
	(part of Trac #1791, git b4466188150a50872bc3c426242bc7bba4c5f38d)

421.	[build]		jinmei
	Made sure BIND 10 can be built with clang++ 3.1.  (It failed on
	MacOS 10.7 using Xcode 4.3, but it's more likely to be a matter of
	clang version.)
	(Trac #1773, git ceaa247d89ac7d97594572bc17f005144c5efb8d)

420.	[bug]*		jinmei, stephen
	Updated the DB schema used in the SQLite3 data source so it can
	use SQL indices more effectively.  The previous schema had several
	issues in this sense and could be very slow for some queries on a
	very large zone (especially for negative answers).  This change
	requires a major version up of the schema; use b10-dbutil to
	upgrade existing database files.  Note: 'make install' will fail
	unless old DB files installed in the standard location have been
	upgraded.
	(Trac #324, git 8644866497053f91ada4e99abe444d7876ed00ff)

419.	[bug]		jelte
	JSON handler has been improved; escaping now works correctly
	(including quotes in strings), and it now rejects more types of
	malformed input.
	(Trac #1626, git 3b09268518e4e90032218083bcfebf7821be7bd5)

418.	[bug]		vorner
	Fixed crash in bindctl when config unset was called.
	(Trac #1715, git 098da24dddad497810aa2787f54126488bb1095c)

417.	[bug]		jelte
	The notify-out code now looks up notify targets in their correct
	zones (and no longer just in the zone that the notify is about).
	(Trac #1535, git 66300a3c4769a48b765f70e2d0dbf8bbb714435b)

416.	[func]*		jelte
	The implementations of ZoneFinder::find() now throw an OutOfZone
	exception when the name argument is not in or below the zone this
	zonefinder contains.
	(Trac #1535, git 66300a3c4769a48b765f70e2d0dbf8bbb714435b)

bind10-devel-20120329 released on March 29, 2012

415.	[doc]		jinmei, jreed
	BIND 10 Guide updated to now describe the in-memory data source
	configurations for b10-auth.
	(Trac #1732, git 434d8db8dfcd23a87b8e798e5702e91f0bbbdcf6)

414.	[bug]		jinmei
	b10-auth now correctly handles delegation from an unsigned zone
	(defined in the in-memory data source) when the query has DNSSEC
	DO bit on.  It previously returned SERVFAIL.
	(Trac #1836, git 78bb8f4b9676d6345f3fdd1e5cc89039806a9aba)

413.	[func]		stephen, jelte
	Created a new tool b10-dbutil, that can check and upgrade database
	schemas, to be used when incompatible changes are introduced in the
	backend database schema. Currently it only supports sqlite3 databases.
	Note: there's no schema change that requires this utility as of
	the March 29th release.  While running it shouldn't break
	an existing database file, it should be even more advisable not to
	run it at the moment.
	(Trac #963, git 49ba2cf8ac63246f389ab5e8ea3b3d081dba9adf)

412.	[func]		jelte
	Added a command-line option '--clear-config' to bind10, which causes
	the system to create a backup of the existing configuration database
	file, and start out with a clean default configuration. This can be
	used if the configuration file is corrupted to the point where it
	cannot be read anymore, and BIND 10 refuses to start. The name of
	the backup file can be found in the logs (CFGMGR_RENAMED_CONFIG_FILE).
	(Trac #1443, git 52b36c921ee59ec69deefb6123cbdb1b91dc3bc7)

411.	[func]		muks
	Add a -i/--no-kill command-line argument to bind10, which stops
	it from sending SIGTERM and SIGKILL to other b10 processes when
	they're shutting down.
	(Trac #1819, git 774554f46b20ca5ec2ef6c6d5e608114f14e2102)

410.	[bug]		jinmei
	Python CC library now ensures write operations transmit all given
	data (unless an error happens).  Previously it didn't check the
	size of transmitted data, which could result in partial write on
	some systems (notably on OpenBSD) and subsequently cause system
	hang up or other broken state.  This fix specifically solves start
	up failure on OpenBSD.
	(Trac #1829, git 5e5a33213b60d89e146cd5e47d65f3f9833a9297)

409.	[bug]		jelte
	Fixed a parser bug in bindctl that could make bindctl crash. Also
	improved 'command help' output; argument order is now shown
	correctly, and parameter descriptions are shown as well.
	(Trac #1172, git bec26c6137c9b0a59a3a8ca0f55a17cfcb8a23de)

408.	[bug]		stephen, jinmei
	b10-auth now filters out duplicate RRsets when building a
	response message using the new query handling logic.  It's
	currently only used with the in-memory data source, but will
	also be used for others soon.
	(Trac #1688, git b77baca56ffb1b9016698c00ae0a1496d603d197)

407.	[build]		haikuo
	Remove "--enable-boost-threads" switch in configure command. This
	thread lock mechanism is useless for bind10 and causes performance
	hits.
	(Trac #1680, git 9c4d0cadf4adc802cc41a2610dc2c30b25aad728)

406.	[bug]		muks
	On platforms such as OpenBSD where pselect() is not available,
	make a wrapper around select() in perfdhcp.
	(Trac #1639, git 6ea0b1d62e7b8b6596209291aa6c8b34b8e73191)

405.	[bug]		jinmei
	Make sure disabling Boost threads if the default configuration is
	to disable it for the system.  This fixes a crash and hang up
	problem on OpenBSD, where the use of Boost thread could be
	different in different program files depending on the order of
	including various header files, and could introduce inconsistent
	states between a library and a program.  Explicitly forcing the
	original default throughout the BIND 10 build environment will
	prevent this from happening.
	(Trac #1727, git 23f9c3670b544c5f8105958ff148aeba050bc1b4)

404.	[bug]		naokikambe
	The statistic counters are now properly accumulated across multiple
	instances of b10-auth (if there are multiple instances), instead of
	providing result for random instance.
	(Trac #1751, git 3285353a660e881ec2b645e1bc10d94e5020f357)

403.	[build]*		jelte
	The configure option for botan (--with-botan=PATH) is replaced by
	--with-botan-config=PATH, which takes a full path to a botan-config
	script, instead of the botan 'install' directory. Also, if not
	provided, configure will try out config scripts and pkg-config
	options until it finds one that works.
	(Trac #1640, git 582bcd66dbd8d39f48aef952902f797260280637)

402.	[func]		jelte
	b10-xfrout now has a visible command to send out notifies for
	a given zone, callable from bindctl. Xfrout notify <zone> [class]
	(Trac #1321, git 0bb258f8610620191d75cfd5d2308b6fc558c280)

401.	[func]*		jinmei
	libdns++: updated the internal implementation of the
	MessageRenderer class.  This is mostly a transparent change, but
	the new version now doesn't allow changing compression mode in the
	middle of rendering (which shouldn't be an issue in practice).
	On the other hand, name compression performance was significantly
	improved: depending on the number of names, micro benchmark tests
	showed the new version is several times faster than the previous
	version .
	(Trac #1603, git 9a2a86f3f47b60ff017ce1a040941d0c145cfe16)

400.	[bug]		stephen
	Fix crash on Max OS X 10.7 by altering logging so as not to allocate
	heap storage in the static initialization of logging objects.
	(Trac #1698, git a8e53be7039ad50d8587c0972244029ff3533b6e)

399.	[func]		muks
	Add support for the SSHFP RR type (RFC 4255).
	(Trac #1136, git ea5ac57d508a17611cfae9d9ea1c238f59d52c51)

398.	[func]		jelte
	The b10-xfrin module now logs more information on successful
	incoming transfers. In the case of IXFR, it logs the number of
	changesets, and the total number of added and deleted resource
	records. For AXFR (or AXFR-style IXFR), it logs the number of
	resource records. In both cases, the number of overhead DNS
	messages, runtime, amount of wire data, and transfer speed are logged.
	(Trac #1280, git 2b01d944b6a137f95d47673ea8367315289c205d)

397.	[func]		muks
	The boss process now gives more helpful description when a
	sub-process exits due to a signal.
	(Trac #1673, git 1cd0d0e4fc9324bbe7f8593478e2396d06337b1e)

396.	[func]*		jinmei
	libdatasrc: change the return type of ZoneFinder::find() so it can
	contain more context of the search, which can be used for
	optimizing post find() processing.  A new method getAdditional()
	is added to it for finding additional RRsets based on the result
	of find().  External behavior shouldn't change.  The query
	handling code of b10-auth now uses the new interface.
	(Trac #1607, git 2e940ea65d5b9f371c26352afd9e66719c38a6b9)

395.	[bug]		jelte
	The log message compiler now errors (resulting in build failures) if
	duplicate log message identifiers are found in a single message file.
	Renamed one duplicate that was found (RESOLVER_SHUTDOWN, renamed to
	RESOLVER_SHUTDOWN_RECEIVED).
	(Trac #1093, git f537c7e12fb7b25801408f93132ed33410edae76)
	(Trac #1741, git b8960ab85c717fe70ad282e0052ac0858c5b57f7)

394.	[bug]		jelte
	b10-auth now catches any exceptions during response building; if any
	datasource either throws an exception or causes an exception to be
	thrown, the message processing code will now catch it, log a debug
	message, and return a SERVFAIL response.
	(Trac #1612, git b5740c6b3962a55e46325b3c8b14c9d64cf0d845)

393.	[func]		jelte
	Introduced a new class LabelSequence in libdns++, which provides
	lightweight accessor functionality to the Name class, for more
	efficient comparison of parts of names.
	(Trac #1602, git b33929ed5df7c8f482d095e96e667d4a03180c78)

392.	[func]*		jinmei
	libdns++: revised the (Abstract)MessageRenderer class so that it
	has a default internal buffer and the buffer can be temporarily
	switched.  The constructor interface was modified, and a new
	method setBuffer() was added.
	(Trac #1697, git 9cabc799f2bf9a3579dae7f1f5d5467c8bb1aa40)

391.	[bug]*		vorner
	The long time unused configuration options of Xfrout "log_name",
	"log_file", "log_severity", "log_version" and "log_max_bytes" were
	removed, as they had no effect (Xfrout uses the global logging
	framework).  However, if you have them set, you need to remove
	them from the configuration file or the configuration will be
	rejected.
	(Trac #1090, git ef1eba02e4cf550e48e7318702cff6d67c1ec82e)

bind10-devel-20120301 released on March 1, 2012

390.	[bug]		vorner
	The UDP IPv6 packets are now correctly fragmented for maximum
	guaranteed MTU, so they won't get lost because being too large
	for some hop.
	(Trac #1534, git ff013364643f9bfa736b2d23fec39ac35872d6ad)

389.	[func]*		vorner
	Xfrout now uses the global TSIG keyring, instead of its own. This
	means the keys need to be set only once (in tsig_keys/keys).
	However, the old configuration of Xfrout/tsig_keys need to be
	removed for Xfrout to work.
	(Trac #1643, git 5a7953933a49a0ddd4ee1feaddc908cd2285522d)

388.	[func]		jreed
	Use prefix "sockcreator-" for the private temporary directory
	used for b10-sockcreator communication.
	(git b98523c1260637cb33436964dc18e9763622a242)

387.	[build]		muks
	Accept a --without-werror configure switch so that some builders can
	disable the use of -Werror in CFLAGS when building.
	(Trac #1671, git 8684a411d7718a71ad9fb616f56b26436c4f03e5)

386.	[bug]		jelte
	Upon initial sqlite3 database creation, the 'diffs' table is now
	always created. This already happened most of the time, but there
	are a few cases where it was skipped, resulting in potential errors
	in xfrout later.
	(Trac #1717, git 30d7686cb6e2fa64866c983e0cfb7b8fabedc7a2)

385.	[bug]		jinmei
	libdns++: masterLoad() didn't accept comments placed at the end of
	an RR.  Due to this the in-memory data source cannot load a master
	file for a signed zone even if it's preprocessed with BIND 9's
	named-compilezone.
	Note: this fix is considered temporary and still only accepts some
	limited form of such comments.  The main purpose is to allow the
	in-memory data source to load any signed or unsigned zone files as
	long as they are at least normalized with named-compilezone.
	(Trac #1667, git 6f771b28eea25c693fe93a0e2379af924464a562)

384.	[func]		jinmei, jelte, vorner, haikuo, kevin
	b10-auth now supports NSEC3-signed zones in the in-memory data
	source.
	(Trac #1580, #1581, #1582, #1583, #1584, #1585, #1587, and
	other related changes to the in-memory data source)

383.	[build]		jinmei
	Fixed build failure on MacOS 10.7 (Lion) due to the use of
	IPV6_PKTINFO; the OS requires a special definition to make it
	visible to the compiler.
	(Trac #1633, git 19ba70c7cc3da462c70e8c4f74b321b8daad0100)

382.	[func]		jelte
	b10-auth now also experimentally supports statistics counters of
	the rcode responses it sends. The counters can be shown as
	rcode.<code name>, where code name is the lowercase textual
	representation of the rcode (e.g. "noerror", "formerr", etc.).
	Same note applies as for opcodes, see changelog entry 364.
	(Trac #1613, git e98da500d7b02e11347431a74f2efce5a7d622aa)

381.	[bug]		jinmei
	b10-auth: honor the DNSSEC DO bit in the new query handler.
	(Trac #1695, git 61f4da5053c6a79fbc162fb16f195cdf8f94df64)

380.	[bug]		jinmei
	libdns++: miscellaneous bug fixes for the NSECPARAM RDATA
	implementation, including incorrect handling for empty salt and
	incorrect comparison logic.
	(Trac #1638, git 966c129cc3c538841421f1e554167d33ef9bdf25)

379.	[bug]		jelte
	Configuration commands in bindctl now check for list indices if
	the 'identifier' argument points to a child element of a list
	item. Previously, it was possible to 'get' non-existent values
	by leaving out the index, e.g. "config show Auth/listen_on/port,
	which should be config show Auth/listen_on[<index>]/port, since
	Auth/listen_on is a list. The command without an index will now
	show an error. It is still possible to show/set the entire list
	("config show Auth/listen_on").
	(Trac #1649, git 003ca8597c8d0eb558b1819dbee203fda346ba77)

378.	[func]		vorner
	It is possible to start authoritative server or resolver in multiple
	instances, to use more than one core. Configuration is described in
	the guide.
	(Trac #1596, git 17f7af0d8a42a0a67a2aade5bc269533efeb840a)

377.	[bug]		jinmei
	libdns++: miscellaneous bug fixes for the NSEC and NSEC3 RDATA
	implementation, including a crash in NSEC3::toText() for some RR
	types, incorrect handling of empty NSEC3 salt, and incorrect
	comparison logic in NSEC3::compare().
	(Trac #1641, git 28ba8bd71ae4d100cb250fd8d99d80a17a6323a2)

376.	[bug]		jinmei, vorner
	The new query handling module of b10-auth did not handle type DS
	query correctly: It didn't look for it in the parent zone, and
	it incorrectly returned a DS from the child zone if it
	happened to exist there.  Both were corrected, and it now also
	handles the case of having authority for the child and a grand
	ancestor.
	(Trac #1570, git 2858b2098a10a8cc2d34bf87463ace0629d3670e)

375.	[func]		jelte
	Modules now inform the system when they are stopping. As a result,
	they are removed from the 'active modules' list in bindctl, which
	can then inform the user directly when it tries to send them a
	command or configuration update.  Previously this would result
	in a 'not responding' error instead of 'not running'.
	(Trac #640, git 17e78fa1bb1227340aa9815e91ed5c50d174425d)

374.	[func]*		stephen
	Alter RRsetPtr and ConstRRsetPtr to point to AbstractRRset (instead
	of RRset) to allow for specialised implementations of RRsets in
	data sources.
	(Trac #1604, git 3071211d2c537150a691120b0a5ce2b18d010239)

373.	[bug]		jinmei
	libdatasrc: the in-memory data source incorrectly rejected loading
	a zone containing a CNAME RR with RRSIG and/or NSEC.
	(Trac #1551, git 76f823d42af55ce3f30a0d741fc9297c211d8b38)

372.	[func]		vorner
	When the allocation of a socket fails for a different reason than the
	socket not being provided by the OS, the b10-auth and b10-resolver
	abort, as the system might be in inconsistent state after such error.
	(Trac #1543, git 49ac4659f15c443e483922bf9c4f2de982bae25d)

371.	[bug]		jelte
	The new query handling module of b10-auth (currently only used with
	the in-memory data source) now correctly includes the DS record (or
	the denial of its existence if NSEC is used) when returning a
	delegation from a signed zone.
	(Trac #1573, git bd7a3ac98177573263950303d4b2ea7400781d0f)

370.	[func]		jinmei
	libdns++: a new class NSEC3Hash was introduced as a utility for
	calculating NSEC3 hashes for various purposes.  Python binding was
	provided, too.  Also fixed a small bug in the NSEC3PARAM RDATA
	implementation that empty salt in text representation was
	rejected.
	(Trac #1575, git 2c421b58e810028b303d328e4e2f5b74ea124839)

369.	[func]		vorner
	The SocketRequestor provides more information about what error
	happened when it throws, by using subclasses of the original
	exception. This way a user not interested in the difference can
	still use the original exception, while it can be recognized if
	necessary.
	(Trac #1542, git 2080e0316a339fa3cadea00e10b1ec4bc322ada0)

368.	[func]*		jinmei
	libdatasrc: the interface of ZoneFinder() was changed: WILDCARD
	related result codes were deprecated and removed, and the
	corresponding information is now provided via a separate accessor
	method on FindResult.  Other separate FindResult methods will
	also tell the caller whether the zone is signed with NSEC or NSEC3
	(when necessary and applicable).
	(Trac #1611, git c175c9c06034b4118e0dfdbccd532c2ebd4ba7e8)

367.	[bug]		jinmei
	libdatasrc: in-memory data source could incorrectly reject to load
	zones containing RRSIG records.  For example, it didn't allow
	RRSIG that covers a CNAME RR.  This fix also makes sure find()
	will return RRsets with RRSIGs if they are signed.
	(Trac #1614, git e8241ea5a4adea1b42a60ee7f2c5cfb87301734c)

366.	[bug]		vorner
	Fixed problem where a directory named "io" conflicted with the python3
	standard module "io" and caused the installation to fail.  The
	offending directory has been renamed to "cio".
	(Trac #1561, git d81cf24b9e37773ba9a0d5061c779834ff7d62b9)

365.	[bug]		jinmei
	libdatasrc: in-memory datasource incorrectly returned delegation
	for DS lookups.
	(Trac #1571, git d22e90b5ef94880183cd652e112399b3efb9bd67)

364.	[func]		jinmei
	b10-auth experimentally supports statistics counters of incoming
	requests per opcode.  The counters can be (e.g.) shown as
	opcode.<code name> in the output of the bindctl "Stats show"
	command, where <code name> is lower-cased textual representation
	of opcodes ("query", "notify", etc).
	Note: This is an experimental attempt of supporting more
	statistics counters for b10-auth, and the interface and output may
	change in future versions.
	(Trac #1399, git 07206ec76e2834de35f2e1304a274865f8f8c1a5)

bind10-devel-20120119 released on January 19, 2012

363.	[func]		jelte
	Added dummy DDNS module b10-ddns. Currently it does not
	provide any functionality, but it is a skeleton implementation
	that will be expanded later.
	(Trac #1451, git b0d0bf39fbdc29a7879315f9b8e6d602ef3afb1b)

362.	[func]*		vorner
	Due to the socket creator changes, b10-auth and b10-resolver
	are no longer needed to start as root. They are started as
	the user they should be running, so they no longer have
	the -u flag for switching the user after initialization.
	Note: this change broke backward compatibility to boss component
	configuration.  If your b10-config.db contains "setuid" for
	Boss.components, you'll need to remove that entry by hand before
	starting BIND 10.
	(Trac #1508, #1509, #1510,
	git edc5b3c12eb45437361484c843794416ad86bb00)

361.	[func]		vorner,jelte,jinmei
	The socket creator is now used to provide sockets. It means you can
	reconfigure the ports and addresses at runtime even when the rest
	of the bind10 runs as non root user.
	(Trac #805,#1522, git 1830215f884e3b5efda52bd4dbb120bdca863a6a)

360.	[bug]		vorner
	Fixed problem where bindctl crashed when a duplicate non-string
	item was added  to a list.  This error is now properly reported.
	(Trac #1515, git a3cf5322a73e8a97b388c6f8025b92957e5d8986)

359.	[bug]		kevin
	Corrected SOA serial check in xfrout.  It now compares the SOA
	serial of an IXFR query with that of the server based serial
	number arithmetic, and replies with a single SOA record of the
	server's current version if the former is equal to or newer
	than the latter.
	(Trac #1462, git ceeb87f6d539c413ebdc66e4cf718e7eb8559c45)

358.	[bug]		jinmei
	b10-resolver ignored default configuration parameters if listen_on
	failed (this can easily happen especially for a test environment
	where the run time user doesn't have root privilege), and even if
	listen_on was updated later the resolver wouldn't work correctly
	unless it's fully restarted (for example, all queries would be
	rejected due to an empty ACL).
	(Trac #1424, git 2cba8cb83cde4f34842898a848c0b1182bc20597)

357.	[bug]		jinmei
	ZoneFinder::find() for database based data sources didn't
	correctly identify out-of-zone query name and could return a
	confusing result such as NXRRSET.  It now returns NXDOMAIN with an
	empty RRset.  Note: we should rather throw an exception in such a
	case, which should be revisited later (see Trac #1536).
	(Trac #1430, git b35797ba1a49c78246abc8f2387901f9690b328d)

356.	[doc]		tomek
	BIND 10 Guide updated. It now describes DHCPv4 and DHCPv6
	components, including their overview, usage, supported standard
	and limitations. libdhcp++ is also described.
	(Trac #1367, git 3758ab360efe1cdf616636b76f2e0fb41f2a62a0)

355.	[bug]		jinmei
	Python xfrin.diff module incorrectly combined RRSIGs of different
	type covered, possibly merging different TTLs.  As a result a
	secondary server could store different RRSIGs than those at the
	primary server if it gets these records via IXFR.
	(Trac #1502, git 57b06f8cb6681f591fa63f25a053eb6f422896ef)

354.	[func]		tomek
	dhcp4: Support for DISCOVER and OFFER implemented. b10-dhcp4 is
	now able to offer hardcoded leases to DHCPv4 clients.
	dhcp6: Code refactored to use the same approach as dhcp4.
	(Trac #1230, git aac05f566c49daad4d3de35550cfaff31c124513)

353.	[func]		tomek
	libdhcp++: Interface detection in Linux implemented. libdhcp++
	is now able (on Linux systems) to detect available network
	interfaces, its link-layer addresses, flags and configured
	IPv4 and IPv6 addresses. Interface detection on other
	systems is planned.
	(Trac #1237, git 8a040737426aece7cc92a795f2b712d7c3407513)

352.	[func]		tomek
	libdhcp++: Transmission and reception of DHCPv4 packets is now
	implemented. Low-level hacks are not implemented for transmission
	to hosts that don't have IPv4 address yet, so currently the code
	is usable for communication with relays only, not hosts on the
	same link.
	(Trac #1239, #1240, git f382050248b5b7ed1881b086d89be2d9dd8fe385)

351.	[func]		fdupont
	Alpha version of DHCP benchmarking tool added.  "perfdhcp" is able to
	test both IPv4 and IPv6 servers: it can time the four-packet exchange
	(DORA and SARR) as well as time the initial two-packet exchange (DO
	and SA).  More information can be obtained by invoking the utility
	(in tests/tools/perfdhcp) with the "-h" flag.
	(Trac #1450, git 85083a76107ba2236732b45524ce7018eefbaf90)

350.	[func]*		vorner
	The target parameter of ZoneFinder::find is no longer present, as the
	interface was awkward. To get all the RRsets of a single domain, use
	the new findAll method (the same applies to python version, the method
	is named find_all).
	(Trac #1483,#1484, git 0020456f8d118c9f3fd6fc585757c822b79a96f6)

349.	[bug]		dvv
	resolver: If an upstream server responds with FORMERR to an EDNS
	query, try querying it without EDNS.
	(Trac #1386, git 99ad0292af284a246fff20b3702fbd7902c45418)

348.	[bug]		stephen
	By default the logging output stream is now flushed after each write.
	This fixes a problem seen on some systems where the log output from
	different processes was jumbled up.  Flushing can be disabled by
	setting the appropriate option in the logging configuration.
	(Trac #1405, git 2f0aa20b44604b671e6bde78815db39381e563bf)

347.	[bug]		jelte
	Fixed a bug where adding Zonemgr/secondary_zones without explicitly
	setting the class value of the added zone resulted in a cryptic
	error in bindctl ("Error: class"). It will now correctly default to
	IN if not set. This also adds better checks on the name and class
	values, and better errors if they are bad.
	(Trac #1414, git 7b122af8489acf0f28f935a19eca2c5509a3677f)

346.	[build]*		jreed
	Renamed libdhcp to libdhcp++.
	(Trac #1446, git d394e64f4c44f16027b1e62b4ac34e054b49221d)

345.	[func]		tomek
	dhcp4: Dummy DHCPv4 component implemented. Currently it does
	nothing useful, except providing skeleton implementation that can
	be expanded in the future.
	(Trac #992, git d6e33479365c8f8f62ef2b9aa5548efe6b194601)

344.	[func]		y-aharen
	src/lib/statistics: Added statistics counter library for entire server
	items and per zone items. Also, modified b10-auth to use it. It is
	also intended to use in the other modules such as b10-resolver.
	(Trac #510, git afddaf4c5718c2a0cc31f2eee79c4e0cc625499f)

343.	[func]		jelte
	Added IXFR-out system tests, based on the first two test sets of
	http://bind10.isc.org/wiki/IxfrSystemTests.
	(Trac #1314, git 1655bed624866a766311a01214597db01b4c7cec)

342.	[bug]		stephen
	In the resolver, a FORMERR received from an upstream nameserver
	now results in a SERVFAIL being returned as a response to the original
	query.  Additional debug messages added to distinguish between
	different errors in packets received from upstream nameservers.
	(Trac #1383, git 9b2b249d23576c999a65d8c338e008cabe45f0c9)

341.	[func]		tomek
	libdhcp++: Support for handling both IPv4 and IPv6 added.
	Also added support for binding IPv4 sockets.
	(Trac #1238, git 86a4ce45115dab4d3978c36dd2dbe07edcac02ac)

340.	[build]		jelte
	Fixed several linker issues related to recent gcc versions, botan
	and gtest.
	(Trac #1442, git 91fb141bfb3aadfdf96f13e157a26636f6e9f9e3)

339.	[bug]		jinmei
	libxfr, used by b10-auth to share TCP sockets with b10-xfrout,
	incorrectly propagated ASIO specific exceptions to the application
	if the given file name was too long.  This could lead to
	unexpected shut down of b10-auth.
	(Trac #1387, git a5e9d9176e9c60ef20c0f5ef59eeb6838ed47ab2)

338.	[bug]		jinmei
	b10-xfrin didn't check SOA serials of SOA and IXFR responses,
	which resulted in unnecessary transfer or unexpected IXFR
	timeouts (these issues were not overlooked but deferred to be
	fixed until #1278 was completed).  Validation on responses to SOA
	queries were tightened, too.
	(Trac #1299, git 6ff03bb9d631023175df99248e8cc0cda586c30a)

337.	[func]		tomek
	libdhcp++: Support for DHCPv4 option that can store a single
	address or a list of IPv4 addresses added. Support for END option
	added.
	(Trac #1350, git cc20ff993da1ddb1c6e8a98370438b45a2be9e0a)

336.	[func]		jelte
	libdns++ (and its python wrapper) now includes a class Serial, for
	SOA SERIAL comparison and addition. Operations on instances of this
	class follow the specification from RFC 1982.
	Rdata::SOA::getSerial() now returns values of this type (and not
	uint32_t).
	(Trac #1278, git 2ae72d76c74f61a67590722c73ebbf631388acbd)

335.	[bug]*		jelte
	The DataSourceClientContainer class that dynamically loads
	datasource backend libraries no longer provides just a .so file name
	to its call to dlopen(), but passes it an absolute path. This means
	that it is no longer an system implementation detail that depends on
	[DY]LD_LIBRARY_PATH which file is chosen, should there be multiple
	options (for instance, when test-running a new build while a
	different version is installed).
	These loadable libraries are also no longer installed in the default
	library path, but in a subdirectory of the libexec directory of the
	target ($prefix/libexec/[version]/backends).
	This also removes the need to handle b10-xfin and b10-xfrout as
	'special' hardcoded components, and they are now started as regular
	components as dictated by the configuration of the boss process.
	(Trac #1292, git 83ce13c2d85068a1bec015361e4ef8c35590a5d0)

334.	[bug]		jinmei
	b10-xfrout could potentially create an overflow response message
	(exceeding the 64KB max) or could create unnecessarily small
	messages.  The former was actually unlikely to happen due to the
	effect of name compression, and the latter was marginal and at least
	shouldn't cause an interoperability problem, but these were still
	potential problems and were fixed.
	(Trac #1389, git 3fdce88046bdad392bd89ea656ec4ac3c858ca2f)

333.	[bug]		dvv
	Solaris needs "-z now" to force non-lazy binding and prevent
	g++ static initialization code from deadlocking.
	(Trac #1439, git c789138250b33b6b08262425a08a2a0469d90433)

332.	[bug]		vorner
	C++ exceptions in the isc.dns.Rdata wrapper are now converted
	to python ones instead of just aborting the interpreter.
	(Trac #1407, git 5b64e839be2906b8950f5b1e42a3fadd72fca033)

bind10-devel-20111128 released on November 28, 2011

331.	[bug]		shane
	Fixed a bug in data source library where a zone with more labels
	than an out-of-bailiwick name server would cause an exception to
	be raised.
	(Trac #1430, git 81f62344db074bc5eea3aaf3682122fdec6451ad)

330.	[bug]		jelte
	Fixed a bug in b10-auth where it would sometimes fail because it
	tried to check for queued msgq messages before the session was
	fully running.
	(git c35d0dde3e835fc5f0a78fcfcc8b76c74bc727ca)

329.	[doc]		vorner, jreed
	Document the bind10 run control configuration in guide and
	manual page.
	(Trac #1341, git c1171699a2b501321ab54207ad26e5da2b092d63)

328.	[func]		jelte
	b10-auth now passes IXFR requests on to b10-xfrout, and no longer
	responds to them with NOTIMPL.
	(Trac #1390, git ab3f90da16d31fc6833d869686e07729d9b8c135)

327.	[func]		jinmei
	b10-xfrout now supports IXFR.  (Right now there is no user
	configurable parameter about this feature; b10-xfrout will
	always respond to IXFR requests according to RFC1995).
	(Trac #1371 and #1372, git 80c131f5b0763753d199b0fb9b51f10990bcd92b)

326.	[build]*		jinmei
	Added a check script for the SQLite3 schema version.  It will be
	run at the beginning of 'make install', and if it detects an old
	version of schema, installation will stop.  You'll then need to
	upgrade the database file by following the error message.
	(Trac #1404, git a435f3ac50667bcb76dca44b7b5d152f45432b57)

325.	[func]		jinmei
	Python isc.datasrc: added interfaces for difference management:
	DataSourceClient.get_updater() now has the 'journaling' parameter
	to enable storing diffs to the data source, and a new class
	ZoneJournalReader was introduced to retrieve them, which can be
	created by the new DataSourceClient.get_journal_reader() method.
	(Trac #1333, git 3e19362bc1ba7dc67a87768e2b172c48b32417f5,
	git 39def1d39c9543fc485eceaa5d390062edb97676)

324.	[bug]		jinmei
	Fixed reference leak in the isc.log Python module.  Most of all
	BIND 10 Python programs had memory leak (even though the pace of
	leak may be slow) due to this bug.
	(Trac #1359, git 164d651a0e4c1059c71f56b52ea87ac72b7f6c77)

323.	[bug]		jinmei
	b10-xfrout incorrectly skipped adding TSIG RRs to some
	intermediate responses (when TSIG is to be used for the
	responses).  While RFC2845 optionally allows to skip intermediate
	TSIGs (as long as the digest for the skipped part was included
	in a later TSIG), the underlying TSIG API doesn't support this
	mode of signing.
	(Trac #1370, git 76fb414ea5257b639ba58ee336fae9a68998b30d)

322.	[func]		jinmei
	datasrc: Added C++ API for retrieving difference of two versions
	of a zone.  A new ZoneJournalReader class was introduced for this
	purpose, and a corresponding factory method was added to
	DataSourceClient.
	(Trac #1332, git c1138d13b2692fa3a4f2ae1454052c866d24e654)

321.	[func]*		jinmei
	b10-xfrin now installs IXFR differences into the underlying data
	source (if it supports journaling) so that the stored differences
	can be used for subsequent IXFR-out transactions.
	Note: this is a backward incompatibility change for older sqlite3
	database files.  They need to be upgraded to have a "diffs" table.
	(Trac #1376, git 1219d81b49e51adece77dc57b5902fa1c6be1407)

320.	[func]*		vorner
	The --brittle switch was removed from the bind10 executable.
	It didn't work after change #316 (Trac #213) and the same
	effect can be accomplished by declaring all components as core.
	(Trac #1340, git f9224368908dd7ba16875b0d36329cf1161193f0)

319.	[func]		naokikambe
	b10-stats-httpd was updated. In addition of the access to all
	statistics items of all modules, the specified item or the items
	of the specified module name can be accessed.  For example, the
	URI requested by using the feature is showed as
	"/bind10/statistics/xml/Auth" or
	"/bind10/statistics/xml/Auth/queries.tcp". The list of all possible
	module names and all possible item names can be showed in the
	root document, whose URI is "/bind10/statistics/xml".  This change
	is not only for the XML documents but also is for the XSD and
	XSL documents.
	(Trac #917, git b34bf286c064d44746ec0b79e38a6177d01e6956)

318.	[func]		stephen
	Add C++ API for accessing zone difference information in
	database-based data sources.
	(Trac #1330, git 78770f52c7f1e7268d99e8bfa8c61e889813bb33)

317.	[func]		vorner
	datasrc: the getUpdater method of DataSourceClient supports an
	optional 'journaling' parameter to indicate the generated updater
	to store diffs.  The database based derived class implements this
	extension.
	(Trac #1331, git 713160c9bed3d991a00b2ea5e7e3e7714d79625d)

316.	[func]*		vorner
	The configuration of what parts of the system run is more
	flexible now.  Everything that should run must have an
	entry in Boss/components.
	(Trac #213, git 08e1873a3593b4fa06754654d22d99771aa388a6)

315.	[func]		tomek
	libdhcp: Support for DHCPv4 packet manipulation is now implemented.
	All fixed fields are now supported. Generic support for DHCPv4
	options is available (both parsing and assembly). There is no code
	that uses this new functionality yet, so it is not usable directly
	at this time. This code will be used by upcoming b10-dhcp4 daemon.
	(Trac #1228, git 31d5a4f66b18cca838ca1182b9f13034066427a7)

314.	[bug]		jelte
	b10-xfrin would previously initiate incoming transfers upon
	receiving NOTIFY messages from any address (if the zone was
	known to b10-xfrin, and using the configured address). It now
	only starts a transfer if the source address from the NOTIFY
	packet matches the configured master address and port. This was
	really already fixed in release bind10-devel-20111014, but there
	were some deferred cleanups to add.
	(Trac #1298, git 1177bfe30e17a76bea6b6447e14ae9be9e1ca8c2)

313.	[func]		jinmei
	datasrc: Added C++ API for adding zone differences to database
	based data sources.  It's intended to be used for the support for
	IXFR-in and dynamic update (so they can subsequently be retrieved
	for IXFR-out).  The addRecordDiff method of the DatabaseAccessor
	defines the interface, and a concrete implementation for SQLite3
	was provided.
	(Trac #1329, git 1aa233fab1d74dc776899df61181806679d14013)

312.	[func]		jelte
	Added an initial framework for doing system tests using the
	cucumber-based BDD tool Lettuce. A number of general steps are
	included,  for instance running bind10 with specific
	configurations, sending queries, and inspecting query answers. A
	few very basic tests are included as well.
	(Trac #1290, git 6b75c128bcdcefd85c18ccb6def59e9acedd4437)

311.	[bug]		jelte
	Fixed a bug in bindctl where tab-completion for names that
	contain a hyphen resulted in unexpected behaviour, such as
	appending the already-typed part again.
	(Trac #1345, git f80ab7879cc29f875c40dde6b44e3796ac98d6da)

310.	[bug]		jelte
	Fixed a bug where bindctl could not set a value that is optional
	and has no default, resulting in the error that the setting
	itself was unknown. bindctl now correctly sees the setting and
	is able to set it.
	(Trac #1344, git 0e776c32330aee466073771600390ce74b959b38)

309.	[bug]		jelte
	Fixed a bug in bindctl where the removal of elements from a set
	with default values was not stored, unless the set had been
	modified in another way already.
	(Trac #1343, git 25c802dd1c30580b94345e83eeb6a168ab329a33)

308.	[build]		jelte
	The configure script will now use pkg-config for finding
	information about the Botan library. If pkg-config is unavailable,
	or unaware of Botan, it will fall back to botan-config. It will
	also use botan-config when a specific botan library directory is
	given using the '--with-botan=' flag
	(Trac #1194, git dc491833cf75ac1481ba1475795b0f266545013d)

307.	[func]		vorner
	When zone transfer in fails with IXFR, it is retried with AXFR
	automatically.
	(Trac #1279, git cd3588c9020d0310f949bfd053c4d3a4bd84ef88)

306.	[bug]		stephen
	Boss process now waits for the configuration manager to initialize
	itself before continuing with startup.  This fixes a race condition
	whereby the Boss could start the configuration manager and then
	immediately start components that depended on that component being
	fully initialized.
	(Trac #1271, git 607cbae949553adac7e2a684fa25bda804658f61)

305.	[bug]		jinmei
	Python isc.dns, isc.datasrc, xfrin, xfrout: fixed reference leak
	in Message.get_question(), Message.get_section(),
	RRset.get_rdata(), and DataSourceClient.get_updater().
	The leak caused severe memory leak in b10-xfrin, and (although no
	one reported it) should have caused less visible leak in
	b10-xfrout.  b10-xfrin had its own leak, which was also fixed.
	(Trac #1028, git a72886e643864bb6f86ab47b115a55e0c7f7fcad)

304.	[bug]		jelte
	The run_bind10.sh test script now no longer runs processes from
	an installed version of BIND 10, but will correctly use the
	build tree paths.
	(Trac #1246, git 1d43b46ab58077daaaf5cae3c6aa3e0eb76eb5d8)

303.	[bug]		jinmei
	Changed the installation path for the UNIX domain file used
	for the communication between b10-auth and b10-xfrout to a
	"@PACKAGE@" subdirectory (e.g. from /usr/local/var to
	/usr/local/var/bind10-devel).  This should be transparent change
	because this file is automatically created and cleaned up, but
	if the old file somehow remains, it can now be safely removed.
	(Trac #869, git 96e22f4284307b1d5f15e03837559711bb4f580c)

302.	[bug]		jelte
	msgq no longer crashes if the remote end is closed while msgq
	tries to send data. It will now simply drop the message and close
	the connection itself.
	(Trac #1180, git 6e68b97b050e40e073f736d84b62b3e193dd870a)

301.	[func]		stephen
	Add system test for IXFR over TCP.
	(Trac #1213, git 68ee3818bcbecebf3e6789e81ea79d551a4ff3e8)

300.	[func]*		tomek
	libdhcp: DHCP packet library was implemented. Currently it handles
	packet reception, option parsing, option generation and output
	packet building. Generic and specialized classes for several
	DHCPv6 options (IA_NA, IAADDR, address-list) are available. A
	simple code was added that leverages libdhcp. It is a skeleton
	DHCPv6 server. It receives incoming SOLICIT and REQUEST messages
	and responds with proper ADVERTISE and REPLY. Note that since
	LeaseManager is not implemented, server assigns the same
	hardcoded lease for every client. This change removes existing
	DHCPv6 echo server as it was only a proof of concept code.
	(Trac #1186, git 67ea6de047d4dbd63c25fe7f03f5d5cc2452ad7d)

299.	[build]		jreed
	Do not install the libfake_session, libtestutils, or libbench
	libraries. They are used by tests within the source tree.
	Convert all test-related makefiles to build test code at
	regular make time to better work with test-driven development.
	This reverts some of #1901. (The tests are ran using "make
	check".)
	(Trac #1286, git cee641fd3d12341d6bfce5a6fbd913e3aebc1e8e)

bind10-devel-20111014 released on October 14, 2011

298.	[doc]		jreed
	Shorten README. Include plain text format of the Guide.
	(git d1897d3, git 337198f)

297.	[func]		dvv
	Implement the SPF rrtype according to RFC4408.
	(Trac #1140, git 146934075349f94ee27f23bf9ff01711b94e369e)

296.	[build]		jreed
	Do not install the unittest libraries. At this time, they
	are not useful without source tree (and they may or may
	not have googletest support). Also, convert several makefiles
	to build tests at "check" time and not build time.
	(Trac #1091, git 2adf4a90ad79754d52126e7988769580d20501c3)

295.	[bug]		jinmei
	__init__.py for isc.dns was installed in the wrong directory,
	which would now make xfrin fail to start.  It was also bad
	in that it replaced any existing __init__.py in th public
	site-packages directory.  After applying this fix You may want to
	check if the wrong init file is in the wrong place, in which
	case it should be removed.
	(Trac #1285, git af3b17472694f58b3d6a56d0baf64601b0f6a6a1)

294.	[func]		jelte, jinmei, vorner
	b10-xfrin now supports incoming IXFR.  See BIND 10 Guide for
	how to configure it and operational notes.
	(Trac #1212, multiple git merges)

293.	[func]*		tomek
	b10-dhcp6: Implemented DHCPv6 echo server. It joins DHCPv6
	multicast groups and listens to incoming DHCPv6 client messages.
	Received messages are then echoed back to clients. This
	functionality is limited, but it can be used to test out client
	resiliency to unexpected messages. Note that network interface
	detection routines are not implemented yet, so interface name
	and its address must be specified in interfaces.txt.
	(Trac #878, git 3b1a604abf5709bfda7271fa94213f7d823de69d)

292.	[func]		dvv
	Implement the DLV rrtype according to RFC4431.
	(Trac #1144, git d267c0511a07c41cd92e3b0b9ee9bf693743a7cf)

291.	[func]		naokikambe
	Statistics items are specified by each module's spec file.
	Stats module can read these through the config manager. Stats
	module and stats httpd report statistics data and statistics
	schema by each module via both bindctl and HTTP/XML.
	(Trac #928,#929,#930,#1175,
	git 054699635affd9c9ecbe7a108d880829f3ba229e)

290.	[func]		jinmei
	libdns++/pydnspp: added an option parameter to the "from wire"
	methods of the Message class.  One option is defined,
	PRESERVE_ORDER, which specifies the parser to handle each RR
	separately, preserving the order, and constructs RRsets in the
	message sections so that each RRset contains only one RR.
	(Trac #1258, git c874cb056e2a5e656165f3c160e1b34ccfe8b302)

289.	[func]*		jinmei
	b10-xfrout: ACLs for xfrout can now be configured per zone basis.
	A per zone ACL is part of a more general zone configuration.  A
	quick example for configuring an ACL for zone "example.com" that
	rejects any transfer request for that zone is as follows:
	> config add Xfrout/zone_config
	> config set Xfrout/zone_config[0]/origin "example.com"
	> config add Xfrout/zone_config[0]/transfer_acl
	> config set Xfrout/zone_config[0]/transfer_acl[0] {"action": "REJECT"}
	The previous global ACL (query_acl) was renamed to transfer_acl,
	which now works as the default ACL.  Note: backward compatibility
	is not provided, so an existing configuration using query_acl
	needs to be updated by hand.
	Note: the per zone configuration framework is a temporary
	workaround.  It will eventually be redesigned as a system wide
	configuration.
	(Trac #1165, git 698176eccd5d55759fe9448b2c249717c932ac31)

288.	[bug]		stephen
	Fixed problem whereby the order in which component files appeared in
	rdataclass.cc was system dependent, leading to problems on some
	systems where data types were used before the header file in which
	they were declared was included.
	(Trac #1202, git 4a605525cda67bea8c43ca8b3eae6e6749797450)

287.	[bug]*		jinmei
	Python script files for log messages (xxx_messages.py) should have
	been installed under the "isc" package.  This fix itself should
	be a transparent change without affecting existing configurations
	or other operational practices, but you may want to clean up the
	python files from the common directly (such as "site-packages").
	(Trac #1101, git 0eb576518f81c3758c7dbaa2522bd8302b1836b3)

286.	[func]		ocean
	libdns++: Implement the HINFO rrtype support according to RFC1034,
	and RFC1035.
	(Trac #1112, git 12d62d54d33fbb1572a1aa3089b0d547d02924aa)

285.	[bug]		jelte
	sqlite3 data source: fixed a race condition on initial startup,
	when the database has not been initialized yet, and multiple
	processes are trying to do so, resulting in one of them failing.
	(Trac #326, git 5de6f9658f745e05361242042afd518b444d7466)

284.	[bug]		jerry
	b10-zonemgr: zonemgr will not terminate on empty zones, it will
	log a warning and try to do zone transfer for them.
	(Trac #1153, git 0a39659638fc68f60b95b102968d7d0ad75443ea)

283.	[bug]		zhanglikun
	Make stats and boss processes wait for answer messages from each
	other in block mode to avoid orphan answer messages, add an internal
	command "getstats" to boss process for getting statistics data from
	boss.
	(Trac #519, git 67d8e93028e014f644868fede3570abb28e5fb43)

282.	[func]		ocean
	libdns++: Implement the NAPTR rrtype according to RFC2915,
	RFC2168 and RFC3403.
	(Trac #1130, git 01d8d0f13289ecdf9996d6d5d26ac0d43e30549c)

bind10-devel-20110819 released on August 19, 2011

281.	[func]		jelte
	Added a new type for configuration data: "named set". This allows for
	similar configuration as the current "list" type, but with strings
	instead of indices as identifiers. The intended use is for instance
	/foo/zones/example.org/bar instead of /foo/zones[2]/bar. Currently
	this new type is not in use yet.
	(Trac #926, git 06aeefc4787c82db7f5443651f099c5af47bd4d6)

280.	[func]		jerry
	libdns++: Implement the MINFO rrtype according to RFC1035.
	(Trac #1113, git 7a9a19d6431df02d48a7bc9de44f08d9450d3a37)

279.	[func]		jerry
	libdns++: Implement the AFSDB rrtype according to RFC1183.
	(Trac #1114, git ce052cd92cd128ea3db5a8f154bd151956c2920c)

278.	[doc]		jelte
	Add logging configuration documentation to the guide.
	(Trac #1011, git 2cc500af0929c1f268aeb6f8480bc428af70f4c4)

277.	[func]		jerry
	libdns++: Implement the SRV rrtype according to RFC2782.
	(Trac #1128, git 5fd94aa027828c50e63ae1073d9d6708e0a9c223)

276.	[func]		stephen
	Although the top-level loggers are named after the program (e.g.
	b10-auth, b10-resolver), allow the logger configuration to omit the
	"b10-" prefix and use just the module name.
	(Trac #1003, git a01cd4ac5a68a1749593600c0f338620511cae2d)

275.	[func]		jinmei
	Added support for TSIG key matching in ACLs.  The xfrout ACL can
	now refer to TSIG key names using the "key" attribute.  For
	example, the following specifies an ACL that allows zone transfer
	if and only if the request is signed with a TSIG of a key name
	"key.example":
	> config set Xfrout/query_acl[0] {"action": "ACCEPT", \
	                                  "key": "key.example"}
	(Trac #1104, git 9b2e89cabb6191db86f88ee717f7abc4171fa979)

274.	[bug]		naokikambe
	add unittests for functions xml_handler, xsd_handler and xsl_handler
	respectively to make sure their behaviors are correct, regardless of
	whether type which xml.etree.ElementTree.tostring() after Python3.2
	returns is str or byte.
	(Trac #1021, git 486bf91e0ecc5fbecfe637e1e75ebe373d42509b)

273.	[func]		vorner
	It is possible to specify ACL for the xfrout module. It is in the ACL
	configuration key and has the usual ACL syntax. It currently supports
	only the source address. Default ACL accepts everything.
	(Trac #772, git 50070c824270d5da1db0b716db73b726d458e9f7)

272.	[func]		jinmei
	libdns++/pydnspp: TSIG signing now handles truncated DNS messages
	(i.e. with TC bit on) with TSIG correctly.
	(Trac #910, 8e00f359e81c3cb03c5075710ead0f87f87e3220)

271.	[func]		stephen
	Default logging for unit tests changed to severity DEBUG (level 99)
	with the output routed to /dev/null.  This can be altered by setting
	the B10_LOGGER_XXX environment variables.
	(Trac #1024, git 72a0beb8dfe85b303f546d09986461886fe7a3d8)

270.	[func]		jinmei
	Added python bindings for ACLs using the DNS request as the
	context.  They are accessible via the isc.acl.dns module.
	(Trac #983, git c24553e21fe01121a42e2136d0a1230d75812b27)

269.	[bug]		y-aharen
	Modified IntervalTimerTest not to rely on the accuracy of the timer.
	This fix addresses occasional failure of build tests.
	(Trac #1016, git 090c4c5abac33b2b28d7bdcf3039005a014f9c5b)

268.	[func]		stephen
	Add environment variable to allow redirection of logging output during
	unit tests.
	(Trac #1071, git 05164f9d61006869233b498d248486b4307ea8b6)

bind10-devel-20110705 released on July 05, 2011

267.	[func]		tomek
	Added a dummy module for DHCP6. This module does not actually
	do anything at this point, and BIND 10 has no option for
	starting it yet. It is included as a base for further
	development.
	(Trac #990, git 4a590df96a1b1d373e87f1f56edaceccb95f267d)

266.	[func]		Multiple developers
        Convert various error messages, debugging and other output
        to the new logging interface, including for b10-resolver,
        the resolver library, the CC library, b10-auth, b10-cfgmgr,
        b10-xfrin, and b10-xfrout. This includes a lot of new
        documentation describing the new log messages.
        (Trac #738, #739, #742, #746, #759, #761, #762)

265.	[func]*		jinmei
	b10-resolver: Introduced ACL on incoming queries.  By default the
	resolver accepts queries from ::1 and 127.0.0.1 and rejects all
	others.  The ACL can be configured with bindctl via the
	"Resolver/query_acl" parameter.  For example, to accept queries
	from 192.0.2.0/24 (in addition to the default list), do this:
	> config add Resolver/query_acl
	> config set Resolver/query_acl[2]/action "ACCEPT"
	> config set Resolver/query_acl[2]/from "192.0.2.0/24"
	> config commit
	(Trac #999, git e0744372924442ec75809d3964e917680c57a2ce,
	also based on other ACL related work done by stephen and vorner)

264.	[bug]		jerry
	b10-xfrout: fixed a busy loop in its notify-out subthread.  Due to
	the loop, the thread previously woke up every 0.5 seconds throughout
	most of the lifetime of b10-xfrout, wasting the corresponding CPU
	time.
	(Trac #1001, git fb993ba8c52dca4a3a261e319ed095e5af8db15a)

263.	[func]		jelte
	Logging configuration can now also accept a * as a first-level
	name (e.g. '*', or '*.cache'), indicating that every module
	should use that configuration, unless overridden by an explicit
	logging configuration for that module
	(Trac #1004, git 0fad7d4a8557741f953eda9fed1d351a3d9dc5ef)

262.	[func]		stephen
	Add some initial documentation about the logging framework.
	Provide BIND 10 Messages Manual in HTML and DocBook? XML formats.
	This provides all the log message descriptions in a single document.
	A developer tool, tools/system_messages.py (available in git repo),
	was written to generate this.
	(Trac #1012, git 502100d7b9cd9d2300e78826a3bddd024ef38a74)

261.	[func]		stephen
	Add new-style logging messages to b10-auth.
	(Trac #738, git c021505a1a0d6ecb15a8fd1592b94baff6d115f4)

260.	[func]		stephen
	Remove comma between message identification and the message
	text in the new-style logging messages.
	(Trac #1031, git 1c7930a7ba19706d388e4f8dcf2a55a886b74cd2)

259.	[bug]		stephen
	Logging now correctly initialized in b10-auth.  Also, fixed
	bug whereby querying for "version.bind txt ch" would cause
	b10-auth to crash if BIND 10 was started with the "-v" switch.
	(Trac #1022,#1023, git 926a65fa08617be677a93e9e388df0f229b01067)

258.	[build]		jelte
	Now builds and runs with Python 3.2
	(Trac #710, git dae1d2e24f993e1eef9ab429326652f40a006dfb)

257.	[bug]		y-aharen
	Fixed a bug an instance of IntervalTimerImpl may be destructed
	while deadline_timer is holding the handler. This fix addresses
	occasional failure of IntervalTimerTest.destructIntervalTimer.
	(Trac #957, git e59c215e14b5718f62699ec32514453b983ff603)

256.	[bug]		jerry
	src/bin/xfrin: update xfrin to check TSIG before other part of
	incoming message.
	(Trac #955, git 261450e93af0b0406178e9ef121f81e721e0855c)

255.	[func]		zhang likun
	src/lib/cache:  remove empty code in lib/cache and the corresponding
	suppression rule in	src/cppcheck-suppress.lst.
	(Trac #639, git 4f714bac4547d0a025afd314c309ca5cb603e212)

254.	[bug]		jinmei
	b10-xfrout: failed to send notifies over IPv6 correctly.
	(Trac #964, git 3255c92714737bb461fb67012376788530f16e40)

253.	[func]		jelte
	Add configuration options for logging through the virtual module
	Logging.
	(Trac #736, git 9fa2a95177265905408c51d13c96e752b14a0824)

252.	[func]		stephen
	Add syslog as destination for logging.
	(Trac #976, git 31a30f5485859fd3df2839fc309d836e3206546e)

251.	[bug]*		jinmei
	Make sure bindctl private files are non readable to anyone except
	the owner or users in the same group.  Note that if BIND 10 is run
	with changing the user, this change means that the file owner or
	group will have to be adjusted.  Also note that this change is
	only effective for a fresh install; if these files already exist,
	their permissions must be adjusted by hand (if necessary).
	(Trac #870, git 461fc3cb6ebabc9f3fa5213749956467a14ebfd4)

250.	[bug]		ocean
	src/lib/util/encode, in some conditions, the DecodeNormalizer's
	iterator may reach the end() and when later being dereferenced
	it will cause crash on some platform.
	(Trac #838, git 83e33ec80c0c6485d8b116b13045b3488071770f)

249.	[func]		jerry
	xfrout: add support for TSIG verification.
	(Trac #816, git 3b2040e2af2f8139c1c319a2cbc429035d93f217)

248.	[func]		stephen
	Add file and stderr as destinations for logging.
	(Trac #555, git 38b3546867425bd64dbc5920111a843a3330646b)

247.	[func]		jelte
	Upstream queries from the resolver now set EDNS0 buffer size.
	(Trac #834, git 48e10c2530fe52c9bde6197db07674a851aa0f5d)

246.	[func]		stephen
	Implement logging using log4cplus (http://log4cplus.sourceforge.net)
	(Trac #899, git 31d3f525dc01638aecae460cb4bc2040c9e4df10)

245.	[func]		vorner
	Authoritative server can now sign the answers using TSIG
	(configured in tsig_keys/keys, list of strings like
	"name:<base64-secret>:sha1-hmac"). It doesn't use them for
	ACL yet, only verifies them and signs if the request is signed.
	(Trac #875, git fe5e7003544e4e8f18efa7b466a65f336d8c8e4d)

244.	[func]		stephen
	In unit tests, allow the choice of whether unhandled exceptions are
	caught in the unit test program (and details printed) or allowed to
	propagate to the default exception handler.  See the bind10-dev thread
	https://lists.isc.org/pipermail/bind10-dev/2011-January/001867.html
	for more details.
	(Trac #542, git 1aa773d84cd6431aa1483eb34a7f4204949a610f)

243.	[func]*		feng
	Add optional hmac algorithm SHA224/384/512.
	(Trac #782, git 77d792c9d7c1a3f95d3e6a8b721ac79002cd7db1)

bind10-devel-20110519 released on May 19, 2011

242.	[func]		jinmei
	xfrin: added support for TSIG verify.  This change completes TSIG
	support in b10-xfrin.
	(Trac #914, git 78502c021478d97672232015b7df06a7d52e531b)

241.	[func]		jinmei
	pydnspp: added python extension for the TSIG API introduced in
	change 235.
	(Trac #905, git 081891b38f05f9a186814ab7d1cd5c572b8f777f)
	(Trac #915, git 0555ab65d0e43d03b2d40c95d833dd050eea6c23)

240.	[func]*		jelte
	Updated configuration options to Xfrin, so that you can specify
	a master address, port, and TSIG key per zone. Still only one per
	zone at this point, and TSIG keys are (currently) only specified
	by their full string representation. This replaces the
	Xfrin/master_addr, Xfrin/master_port, and short-lived
	Xfrin/tsig_key configurations with a Xfrin/zones list.
	(Trac #811, git 88504d121c5e08fff947b92e698a54d24d14c375)

239.	[bug]		jerry
	src/bin/xfrout: If a zone doesn't have notify slaves (only has
	one apex ns record - the primary master name server) will cause
	b10-xfrout uses 100% of CPU.
	(Trac #684, git d11b5e89203a5340d4e5ca51c4c02db17c33dc1f)

238.	[func]		zhang likun
	Implement the simplest forwarder, which pass everything through
	except QID, port number. The response will not be cached.
	(Trac #598_new, git 8e28187a582820857ef2dae9b13637a3881f13ba)

237.	[bug]		naokikambe
	Resolved that the stats module wasn't configurable in bindctl in
	spite of its having configuration items. The configuration part
	was removed from the original spec file "stats.spec" and was
	placed in a new spec file "stats-schema.spec". Because it means
	definitions of statistics items. The command part is still
	there. Thus stats module currently has no its own configuration,
	and the items in "stats-schema.spec" are neither visible nor
	configurable through bindctl. "stats-schema.spec" is shared with
	stats module and stats-httpd module, and maybe with other
	statistical modules in future. "stats.spec" has own configuration
	and commands of stats module, if it requires.
	(Trac #719, git a234b20dc6617392deb8a1e00eb0eed0ff353c0a)

236.	[func]		jelte
	C++ client side of configuration now uses BIND 10 logging system.
	It also has improved error handling when communicating with the
	rest of the system.
	(Trac #743, git 86632c12308c3ed099d75eb828f740c526dd7ec0)

235.	[func]		jinmei
	libdns++: added support for TSIG signing and verification.  It can
	be done using a newly introduced TSIGContext class.
	Note: we temporarily disabled support for truncated signature
	and modified some part of the code introduced in #226 accordingly.
	We plan to fix this pretty soon.
	(Trac #812, git ebe0c4b1e66d359227bdd1bd47395fee7b957f14)
	(Trac #871, git 7c54055c0e47c7a0e36fcfab4b47ff180c0ca8c8)
	(Trac #813, git ffa2f0672084c1f16e5784cdcdd55822f119feaa)
	(Trac #893, git 5aaa6c0f628ed7c2093ecdbac93a2c8cf6c94349)

234.	[func]		jerry
	src/bin/xfrin: update xfrin to use TSIG. Currently it only supports
	sending a signed TSIG request or SOA request.
	(Trac #815, git a892818fb13a1839c82104523cb6cb359c970e88)

233.	[func]		stephen
	Added new-style logging statements to the NSAS code.
	(Trac #745, git ceef68cd1223ae14d8412adbe18af2812ade8c2d)

232.	[func]		stephen
	To facilitate the writing of extended descriptions in
	message files, altered the message file format.  The message
	is now flagged with a "%" as the first non-blank character
	in the line and the lines in the extended description are
	no longer preceded by a "+".
	(Trac #900, git b395258c708b49a5da8d0cffcb48d83294354ba3)

231.	[func]*		vorner
    The logging interface changed slightly. We use
	logger.foo(MESSAGE_ID).arg(bar); instead of logger.foo(MESSAGE_ID,
	bar); internally. The message definitions use '%1,%2,...'
	instead of '%s,%d', which allows us to cope better with
	mismatched placeholders and allows reordering of them in
	case of translation.
	(Trac #901, git 4903410e45670b30d7283f5d69dc28c2069237d6)

230.	[bug]		naokikambe
	Removed too repeated verbose messages in two cases of:
	 - when auth sends statistics data to stats
	 - when stats receives statistics data from other modules
	(Trac #620, git 0ecb807011196eac01f281d40bc7c9d44565b364)

229.	[doc]		jreed
	Add manual page for b10-host.
	(git a437d4e26b81bb07181ff35a625c540703eee845)

228.	[func]*		jreed
	The host tool is renamed to b10-host. While the utility is
	a work in progress, it is expected to now be shipped with
	tarballs. Its initial goal was to be a host(1) clone,
	rewritten in C++ from scratch and using BIND 10's libdns++.
	It now supports the -a (any), -c class, -d (verbose) switches
	and has improved output.
	(Trac #872, git d846851699d5c76937533adf9ff9d948dfd593ca)

227.	[build]		jreed
	Add missing libdns++ rdata files for the distribution (this
	fixes distcheck error). Change three generated libdns++
	headers to "nodist" so they aren't included in the distribution
	(they were mistakenly included in last tarball).

226.	[func]*		jelte
	Introduced an API for cryptographic operations. Currently it only
	supports HMAC, intended for use with TSIG. The current
	implementation uses Botan as the backend library.
	This introduces a new dependency, on Botan.  Currently only Botan
	1.8.x works; older or newer versions don't.
	(Trac #781, git 9df42279a47eb617f586144dce8cce680598558a)

225.	[func]		naokikambe
	Added the HTTP/XML interface (b10-stats-httpd) to the
	statistics feature in BIND 10. b10-stats-httpd is a standalone
	HTTP server and it requests statistics data to the stats
	daemon (b10-stats) and sends it to HTTP clients in XML
	format. Items of the data collected via b10-stats-httpd
	are almost equivalent to ones which are collected via
	bindctl. Since it also can send XSL (Extensible Stylesheet
	Language) document and XSD (XML Schema definition) document,
	XML document is human-friendly to view through web browsers
	and its data types are strictly defined.
	(Trac #547, git 1cbd51919237a6e65983be46e4f5a63d1877b1d3)

224.	[bug]		jinmei
	b10-auth, src/lib/datasrc: inconsistency between the hot spot
	cache and actual data source could cause a crash while query
	processing.  The crash could happen, e.g., when an sqlite3 DB file
	is being updated after a zone transfer while b10-auth handles a
	query using the corresponding sqlite3 data source.
	(Trac #851, git 2463b96680bb3e9a76e50c38a4d7f1d38d810643)

223.	[bug]		feng
	If ip address or port isn't usable for name server, name
	server process won't exist and give end user chance to
	reconfigure them.
	(Trac #775, git 572ac2cf62e18f7eb69d670b890e2a3443bfd6e7)

222.	[bug]*		jerry
	src/lib/zonemgr: Fix a bug that xfrin not checking for new
	copy of zone on startup.  Imposes some random jitters to
	avoid many zones need to do refresh at the same time. This
	removed the Zonemgr/jitter_scope setting and introduced
	Zonemgr/refresh_jitter and Zonemgr/reload_jitter.
	(Trac #387, git 1241ddcffa16285d0a7bb01d6a8526e19fbb70cb)

221.	[func]*		jerry
	src/lib/util: Create C++ utility library.
	(Trac #749, git 084d1285d038d31067f8cdbb058d626acf03566d)

220.	[func]		stephen
	Added the 'badpacket' program for testing; it sends a set of
	(potentially) bad packets to a nameserver and prints the responses.
	(Trac #703, git 1b666838b6c0fe265522b30971e878d9f0d21fde)

219.	[func]		ocean
	src/lib: move some dns related code out of asiolink library to
	asiodns library
	(Trac #751, git 262ac6c6fc61224d54705ed4c700dadb606fcb1c)

218.	[func]		jinmei
	src/lib/dns: added support for RP RDATA.
	(Trac #806, git 4e47d5f6b692c63c907af6681a75024450884a88)

217.	[bug]		jerry
	src/lib/dns/python: Use a signed version of larger size of
	integer and perform more strict range checks with
	PyArg_ParseTuple() in case of overflows.
	(Trac #363, git ce281e646be9f0f273229d94ccd75bf7e08d17cf)

216.	[func]		vorner
	The BIND10_XFROUT_SOCKET_FILE environment variable can be
	used to specify which socket should be used for communication
	between b10-auth and b10-xfrout. Mostly for testing reasons.
	(Trac #615, git 28b01ad5bf72472c824a7b8fc4a8dc394e22e462)

215.	[func]		vorner
	A new process, b10-sockcreator, is added, which will create
	sockets for the rest of the system.  It is the only part
	which will need to keep the root privileges. However, only
	the process exists, nothing can talk to it yet.
	(Trac #366, git b509cbb77d31e388df68dfe52709d6edef93df3f)

214.	[func]*		vorner
	Zone manager no longer thinks it is secondary master for
	all zones in the database. They are listed in
	Zonemgr/secondary_zones configuration variable (in the form
	[{"name": "example.com", "class": "IN"}]).
	(Trac #670, git 7c1e4d5e1e28e556b1d10a8df8d9486971a3f052)

213.	[bug]		naokikambe
	Solved incorrect datetime of "bind10.boot_time" and also
	added a new command "sendstats" for Bob. This command is
	to send statistics data to the stats daemon immediately.
	The solved problem is that statistics data doesn't surely
	reach to the daemon because Bob sent statistics data to
	the daemon while it is starting. So the daemon invokes the
	command for Bob after it starts up. This command is also
	useful for resending statistics data via bindctl manually.
	(Trac #521, git 1c269cbdc76f5dc2baeb43387c4d7ccc6dc863d2)

212.	[bug]		naokikambe
	Fixed that the ModuleCCSession object may group_unsubscribe in the
	closed CC session in being deleted.
	(Trac #698, git 0355bddc92f6df66ef50b920edd6ec3b27920d61)

211.	[func]		shane
	Implement "--brittle" option, which causes the server to exit
	if any of BIND 10's processes dies.
	(Trac #788, git 88c0d241fe05e5ea91b10f046f307177cc2f5bc5)

210.	[bug]		jerry
	src/bin/auth: fixed a bug where type ANY queries don't provide
	additional glue records for ANSWER section.
	(Trac #699, git 510924ebc57def8085cc0e5413deda990b2abeee)

bind10-devel-20110322 released on March 22, 2011

209.	[func]		jelte
	Resolver now uses the NSAS when looking for a nameserver to
	query for any specific zone. This also includes keeping track of
	the RTT for that nameserver.
	(Trac #495, git 76022a7e9f3ff339f0f9f10049aa85e5784d72c5)

208.	[bug]*		jelte
	Resolver now answers REFUSED on queries that are not for class IN.
	This includes the various CH TXT queries, which will be added
	later.
	(git 012f9e78dc611c72ea213f9bd6743172e1a2ca20)

207.	[func]		jelte
	Resolver now starts listening on localhost:53 if no configuration
	is set.
	(Trac #471, git 1960b5becbba05570b9c7adf5129e64338659f07)

206.	[func]		shane
	Add the ability to list the running BIND 10 processes using the
	command channel. To try this, use "Boss show_processes".
	(Trac #648, git 451bbb67c2b5d544db2f7deca4315165245d2b3b)

205.	[bug]		jinmei
	b10-auth, src/lib/datasrc: fixed a bug where b10-auth could return
	an empty additional section for delegation even if some glue is
	crucial when it fails to find some other glue records in its data
	source.
	(Trac #646, git 6070acd1c5b2f7a61574eda4035b93b40aab3e2b)

204.	[bug]		jinmei
	b10-auth, src/lib/datasrc: class ANY queries were not handled
	correctly in the generic data source (mainly for sqlite3).  It
	could crash b10-auth in the worst case, and could result in
	incorrect responses in some other cases.
	(Trac #80, git c65637dd41c8d94399bd3e3cee965b694b633339)

203.	[bug]		zhang likun
	Fix resolver cache memory leak: when cache is destructed, rrset
	and message entries in it are not destructed properly.
	(Trac #643, git aba4c4067da0dc63c97c6356dc3137651755ffce)

202.	[func]		vorner
	It is possible to specify a different directory where we look for
	configuration files (by -p) and different configuration file to
	use (-c).  Also, it is possible to specify the port on which
	cmdctl should listen (--cmdctl-port).
	(Trac #615, git 5514dd78f2d61a222f3069fc94723ca33fb3200b)

201.	[bug]		jerry
	src/bin/bindctl: bindctl doesn't show traceback on shutdown.
	(Trac #588, git 662e99ef050d98e86614c4443326568a0b5be437)

200.	[bug]		Jelte
	Fixed a bug where incoming TCP connections were not closed.
	(Trac #589, git 1d88daaa24e8b1ab27f28be876f40a144241e93b)

199.	[func]		ocean
	Cache negative responses (NXDOMAIN/NODATA) from authoritative
	server for recursive resolver.
	(Trac #493, git f8fb852bc6aef292555063590c361f01cf29e5ca)

198.	[bug]		jinmei
	b10-auth, src/lib/datasrc: fixed a bug where hot spot cache failed
	to reuse cached SOA for negative responses.  Due to this bug
	b10-auth returned SERVFAIL when it was expected to return a
	negative response immediately after a specific SOA query for
	the zone.
	(Trac #626, git 721a53160c15e8218f6798309befe940b9597ba0)

197.	[bug]		zhang likun
	Remove expired message and rrset entries when looking up them
	in cache, touch or remove the rrset entry in cache properly
	when doing lookup or update.
	(Trac #661, git 9efbe64fe3ff22bb5fba46de409ae058f199c8a7)

196.	[bug]		jinmei
	b10-auth, src/lib/datasrc: the backend of the in-memory data
	source could not handle the root name.  As a result b10-auth could
	not work as a root server when using the in-memory data source.
	(Trac #683, git 420ec42bd913fb83da37b26b75faae49c7957c46)

195.	[func]		stephen
	Resolver will now re-try a query over TCP if a response to a UDP
	query has the TC bit set.
	(Trac #499, git 4c05048ba059b79efeab53498737abe94d37ee07)

194.	[bug]		vorner
	Solved a 100% CPU usage problem after switching addresses in b10-auth
	(and possibly, but unconfirmed, in b10-resolver). It was caused by
	repeated reads/accepts on closed socket (the bug was in the code for a
	long time, recent changes made it show).
	(Trac #657, git e0863720a874d75923ea66adcfbf5b2948efb10a)

193.	[func]*		jreed
	Listen on the IPv6 (::) and IPv4 (0.0.0.0) wildcard addresses
	for b10-auth. This returns to previous behavior prior to
	change #184. Document the listen_on configuration in manual.
	(Trac #649, git 65a77d8fde64d464c75917a1ab9b6b3f02640ca6)

192.	[func]*		jreed
	Listen on standard domain port 53 for b10-auth and
	b10-resolver.
	(Trac #617, #618, git 137a6934a14cf0c5b5c065e910b8b364beb0973f)

191.	[func]		jinmei
	Imported system test framework of BIND 9.  It can be run by
	'make systest' at the top source directory.  Notes: currently it
	doesn't work when built in a separate tree.  It also requires
	perl, an inherited dependency from the original framework.
	Also, mainly for the purpose of tests, a new option "--pid-file"
	was added to BoB, with which the boss process will dump its PID
	to the specified file.
	(Trac #606, git 6ac000df85625f5921e8895a1aafff5e4be3ba9c)

190.	[func]		jelte
	Resolver now sets random qids on outgoing queries using
	the boost::mt19937 prng.
	(Trac #583, git 5222b51a047d8f2352bc9f92fd022baf1681ed81)

189.	[bug]		jreed
	Do not install the log message compiler.
	(Trac #634, git eb6441aca464980d00e3ff827cbf4195c5a7afc5)

188.	[bug]		zhang likun
	Make the rrset trust level ranking algorithm used by
	isc::cache::MessageEntry::getRRsetTrustLevel() follow RFC2181
	section 5.4.1.
	(Trac #595 git 19197b5bc9f2955bd6a8ca48a2d04472ed696e81)

187.	[bug]		zhang likun
	Fix the assert error in class isc::cache::RRsetCache by adding the
	check for empty pointer and test case for it.
	(Trac #638, git 54e61304131965c4a1d88c9151f8697dcbb3ce12)

186.	[bug]		jelte
	b10-resolver could stop with an assertion failure on certain kinds
	of messages (there was a problem in error message creation). This
	fixes that.
	(Trac #607, git 25a5f4ec755bc09b54410fcdff22691283147f32)

185.	[bug]		vorner
	Tests use port from private range (53210), lowering chance of
	a conflict with something else (eg. running bind 10).
	(Trac #523, git 301da7d26d41e64d87c0cf72727f3347aa61fb40)

184.	[func]*		vorner
	Listening address and port configuration of b10-auth is the same as
	for b10-resolver now. That means, it is configured through bindctl
	at runtime, in the Auth/listen_on list, not through command line
	arguments.
	(Trac #575, #576, git f06ce638877acf6f8e1994962bf2dbfbab029edf)

183.	[bug]		jerry
	src/bin/xfrout: Enable parallel sessions between xfrout server and
	muti-Auth. The session needs to be created only on the first time
	or if an error occur.
	(Trac #419, git 1d60afb59e9606f312caef352ecb2fe488c4e751)

182.	[func]		jinmei
	Support cppcheck for static code check on C++ code.  If cppcheck
	is available, 'make cppcheck' on the top source directory will run
	the checker and should cleanly complete with an exit code of 0
	(at least with cppcheck 1.47).
	Note: the suppression list isn't included in the final
	distributions.  It should be created by hand or retrieved from
	the git repository.
	(Trac #613, git b973f67520682b63ef38b1451d309be9f4f4b218)

181.	[func]		feng
	Add stop interface into dns server, so we can stop each running
	server individually. With it, user can reconfigure her running server
	with different ip address or port.
	(Trac #388, git 6df94e2db856c1adc020f658cc77da5edc967555)

180.	[build]		jreed
	Fix custom DESTDIR for make install. Patch from Jan Engelhardt.
	(Trac #629, git 5ac67ede03892a5eacf42ce3ace1e4e376164c9f)

bind10-devel-20110224 released on February 24, 2011

179.	[func]		vorner
	It is possible to start and stop resolver and authoritative
	server without restart of the whole system. Change of the
	configuration (Boss/start_auth and Boss/start_resolver) is
	enough.
	(Trac #565, git 0ac0b4602fa30852b0d86cc3c0b4730deb1a58fe)

178.	[func]		jelte
	Resolver now makes (limited) use of the cache
	(Trac #491, git 8b41f77f0099ddc7ca7d34d39ad8c39bb1a8363c)

177.	[func]		stephen
	The upstream fetch code in asiolink is now protocol agnostic to
	allow for the addition of fallback to TCP if a fetch response
	indicates truncation.
	(Trac #554, git 9739cbce2eaffc7e80640db58a8513295cf684de)

176.	[func]		likun
	src/lib/cache: Rename one interface: from lookupClosestRRset()
	to lookupDeepestNS(), and remove one parameter of it.
	(Trac #492, git ecbfb7cf929d62a018dd4cdc7a841add3d5a35ae)

175.	[bug]		jerry
	src/bin/xfrout: Xfrout use the case-sensitive mode to compress
	names in an AXFR massage.
	(Trac #253, git 004e382616150f8a2362e94d3458b59bb2710182)

174.	[bug]*		jinmei
	src/lib/dns: revised dnssectime functions so that they don't rely
	on the time_t type (whose size varies on different systems, which
	can lead to subtle bugs like some form of "year 2038 problem").
	Also handled 32-bit wrap around issues more explicitly, with more
	detailed tests.  The function API has been changed, but the effect
	should be minimal because these functions are mostly private.
	(Trac #61, git 09ece8cdd41c0f025e8b897b4883885d88d4ba5d)

173.	[bug]		jerry
	python/isc/notify: A notify_out test fails without network
	connectivity, encapsulate the socket behavior using a mock
	socket class to fix it.
	(Trac #346, git 319debfb957641f311102739a15059f8453c54ce)

172.	[func]		jelte
	Improved the bindctl cli in various ways, mainly concerning
	list and map item addressing, the correct display of actual values,
	and internal help.
	(Trac #384, git e5fb3bc1ed5f3c0aec6eb40a16c63f3d0fc6a7b2)

171.	[func]		vorner
	b10-auth, src/lib/datasrc: in memory data source now works as a
	complete data source for authoritative DNS servers and b10-auth
	uses it.  It still misses major features, however, including
	DNSSEC support and zone transfer.
	(Last Trac #553, but many more,
	git 6f031a09a248e7684723c000f3e8cc981dcdb349)

170.	[bug]		jinmei
	Tightened validity checks in the NSEC3 constructors, both "from
	"text" and "from wire".  Specifically, wire data containing
	invalid type bitmaps or invalid lengths of salt or hash is now
	correctly rejected.
	(Trac #117, git 9c690982f24fef19c747a72f43c4298333a58f48)

169.	[func]		jelte
	Added a basic implementation for a resolver cache (though not
	used yet).
	(Trac #449, git 8aa3b2246ae095bbe7f855fd11656ae3bdb98986)

168.	[bug]		vorner
	Boss no longer has the -f argument, which was undocumented and
	stayed as a relict of previous versions, currently causing only
	strange behaviour.
	(Trac #572, git 17f237478961005707d649a661cc72a4a0d612d4)

167.	[bug]		naokikambe
	Fixed failure of termination of msgq_test.py with python3
	coverage (3.3.1).
	(Trac #573, git 0e6a18e12f61cc482e07078776234f32605312e5)

166.	[func]		jelte
	The resolver now sends back a SERVFAIL when there is a client
	timeout (timeout_client config setting), but it will not stop
	resolving (until there is a lookup timeout or a result).
	(Trac #497 and #489, git af0e5cd93bebb27cb5c4457f7759d12c8bf953a6)

165.	[func]		jelte
	The resolver now handles CNAMEs, it will follow them, and include
	them in the answer. The maximum length of CNAME chains that is
	supported is 16.
	(Trac #497, git af0e5cd93bebb27cb5c4457f7759d12c8bf953a6)

164.	[bug]		y-aharen
	IntervalTimer: Modified the interface to accept interval in
	milliseconds. It shortens the time of the tests of IntervalTimer.
	(Trac #452, git c9f6acc81e24c4b8f0eb351123dc7b43f64e0914)

163.	[func]		vorner
	The pimpl design pattern is used in UDPServer, with a shared
	pointer. This makes it smaller to copy (which is done a lot as a
	side effect of being coroutine) and speeds applications of this
	class (notably b10-auth) up by around 10%.
	(Trac #537, git 94cb95b1d508541201fc064302ba836164d3cbe6)

162.	[func]		stephen
	Added C++ logging, allowing logging at different severities.
	Code specifies the message to be logged via a symbol, and the
	logging code picks up the message from an in-built dictionary.
	The contents of the dictionary can be replaced at run-time by
	locale-specific messages.  A message compiler program is provided
	to create message header files and supply the default messages.
	(Trac #438, git 7b1606cea7af15dc71f5ec1d70d958b00aa98af7)

161.	[func]		stephen
	Added ResponseScrubber class to examine response from
	a server and to remove out-of-bailiwick RRsets.  Also
	does cross-section checks to ensure consistency.
	(Trac #496, git b9296ca023cc9e76cda48a7eeebb0119166592c5)

160.	[func]		jelte
	Updated the resolver to take 3 different timeout values;
	timeout_query for outstanding queries we sent while resolving
	timeout_client for sending an answer back to the client
	timeout_lookup for stopping the resolving
	(currently 2 and 3 have the same final effect)
	(Trac #489, git 578ea7f4ba94dc0d8a3d39231dad2be118e125a2)

159.	[func]		smann
	The resolver now has a configurable set of root servers to start
	resolving at (called root_addresses). By default these are not
	(yet) filled in. If empty, a hardcoded address for f-root will be
	used right now.
	(Trac #483, git a07e078b4feeb01949133fc88c9939254c38aa7c)

158.	[func]		jelte
	The Resolver module will now do (very limited) resolving, if not
	set to forwarding mode (i.e. if the configuration option
	forward_addresses is left empty). It only supports referrals that
	contain glue addresses at this point, and does no other processing
	of authoritative answers.
	(Trac #484, git 7b84de4c0e11f4a070e038ca4f093486e55622af)

157.	[bug]		vorner
	One frozen process no longer freezes the whole b10-msgq. It caused the
	whole system to stop working.
	(Trac #420, git 93697f58e4d912fa87bc7f9a591c1febc9e0d139)

156.	[func]		stephen
	Added ResponseClassifier class to examine response from
	a server and classify it into one of several categories.
	(Trac #487, git 18491370576e7438c7893f8551bbb8647001be9c)

bind10-devel-20110120 released on January 20, 2011

155.	[doc]		jreed
	Miscellaneous documentation improvements for man pages and
	the guide, including auth, resolver, stats, xfrout, and
	zonemgr.  (git c14c4741b754a1eb226d3bdc3a7abbc4c5d727c0)

154.	[bug]		jinmei
	b10-xfrin/b10-zonemgr: Fixed a bug where these programs didn't
	receive command responses from CC sessions.  Eventually the
	receive buffer became full, and many other components that rely
	on CC channels would stall (as noted in #420 and #513).  This is
	an urgent care fix due to the severity of the problem; we'll need
	to revisit it for cleaner fix later.
	(Trac #516, git 62c72fcdf4617e4841e901408f1e7961255b8194)

153.	[bug]		jelte
	b10-cfgmgr: Fixed a bug where configuration updates sometimes
	lost previous settings in the configuration manager.
	(Trac #427, git 2df894155657754151e0860e2ca9cdbed7317c70)

152.	[func]*		jinmei
	b10-auth: Added new configuration variable "statistics-interval"
	to allow the user to change the timer interval for periodic
	statistics updates.  The update can also be disabled by setting
	the value to 0.  Disabling statistics updates will also work as
	a temporary workaround of a known issue that b10-auth can block in
	sending statistics and stop responding to queries as a result.
	(Trac #513, git 285c5ee3d5582ed6df02d1aa00387f92a74e3695)

151.	[bug]		smann
	lib/log/dummylog.h:
	lib/log/dummylog.cc: Modify dlog so that it takes an optional
	2nd argument of type bool (true or false). This flag, if
	set, will cause the message to be printed whether or not
	-v is chosen.
        (Trac #432, git 880220478c3e8702d56d761b1e0b21b77d08ee5a)

150.	[bug]		jelte
	b10-cfgmgr: No longer save the configuration on exit. Configuration
	is already saved if it is changed successfully, so writing it on
	exit (and hence, when nothing has changed too) is unnecessary and
	may even cause problems.
	(Trac #435, git fd7baa38c08d54d5b5f84930c1684c436d2776dc)

149.	[bug]		jelte
	bindctl: Check if the user session has disappeared (either by a
	timeout or by a server restart), and reauthenticate if so. This
	fixes the 'cmdctl not running' problem.
        (Trac #431, git b929be82fec5f92e115d8985552f84b4fdd385b9)

148.	[func]		jelte
	bindctl: Command results are now pretty-printed (i.e. printed in
	a more readable form). Empty results are no longer printed at all
	(used to print '{}'), and the message
	'send the command to cmd-ctrl' has also been removed.
	(git 3954c628c13ec90722a2d8816f52a380e0065bae)

147.	[bug]		jinmei
	python/isc/config: Fixed a bug that importing custom configuration
	(in b10-config.db) of a remote module didn't work.
	(Trac #478, git ea4a481003d80caf2bff8d0187790efd526d72ca)

146.	[func]		jelte
	Command arguments were not validated internally against their
	specifications. This change fixes that (on the C++ side, Python
	side depends on an as yet planned addition). Note: this is only
	an added internal check, the cli already checks format.
	(Trac #473, git 5474eba181cb2fdd80e2b2200e072cd0a13a4e52)

145.	[func]*		jinmei
	b10-auth: added a new command 'loadzone' for (re)loading a
	specific zone.  The command syntax is generic but it is currently
	only feasible for class IN in memory data source.  To reload a
	zone "example.com" via bindctl, execute the command as follows:
	> Auth loadzone origin = example.com
	(Trac #467 git 4f7e1f46da1046de527ab129a88f6aad3dba7562
	from 1d7d3918661ba1c6a8b1e40d8fcbc5640a84df12)

144.	[build]		jinmei
	Introduced a workaround for clang++ build on FreeBSD (and probably
	some other OSes).  If building BIND 10 fails with clang++ due to
	a link error about "__dso_handle", try again from the configure
	script with CXX_LIBTOOL_LDFLAGS=-L/usr/lib (the path actually
	doesn't matter; the important part is the -L flag).  This
	workaround is not automatically enabled as it's difficult to
	detect the need for it dynamically, and must be enabled via the
	variable by hand.
	(Trac #474, git cfde436fbd7ddf3f49cbbd153999656e8ca2a298)

143.	[build]		jinmei
	Fixed build problems with clang++ in unit tests due to recent
	changes.  No behavior change. (Trac #448, svn r4133)

142.	[func]		jinmei
	b10-auth: updated query benchmark so that it can test in memory
	data source.  Also fixed a bug that the output buffer isn't
	cleared after query processing, resulting in misleading results
	or program crash.  This is a regression due to change #135.
	(Trac #465, svn r4103)

141.	[bug]		jinmei
	b10-auth: Fixed a bug that the authoritative server includes
	trailing garbage data in responses.  This is a regression due to
	change #135. (Trac #462, svn r4081)

140.	[func]		y-aharen
	src/bin/auth: Added a feature to count queries and send counter
	values to statistics periodically. To support it, added wrapping
	class of asio::deadline_timer to use as interval timer.
	The counters can be seen using the "Stats show" command from
	bindctl.  The result would look like:
	  ... "auth.queries.tcp": 1, "auth.queries.udp": 1 ...
	Using the "Auth sendstats" command you can make b10-auth send the
	counters to b10-stats immediately.
	(Trac #347, svn r4026)

139.	[build]		jreed
	Introduced configure option and make targets for generating
	Python code coverage report. This adds new make targets:
	report-python-coverage and clean-python-coverage. The C++
	code coverage targets were renamed to clean-cpp-coverage
	and report-cpp-coverage. (Trac #362, svn r4023)

138.	[func]*		jinmei
	b10-auth: added a configuration interface to support in memory
	data sources.  For example, the following command to bindctl
	will configure a memory data source containing the "example.com"
	zone with the zone file named "example.com.zone":
	> config set Auth/datasources/ [{"type": "memory", "zones": \
	 [{"origin": "example.com", "file": "example.com.zone"}]}]
	By default, the memory data source is disabled; it must be
	configured explicitly.  To disable it again, specify a null list
	for Auth/datasources:
	> config set Auth/datasources/ []
	Notes: it's currently for class IN only.  The zone files are not
	actually loaded into memory yet (which will soon be implemented).
	This is an experimental feature and the syntax may change in
	future versions.
	(Trac #446, svn r3998)

137.	[bug]		jreed
	Fix run_*.sh scripts that are used for development testing
	so they use a msgq socket file in the build tree.
	(Trac #226, svn r3989)

136.	[bug]		jelte
	bindctl (and the configuration manager in general) now no longer
	accepts 'unknown' data; i.e. data for modules that it does not know
	about, or configuration items that are not specified in the .spec
	files.
	(Trac #202, svn r3967)

135.	[func]		each
	Add b10-resolver. This is an example recursive server that
	currently does forwarding only and no caching.
	(Trac #327, svn r3903)

134.	[func]		vorner
	b10-resolver supports timeouts and retries in forwarder mode.
	(Trac #401, svn r3660)

133.	[func]		vorner
	New temporary logging function available in isc::log. It is used by
	b10-resolver.
	(Trac #393, r3602)

132.	[func]		vorner
	The b10-resolver is configured through config manager.
	It has "listen_on" and "forward_addresses" options.
	(Trac #389, r3448)

131.	[func]		jerry
	src/lib/datasrc: Introduced two template classes RBTree and RBNode
	to provide the generic map with domain name as key and anything as
	the value. Because of some unresolved design issue, the new classes
	are only intended to be used by memory zone and zone table.
	(Trac #397, svn r3890)

130.	[func]		jerry
	src/lib/datasrc: Introduced a new class MemoryDataSrc to provide
	the general interface for memory data source.  For the initial
	implementation, we don't make it a derived class of AbstractDataSrc
	because the interface is so different (we'll eventually
	consider this as part of the generalization work).
	(Trac #422, svn r3866)

129.	[func]		jinmei
	src/lib/dns: Added new functions masterLoad() for loading master
	zone files.  The initial implementation can only parse a limited
	form of master files, but BIND 9's named-compilezone can convert
	any valid zone file into the acceptable form.
	(Trac #423, svn r3857)

128.	[build]		vorner
	Test for query name = '.', type = DS to authoritative nameserver
	for root zone was added.
	(Trac #85, svn r3836)

127.	[bug]		stephen
	During normal operation process termination and resurrection messages
	are now output regardless of the state of the verbose flag.
	(Trac #229, svn r3828)

126.	[func]		ocean
	The Nameserver Address Store (NSAS) component has been added. It takes
	care of choosing an IP address of a nameserver when a zone needs to be
	contacted.
	(Trac #356, Trac #408, svn r3823)

bind10-devel-20101201 released on December 01, 2010

125.	[func]		jelte
	Added support for addressing individual list items in bindctl
	configuration commands; If you have an element that is a list, you
	can use foo[X]		integer
	(starting at 0)
	(Trac #405, svn r3739)

124.	[bug]		jreed
	Fix some wrong version reporting. Now also show the version
	for the component and BIND 10 suite. (Trac #302, svn r3696)

123.	[bug]		jelte
	src/bin/bindctl printed values had the form of python literals
	(e.g. 'True'), while the input requires valid JSON (e.g. 'true').
	Output changed to JSON format for consistency. (svn r3694)

122.	[func]		stephen
	src/bin/bind10: Added configuration options to Boss to determine
	whether to start the authoritative server, recursive server (or
	both). A dummy program has been provided for test purposes.
	(Trac #412, svn r3676)

121.	[func]		jinmei
	src/lib/dns: Added support for TSIG RDATA.  At this moment this is
	not much of real use, however, because no protocol support was
	added yet.  It will soon be added. (Trac #372, svn r3649)

120.	[func]		jinmei
	src/lib/dns: introduced two new classes, TSIGKey and TSIGKeyRing,
	to manage TSIG keys. (Trac #381, svn r3622)

119.	[bug]		jinmei
	The master file parser of the python datasrc module incorrectly
	regarded a domain name beginning with a decimal number as a TTL
	specification.  This confused b10-loadzone and had it reject to
	load a zone file that contains such a name.
	Note: this fix is incomplete and the loadzone would still be
	confused if the owner name is a syntactically indistinguishable
	from a TTL specification.  This is part of a more general issue
	and will be addressed in Trac #413. (Trac #411, svn r3599)

118.	[func]		jinmei
	src/lib/dns: changed the interface of
	AbstractRRset::getRdataIterator() so that the internal
	cursor would point to the first RDATA automatically.  This
	will be a more intuitive and less error prone behavior.
	This is a backward compatible change. (Trac #410, r3595)

117.	[func]		jinmei
	src/lib/datasrc: added new zone and zone table classes for the
	support of in memory data source.  This is an intermediate step to
	the bigger feature, and is not yet actually usable in practice.
	(Trac #399, svn r3590)

116.	[bug]		jerry
	src/bin/xfrout: Xfrout and Auth will communicate by long tcp
	connection, Auth needs to make a new connection only on the first
	time or if an error occurred.
	(Trac #299, svn r3482)

115.	[func]*		jinmei
	src/lib/dns: Changed DNS message flags and section names from
	separate classes to simpler enums, considering the balance between
	type safety and usability.  API has been changed accordingly.
	More documentation and tests were provided with these changes.
	(Trac #358, r3439)

114.	[build]		jinmei
	Supported clang++.  Note: Boost >= 1.44 is required.
	(Trac #365, svn r3383)

113.	[func]*		zhanglikun
	Folder name 'utils'(the folder in /src/lib/python/isc/) has been
	renamed	to 'util'. Programs that used 'import isc.utils.process'
	now need to use 'import isc.util.process'. The folder
	/src/lib/python/isc/Util is removed since it isn't used by any
	program. (Trac #364, r3382)

112.	[func]		zhang likun
	Add one mixin class to override the naive serve_forever() provided
	in python library socketserver. Instead of polling for shutdown
	every poll_interval seconds, one socketpair is used to wake up
	the waiting server. (Trac #352, svn r3366)

111.	[bug]*		Vaner
	Make sure process xfrin/xfrout/zonemgr/cmdctl can be stopped
	properly when user enter "ctrl+c" or 'Boss shutdown' command
	through bindctl.  The ZonemgrRefresh.run_timer and
	NotifyOut.dispatcher spawn a thread themselves.
	(Trac #335, svn r3273)

110.	[func]		Vaner
	Added isc.net.check module to check ip addresses and ports for
	correctness and isc.net.addr to hold IP address. The bind10, xfrin
	and cmdctl programs are modified to use it.
	(Trac #353, svn r3240)

109.	[func]		naokikambe
	Added the initial version of the stats module for the statistics
	feature of BIND 10, which supports the restricted features and
	items and reports via bindctl command. (Trac #191, r3218)
	Added the document of the stats module, which is about how stats
	module collects the data (Trac #170, [wiki:StatsModule])

108.	[func]		jerry
	src/bin/zonemgr: Provide customizable configurations for
	lowerbound_refresh, lowerbound_retry, max_transfer_timeout and
	jitter_scope. (Trac #340, r3205)

107.	[func]		likun
	Remove the parameter 'db_file' for command 'retransfer' of
	xfrin module. xfrin.spec will not be generated by script.
	(Trac #329, r3171)

106.	[bug]		likun
	When xfrin can't connect with one zone's master, it should tell
	the bad news to zonemgr, so that zonemgr can reset the timer for
	that zone. (Trac #329, r3170)

105.	[bug]		Vaner
	Python processes: they no longer take 100% CPU while idle
	due to a busy loop in reading command session in a nonblocking way.
	(Trac #349, svn r3153), (Trac #382, svn r3294)

104.	[bug]		jerry
	bin/zonemgr: zonemgr should be attempting to refresh expired zones.
	(Trac #336, r3139)

103.	[bug]		jerry
	lib/python/isc/log: Fixed an issue with python logging,
	python log shouldn't die with OSError. (Trac #267, r3137)

102.	[build]		jinmei
	Disable threads in ASIO to minimize build time dependency.
	(Trac #345, r3100)

101.	[func]		jinmei
	src/lib/dns: Completed Opcode and Rcode implementation with more
	tests and documentation.  API is mostly the same but the
	validation was a bit tightened. (Trac #351, svn r3056)

100.	[func]		Vaner
	Python processes: support naming of python processes so
	they're not all called python3.
	(Trac #322, svn r3052)

99.	[func]*		jinmei
	Introduced a separate EDNS class to encapsulate EDNS related
	information more cleanly.  The related APIs are changed a bit,
	although it won't affect most of higher level applications.
	(Trac #311, svn r3020)

98.	[build]		jinmei
	The ./configure script now tries to search some common include
	paths for boost header files to minimize the need for explicit
	configuration with --with-boost-include. (Trac #323, svn r3006)

97.	[func]		jinmei
	Added a micro benchmark test for query processing of b10-auth.
	(Trac #308, svn r2982)

96.	[bug]		jinmei
	Fixed two small issues with configure: Do not set CXXFLAGS so that
	it can be customized; Make sure --disable-static works.
	(Trac #325, r2976)

bind10-devel-20100917 released on September 17, 2010

95.	[doc]		jreed
	Add b10-zonemgr manual page. Update other docs to introduce
	this secondary manager. (Trac #341, svn r2951)

95.	[bug]		jreed
	bin/xfrout and bin/zonemgr: Fixed some stderr output.
	(Trac #342, svn r2949)

94.	[bug]		jelte
	bin/xfrout:  Fixed a problem in xfrout where only 2 or 3 RRs
	were used per DNS message in the xfrout stream.
	(Trac #334, r2931)

93.	[bug]		jinmei
	lib/datasrc: A DS query could crash the library (and therefore,
	e.g. the authoritative server) if some RR of the same apex name
	is stored in the hot spot cache. (Trac #307, svn r2923)

92.	[func]*		jelte
	libdns_python (the python wrappers for libdns++) has been renamed
	to pydnspp (Python DNS++). Programs and libraries that used
	'import libdns_python' now need to use 'import pydnspp'.
	(Trac #314, r2902)

91.	[func]*		jinmei
	lib/cc: Use const pointers and const member functions for the API
	as much as possible for safer operations.  Basically this does not
	change the observable behavior, but some of the API were changed
	in a backward incompatible manner.  This change also involves more
	copies, but at this moment the overhead is deemed acceptable.
	(Trac #310, r2803)

90.	[build]		jinmei
	(Darwin/Mac OS X specific) Specify DYLD_LIBRARY_PATH for tests and
	experimental run under the source tree.  Without this loadable
	python modules refer to installation paths, which may confuse the
	operation due to version mismatch or even trigger run time errors
	due to missing libraries. (Trac #313, r2782)

89.	[build]		jinmei
	Generate b10-config.db for tests at build time so that the source
	tree does not have to be writable. (Trac #315, r2776)

88.	[func]		jelte
	Blocking reads on the msgq command channel now have a timeout
	(defaults to 4 seconds, modifiable as needed by modules).
	Because of this, modules will no longer block indefinitely
	if they are waiting for a message that is not sent for whatever
	reason. (Trac #296, r2761)

87.	[func]		zhanglikun
	lib/python/isc/notifyout: Add the feature of notify-out, when
	zone axfr/ixfr finishing, the server will notify its slaves.
	(Trac #289, svn r2737)

86.	[func]		jerry
	bin/zonemgr: Added zone manager module. The zone manager is one
	of the co-operating processes of BIND 10, which keeps track of
	timers and other information necessary for BIND 10 to act as a
	slave. (Trac #215, svn r2737)

85.	[build]*		jinmei
	Build programs using dynamic link by default.  A new configure
	option --enable-static-link is provided to force static link for
	executable programs.  Statically linked programs can be run on a
	debugger more easily and would be convenient for developers.
	(Trac #309, svn r2723)

bind10-devel-20100812 released on August 12, 2010

84.	[bug]		jinmei, jerry
	This is a quick fix patch for the issue: AXFR fails half the
	time because of connection problems. xfrout client will make
	a new connection every time. (Trac #299, svn r2697)

83.	[build]*		jreed
	The configure --with-boost-lib option is removed. It was not
	used since the build included ASIO. (svn r2684)

82.	[func]		jinmei
	bin/auth: Added -u option to change the effective process user
	of the authoritative server after invocation.  The same option to
	the boss process will be propagated to b10-auth, too.
	(Trac #268, svn r2675)

81.	[func]		jinmei
	Added a C++ framework for micro benchmark tests.  A supplemental
	library functions to build query data for the tests were also
	provided. (Trac #241, svn r2664)

80.	[bug]		jelte
	bindctl no longer accepts configuration changes for unknown or
	non-running modules (for the latter, this is until we have a
	way to verify those options, at which point it'll be allowed
	again).
	(Trac #99, r2657)

79.	[func]		feng, jinmei
	Refactored the ASIO link interfaces to move incoming XFR and
	NOTIFY processing to the auth server class.  Wrapper classes for
	ASIO specific concepts were also provided, so that other BIND 10
	modules can (eventually) use the interface without including the
	ASIO header file directly.  On top of these changes, AXFR and
	NOTIFY processing was massively improved in terms of message
	validation and protocol conformance.  Detailed tests were provided
	to confirm the behavior.
	Note: Right now, NOTIFY doesn't actually trigger subsequent zone
	transfer due to security reasons. (Trac #221, r2565)

78.	[bug]		jinmei
	lib/dns: Fixed miscellaneous bugs in the base32 (hex) and hex
	(base16) implementation, including incorrect padding handling,
	parser failure in decoding with a SunStudio build, missing
	validation on the length of encoded hex string.  Test cases were
	more detailed to identify these bugs and confirm the fix.  Also
	renamed the incorrect term of "base32" to "base32hex".  This
	changed the API, but they are not intended to be used outside
	libdns++, so we don't consider it a backward incompatible change.
	(Trac #256, r2549)

77.	[func]		zhanglikun
	Make error message be more friendly when running cmdctl and it's
	already running (listening on same port)(Trac #277, r2540)

76.	[bug]		jelte
	Fixed a bug in the handling of 'remote' config modules (i.e.
	modules that peek at the configuration of other modules), where
	they answered 'unknown command' to commands for those other
	modules. (Trac #278, r2506)

75.	[bug]		jinmei
	Fixed a bug in the sqlite3 data source where temporary strings
	could be referenced after destruction.  It caused various lookup
	failures with SunStudio build. (Trac #288, r2494)

74.	[func]*		jinmei
	Refactored the cc::Session class by introducing an abstract base
	class.  Test code can use their own derived mock class so that
	tests can be done without establishing a real CC session.  This
	change also modified some public APIs, mainly in the config
	module. (Trac #275, r2459)

73.	[bug]		jelte
	Fixed a bug where in bindctl, locally changed settings were
	reset when the list of running modules is updated. (Trac #285,
	r2452)

72.	[build]		jinmei
	Added -R when linking python wrapper modules to libpython when
	possible.  This helps build BIND 10 on platforms that install
	libpython whose path is unknown to run-time loader.  NetBSD is a
	known such platform. (Trac #148, r2427)

71.	[func]		each
	Add "-a" (address) option to bind10 to specify an address for
	the auth server to listen on.

70.	[func]		each
	Added a hot-spot cache to libdatasrc to speed up access to
	repeatedly-queried data and reduce the number of queries to
	the underlying database; this should substantially improve
	performance.  Also added a "-n" ("no cache") option to
	bind10 and b10-auth to disable the cache if needed.
	(Trac #192, svn r2383)

bind10-devel-20100701 released on July 1, 2010

69.	[func]*		jelte
	Added python wrappers for libdns++ (isc::dns), and libxfr. This
	removes the dependency on Boost.Python. The wrappers don't
	completely implement all functionality, but the high-level API
	is wrapped, and current modules use it now.
	(Trac #181, svn r2361)

68.	[func]		zhanglikun
	Add options -c (--certificate-chain) to bindctl. Override class
	HTTPSConnection to support server certificate validation.
	Add support to cmdctl.spec file, now there are three configurable
	items for cmdctl: 'key_file', 'cert_file' and 'accounts_file',
	all of them can be changed in runtime.
	(Trac #127, svn r2357)

67.	[func]		zhanglikun
	Make bindctl's command parser only do minimal check.
	Parameter value can be a sequence of non-space characters,
	or a string surrounded by quotation marks (these marks can
	be a part of the value string in escaped form). Make error
	message be more friendly. (If there is some error in
	parameter's value, the parameter name will be provided).
	Refactor function login_to_cmdctl() in class BindCmdInterpreter:
	avoid using Exception to catch all exceptions.
	(Trac #220, svn r2356)

66.	[bug]		each
	Check for duplicate RRsets before inserting data into a message
	section; this, among other things, will prevent multiple copies
	of the same CNAME from showing up when there's a loop. (Trac #69,
	svn r2350)

65.	[func]		shentingting
	Various loadzone improvements: allow optional comment for
	$TTL, allow optional origin and comment for $INCLUDE, allow
	optional comment for $ORIGIN, support BIND9 extension of
	time units for TTLs, and fix bug to not use class as part
	of label name when records don't have a label but do have
	a class.  Added verbose options to exactly what is happening
	with loadzone.  Added loadzone test suite of different file
	formats to load.
	(Trac #197, #199, #244, #161, #198, #174, #175, svn r2340)

64.	[func]		jerry
	Added python logging framework. It is for testing and
	experimenting with logging ideas. Currently, it supports
	three channels (file, syslog and stderr) and five levels
	(debug, info, warning, error and critical).
	(Trac #176, svn r2338)

63.	[func]		shane
	Added initial support for setuid(), using the "-u" flag. This will
	be replaced in the future, but for now provides a reasonable
	starting point.
	(Trac #180, svn r2330)

62.	[func]		jelte
	bin/xfrin: Use the database_file as configured in Auth to transfers
	bin/xfrout: Use the database_file as configured in Auth to transfers

61.	[bug]		jelte
	bin/auth: Enable b10-auth to be launched in source tree
	(i.e. use a zone database file relative to that)

60.	[build]		jinmei
	Supported SunStudio C++ compiler.  Note: gtest still doesn't work.
	(Trac #251, svn r2310)

59.	[bug]		jinmei
	lib/datasrc,bin/auth: The authoritative server could return a
	SERVFAIL with a partial answer if it finds a data source broken
	while looking for an answer.  This can happen, for example, if a
	zone that doesn't have an NS RR is configured and loaded as a
	sqlite3 data source. (Trac #249, r2286)

58.	[bug]		jinmei
	Worked around an interaction issue between ASIO and standard C++
	library headers.  Without this ASIO didn't work: sometimes the
	application crashes, sometimes it blocked in the ASIO module.
	(Trac #248, svn r2187, r2190)

57.	[func]		jinmei
	lib/datasrc: used a simpler version of Name::split (change 31) for
	better readability.  No behavior change. (Trac #200, svn r2159)

56.	[func]*		jinmei
	lib/dns: renamed the library name to libdns++ to avoid confusion
	with the same name of library of BIND 9.
	(Trac #190, svn r2153)

55.	[bug]		shane
	bin/xfrout: xfrout exception on Ctrl-C now no longer generates
	exception for 'Interrupted system call'
	(Trac #136, svn r2147)

54.	[bug]		zhanglikun
	bin/xfrout: Enable b10-xfrout can be launched in source
	code tree.
	(Trac #224, svn r2103)

53.	[bug]		zhanglikun
	bin/bindctl: Generate a unique session ID by using
	socket.gethostname() instead of socket.gethostbyname(),
	since the latter one could make bindctl	stall if its own
	host name can't be resolved.
	(Trac #228, svn r2096)

52.	[func]		zhanglikun
	bin/xfrout: When xfrout is launched, check whether the
	socket file is being used by one running xfrout process,
	if it is, exit from python.	If the file isn't a socket file
	or nobody is listening, it will be removed. If it can't
	be removed, exit from python.
	(Trac #151, svn r2091)

bind10-devel-20100602 released on June 2, 2010

51.	[build]		jelte
	lib/python: Add bind10_config.py module for paths and
	possibly other configure-time variables. Allow some components
	to find spec files in build tree when ran from source.
	(Trac #223)

50.	[bug]		zhanglikun
	bin/xfrin: a regression in xfrin: it can't communicate with
	a remote server. (Trac #218, svn r2038)

49.	[func]*		jelte
	Use unix domain sockets for msgq. For b10-msgq, the command
	line options --msgq-port and -m were removed. For bind10,
	the -msgq-port option was removed, and the -m command line
	option was changed to be a filename (instead of port number).
	(Trac #183, svn r2009)

48.	[func]		jelte
	bin/auth: Use asio's io_service for the msgq handling.
	(svn r2007)

47.	[func]		zhanglikun
	bin/cmdctl: Add value/type check for commands sent to
	cmdctl. (Trac #201, svn r1959)

46.	[func]		zhanglikun
	lib/cc: Fix real type data encoding/decoding. (Trac #193,
	svn r1959)

45.	[func]		zhanglikun
	bin/bind10: Pass verbose option to more modules. (Trac
	#205, svn r1957)

44.	[build]		jreed
	Install headers for libdns and libexception. (Trac #68,
	svn r1941)

43.	[func]		jelte
	lib/cc: Message queuing on cc channel. (Trac #58, svn r1870)

42.	[func]		jelte
	lib/python/isc/config:      Make temporary file with python
	tempfile module instead of manual with fixed name. (Trac
	#184, svn r1859)

41.	[func]		jelte
	Module descriptions in spec files. (Trac #90, svn r1856)

40.	[build]		jreed
	Report detected features and configure settings at end of
	configure output. (svn r1836)

39.	[func]*		each
	Renamed libauth to libdatasrc.

38.	[bug]		zhanglikun
	Send command 'shutdown' to Xfrin and Xfrout when boss receive SIGINT.
	Remove unused socket file when Xfrout process exits. Make sure Xfrout
	exit by itself when it receives SIGINT, instead of being killed by the
	signal SIGTERM or SIGKILL sent from boss.
	(Trac #135, #151, #134, svn r1797)

37.	[build]		jinmei
	Check for the availability of python-config. (Trac #159,
	svn r1794)

36.	[func]		shane
	bin/bind10:	Miscellaneous code cleanups and improvements.
	(Trac #40, svn r2012)

35.	[bug]		jinmei
	bin/bindctl: fixed a bug that it didn't accept IPv6 addresses as
	command arguments. (Trac #219, svn r2022)

34.	[bug]		jinmei
	bin/xfrin: fixed several small bugs with many additional unit
	tests.  Fixes include: IPv6 transport support, resource leak,
	and non IN class support. (Trac #185, svn r2000)

33.	[bug]		each
	bin/auth: output now prepended with "[b10-auth]" (Trac
	#109, svn r1985)

32.	[func]*		each
	bin/auth: removed custom query-processing code, changed
        boost::asio code to use plain asio instead, and added asio
        headers to the source tree.  This allows building without
        using an external boost library. (Trac #163, svn r1983)

31.	[func]		jinmei
	lib/dns: added a separate signature for Name::split() as a
	convenient wrapper for common usage. (Trac #49, svn r1903)

30.	[bug]		jinmei
	lib/dns: parameter validation of Name::split() was not sufficient,
	and invalid parameters could cause integer overflow and make the
	library crash. (Trac #177, svn r1806)

bind10-devel-20100421 released on April 21, 2010

29.	[build]		jreed
	Enable Python unit tests for "make check". (svn r1762)

28.	[bug]		jreed
	Fix msgq CC test so it can find its module. (svn r1751)

27.	[build]		jelte
	Add missing copyright license statements to various source
	files. (svn r1750)

26.	[func]		jelte
	Use PACKAGE_STRING (name + version) from config.h instead
	of hard-coded value in CH TXT version.bind replies (Trac
	#114, svn r1749)

25.	[func]*		jreed
	Renamed msgq to b10-msgq. (Trac #25, svn r1747, r1748)

24.	[func]		jinmei
	Support case-sensitive name compression in MessageRenderer.
	(Trac #142, svn r1704)

23.	[func]		jinmei
	Support a simple name with possible compression. (svn r1701)

22.	[func]		zhanglikun
	b10-xfrout for AXFR-out support added. (svn r1629, r1630)

21.	[bug]		zhanglikun
	Make log message more readable when xfrin failed. (svn
	r1697)

20.	[bug]		jinmei
	Keep stderr for child processes if -v is specified. (svn
	r1690, r1698)

19.	[bug]		jinmei
	Allow bind10 boss to pass environment variables from parent.
	(svn r1689)

18.	[bug]		jinmei
	Xfrin warn if bind10_dns load failed. (svn r1688)

17.	[bug]		jinmei
	Use sqlite3_ds.load() in xfrin module and catch Sqlite3DSError
	explicitly. (svn r1684)

16.	[func]*		zhanglikun
	Removed print_message and print_settings configuration
	commands from Xfrin. (Trac #136, svn r1682)

15.	[func]*		jinmei
	Changed zone loader/updater so trailing dot is not required.
	(svn r1681)

14.	[bug]		shane
	Change shutdown to actually SIGKILL properly. (svn r1675)

13.	[bug]		jinmei
	Don't ignore other RRs than SOA even if the second SOA is
	found. (svn r1674)

12.	[build]		jreed
	Fix tests and testdata so can be used from a read-only
	source directory.

11.	[build]		jreed
	Make sure python tests scripts are included in tarball.
	(svn r1648)

10.	[build]		jinmei
	Improve python detection for configure. (svn r1622)

9.	[build]		jinmei
	Automake the python binding of libdns. (svn r1617)

8.	[bug]		zhanglikun
	Fix log errors which may cause xfrin module to crash. (svn
	r1613)

7.	[func]		zhanglikun
	New API for inserting zone data to sqlite3 database for
	AXFR-in. (svn r1612, r1613)

6.	[bug]		jreed
	More code review, miscellaneous cleanups, style guidelines,
	and new and improved unit tests added.

5.	[doc]		jreed
	Manual page cleanups and improvements.

4.	[bug]		jinmei
	NSEC RDATA fixes for buffer overrun lookups, incorrect
	boundary checks, spec-non-conformant behaviors. (svn r1611)

3.	[bug]		jelte
	Remove a re-raise of an exception that should only have
	been included in an error answer on the cc channel. (svn
	r1601)

2.	[bug]		mgraff
	Removed unnecessary sleep() from ccsession.cc. (svn r1528)

1.	[build]*		jreed
	The configure --with-boostlib option changed to --with-boost-lib.

bind10-devel-20100319 released on March 19, 2010

For complete code revision history, see http://bind10.isc.org/browser
Specific git changesets can be accessed at:
	http://bind10.isc.org/changeset/?reponame=&old=rrrr^&new=rrrr
or after cloning the original git repository by executing:
	% git diff rrrr^ rrrr
Subversion changesets are not accessible any more.  The subversion
revision numbers will be replaced with corresponding git revisions.
Trac tickets can be accessed at: https://bind10.isc.org/ticket/nnn

LEGEND
[bug] general bug fix.  This is generally a backward compatible change,
	unless it's deemed to be impossible or very hard to keep
	compatibility to fix the bug.
[build] compilation and installation infrastructure change.
[doc] update to documentation. This shouldn't change run time behavior.
[func] new feature.  In some cases this may be a backward incompatible
	change, which would require a bump of major version.
[security] security hole fix. This is no different than a general bug
	fix except that it will be handled as confidential and will cause
	security patch releases.
*: Backward incompatible or operational change.<|MERGE_RESOLUTION|>--- conflicted
+++ resolved
@@ -1,4 +1,8 @@
-<<<<<<< HEAD
+595.	[bug]		tomek
+	All DHCP components now gracefully refuse to handle too short
+	DUIDs and client-id.
+	(Trac #2723, git a043d8ecda6aff57922fe98a33c7c3f6155d5d64)
+
 594.	[func]		muks, pselkirk
 	libdns++: the NSEC, DS, DLV, and AFSDB Rdata classes now use the
 	generic lexer in constructors from text.  This means that the name
@@ -100,12 +104,6 @@
 	recverr.  Their values can be obtained by invoking "Stats show Xfrout"
 	via bindctl while Xfrout is running.
 	(Trac #2225, git 6df60554683165adacc2d1c3d29aa42a0c9141a1)
-=======
-5XX.	[bug]		tomek
-	All DHCP components now gracefully refuse to handle too short
-	DUIDs and client-id.
-	(Trac #2723, git TBD)
->>>>>>> db7f98ae
 
 581.	[func]*		y-aharen
 	Added statistics items in b10-auth based on
