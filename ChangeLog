--- conflicted
+++ resolved
@@ -1,11 +1,10 @@
-<<<<<<< HEAD
-622.	[func]		tmark
+623.	[func]		tmark
 	Created the initial, bare-bones implementation of DHCP-DDNS service
 	process class, D2Process, and the abstract class from which it derives,
 	DProcessBase. D2Process will provide the DHCP-DDNS specific event loop
 	and business logic.
 	(Trac #2955, git dbe4772246039a1257b6492936fda2a8600cd245)
-=======
+
 622.	[func]*		jinmei
 	b10-xfrin now has tighter control on the choice of IXFR or AXFR
 	through zones/request_ixfr configuration item.  It includes
@@ -16,7 +15,6 @@
 	failure if specified; configuration using use_ixfr should be
 	updated.
 	(Trac #2911, git 8118f8e4e9c0ad3e7b690bbce265a163e4f8767a)
->>>>>>> 36cb12b0
 
 621.	[func]		team
 	libdns++: All Rdata classes now use the generic lexer in
