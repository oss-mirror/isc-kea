--- conflicted
+++ resolved
@@ -1,4 +1,10 @@
-<<<<<<< HEAD
+nnn.    [func]          naokikambe
+        The stats module was supported differential statistics updates. Each
+        module can return only statistics data which are updated since the last
+        time it sent to the stats module. The purpose of differential updating
+        is reducing amounts of statistics data sent in the message queue.
+        (Trac #2179, git TBD)
+
 bind10-devel-20120816 released on August 16, 2012
 
 467.	[bug]		jelte
@@ -61,16 +67,6 @@
 	(Trac #1708, git e0d7c52a71414f4de1361b09d3c70431c96daa3f)
 
 458.	[build]*		jinmei
-=======
-nnn.    [func]          naokikambe
-        The stats module was supported differential statistics updates. Each
-        module can return only statistics data which are updated since the last
-        time it sent to the stats module. The purpose of differential updating
-        is reducing amounts of statistics data sent in the message queue.
-        (Trac #2179, git TBD)
-
-458.	[build]*	jinmei
->>>>>>> 1d6f962d
 	BIND 10 now relies on Boost offset_ptr, which caused some new
 	portability issues.  Such issues are detected at ./configure time.
 	If ./configure stops due to this, try the following workaround:
