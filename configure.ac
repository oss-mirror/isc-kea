--- conflicted
+++ resolved
@@ -720,11 +720,6 @@
            src/bin/stats/run_b10-stats_stub.sh
            src/bin/stats/tests/stats_test
            src/bin/bind10/bind10.py
-<<<<<<< HEAD
-=======
-           src/bin/bind10/tests/bind10_test
-           src/bin/bind10/tests/bind10_test.py
->>>>>>> 18ea57dd
            src/bin/bind10/run_bind10.sh
            src/bin/bindctl/run_bindctl.sh
            src/bin/bindctl/bindctl_main.py
