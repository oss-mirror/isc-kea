// Copyright (C) 2014-2017 Internet Systems Consortium, Inc. ("ISC")
//
// This Source Code Form is subject to the terms of the Mozilla Public
// License, v. 2.0. If a copy of the MPL was not distributed with this
// file, You can obtain one at http://mozilla.org/MPL/2.0/.

#include <dhcp/libdhcp++.h>
#include <dhcp/option_space.h>
#include <dhcpsrv/cfg_option.h>
#include <dhcp/dhcp6.h>
#include <util/encode/hex.h>
#include <string>
#include <sstream>
#include <vector>

using namespace isc::data;

namespace isc {
namespace dhcp {

bool
OptionDescriptor::equals(const OptionDescriptor& other) const {
    return (persistent_ == other.persistent_ &&
            formatted_value_ == other.formatted_value_ &&
            option_->equals(other.option_));
}

CfgOption::CfgOption() {
}

bool
CfgOption::empty() const {
    return (options_.empty() && vendor_options_.empty());
}

bool
CfgOption::equals(const CfgOption& other) const {
    return (options_.equals(other.options_) &&
            vendor_options_.equals(other.vendor_options_));
}

void
CfgOption::add(const OptionPtr& option, const bool persistent,
               const std::string& option_space) {
    add(OptionDescriptor(option, persistent), option_space);
}

void
CfgOption::add(const OptionDescriptor& desc, const std::string& option_space) {
    if (!desc.option_) {
        isc_throw(isc::BadValue, "option being configured must not be NULL");

    } else  if (!OptionSpace::validateName(option_space)) {
        isc_throw(isc::BadValue, "invalid option space name: '"
                  << option_space << "'");
    }

    const uint32_t vendor_id = LibDHCP::optionSpaceToVendorId(option_space);
    if (vendor_id) {
        vendor_options_.addItem(desc, vendor_id);
    } else {
        options_.addItem(desc, option_space);
    }
}

std::list<std::string>
CfgOption::getVendorIdsSpaceNames() const {
    std::list<uint32_t> ids = getVendorIds();
    std::list<std::string> names;
    for (std::list<uint32_t>::const_iterator id = ids.begin();
         id != ids.end(); ++id) {
        std::ostringstream s;
        // Vendor space name is constructed as "vendor-XYZ" where XYZ is an
        // uint32_t value, without leading zeros.
        s << "vendor-" << *id;
        names.push_back(s.str());
    }
    return (names);
}

void
CfgOption::mergeTo(CfgOption& other) const {
    // Merge non-vendor options.
    mergeInternal(options_, other.options_);
    // Merge vendor options.
    mergeInternal(vendor_options_, other.vendor_options_);
}

void
CfgOption::copyTo(CfgOption& other) const {
    // Remove any existing data in the destination.
    other.options_.clearItems();
    other.vendor_options_.clearItems();
    mergeTo(other);
}

void
CfgOption::encapsulate() {
    // Append sub-options to the top level "dhcp4" option space.
    encapsulateInternal(DHCP4_OPTION_SPACE);
    // Append sub-options to the top level "dhcp6" option space.
    encapsulateInternal(DHCP6_OPTION_SPACE);
}

void
CfgOption::encapsulateInternal(const std::string& option_space) {
    // Get all options for the particular option space.
    OptionContainerPtr options = getAll(option_space);
    // For each option in the option space we will append sub-options
    // from the option spaces they encapsulate.
    for (OptionContainer::const_iterator opt = options->begin();
         opt != options->end(); ++opt) {
        encapsulateInternal(opt->option_);
    }
}

void
CfgOption::encapsulateInternal(const OptionPtr& option) {
    // Get encapsulated option space for the option.
    const std::string& encap_space = option->getEncapsulatedSpace();
    // Empty value means that no option space is encapsulated.
    if (!encap_space.empty()) {
        // Retrieve all options from the encapsulated option space.
        OptionContainerPtr encap_options = getAll(encap_space);
        for (OptionContainer::const_iterator encap_opt =
                 encap_options->begin(); encap_opt != encap_options->end();
             ++encap_opt) {
            // Add sub-option if there isn't one added already.
            if (!option->getOption(encap_opt->option_->getType())) {
                option->addOption(encap_opt->option_);
            }
            // This is a workaround for preventing infinite recursion when
            // trying to encapsulate options created with default global option
            // spaces.
            if (encap_space != DHCP4_OPTION_SPACE &&
                encap_space != DHCP6_OPTION_SPACE) {
                encapsulateInternal(encap_opt->option_);
            }
        }
    }
}

template <typename Selector>
void
CfgOption::mergeInternal(const OptionSpaceContainer<OptionContainer,
                         OptionDescriptor, Selector>& src_container,
                         OptionSpaceContainer<OptionContainer,
                         OptionDescriptor, Selector>& dest_container) const {
    // Get all option spaces used in source container.
    std::list<Selector> selectors = src_container.getOptionSpaceNames();

    // For each space in the source container retrieve the actual options and
    // match them with the options held in the destination container under
    // the same space.
    for (typename std::list<Selector>::const_iterator it = selectors.begin();
         it != selectors.end(); ++it) {
        // Get all options in the destination container for the particular
        // option space.
        OptionContainerPtr dest_all = dest_container.getItems(*it);
        OptionContainerPtr src_all = src_container.getItems(*it);
        // For each option under this option space check if there is a
        // corresponding option in the destination container. If not,
        // add one.
        for (OptionContainer::const_iterator src_opt = src_all->begin();
             src_opt != src_all->end(); ++src_opt) {
            const OptionContainerTypeIndex& idx = dest_all->get<1>();
            const OptionContainerTypeRange& range =
                idx.equal_range(src_opt->option_->getType());
            // If there is no such option in the destination container,
            // add one.
            if (std::distance(range.first, range.second) == 0) {
<<<<<<< HEAD
                 dest_container.addItem(OptionDescriptor(
=======
                dest_container.addItem(OptionDescriptor(
>>>>>>> 251b685e
                    src_opt->option_, src_opt->persistent_,
                    src_opt->formatted_value_), *it);
            }
        }
    }
}


OptionContainerPtr
CfgOption::getAll(const std::string& option_space) const {
    return (options_.getItems(option_space));
}

OptionContainerPtr
CfgOption::getAll(const uint32_t vendor_id) const {
    return (vendor_options_.getItems(vendor_id));
}

ElementPtr
CfgOption::toElement() const {
    // option-data value is a list of maps
    ElementPtr result = Element::createList();
    // Iterate first on options using space names
    const std::list<std::string>& names = options_.getOptionSpaceNames();
    for (std::list<std::string>::const_iterator name = names.begin();
         name != names.end(); ++name) {
        OptionContainerPtr opts = getAll(*name);
        for (OptionContainer::const_iterator opt = opts->begin();
             opt != opts->end(); ++opt) {
            // Get and fill the map for this option
            ElementPtr map = Element::createMap();
            // First set space from parent iterator
            map->set("space", Element::create(*name));
            // Set the code
            uint16_t code = opt->option_->getType();
            map->set("code", Element::create(code));
            // Set the name (always for standard options else when asked for)
            OptionDefinitionPtr def = LibDHCP::getOptionDef(*name, code);
            if (!def) {
                def = LibDHCP::getRuntimeOptionDef(*name, code);
            }
            if (def) {
                map->set("name", Element::create(def->getName()));
            }
            // Set the data item
            if (!opt->formatted_value_.empty()) {
                map->set("csv-format", Element::create(true));
                map->set("data", Element::create(opt->formatted_value_));
            } else {
                map->set("csv-format", Element::create(false));
                std::vector<uint8_t> bin = opt->option_->toBinary();
                std::string repr = util::encode::encodeHex(bin);
                map->set("data", Element::create(repr));
            }
            // Set the persistency flag
            map->set("always-send", Element::create(opt->persistent_));
            // Push on the list
            result->add(map);
        }
    }
    // Iterate first on vendor_options using vendor ids
    const std::list<uint32_t>& ids = vendor_options_.getOptionSpaceNames();
    for (std::list<uint32_t>::const_iterator id = ids.begin();
         id != ids.end(); ++id) {
        OptionContainerPtr opts = getAll(*id);
        for (OptionContainer::const_iterator opt = opts->begin();
             opt != opts->end(); ++opt) {
            // Get and fill the map for this option
            ElementPtr map = Element::createMap();
            // First set space from parent iterator
            std::ostringstream oss;
            oss << "vendor-" << *id;
            map->set("space", Element::create(oss.str()));
            // Set the code
            uint16_t code = opt->option_->getType();
            map->set("code", Element::create(code));
            // Set the name
            Option::Universe universe = opt->option_->getUniverse();
            OptionDefinitionPtr def =
                LibDHCP::getVendorOptionDef(universe, *id, code);
            if (!def) {
                // vendor-XXX space is in oss
                def = LibDHCP::getRuntimeOptionDef(oss.str(), code);
            }
            if (def) {
                map->set("name", Element::create(def->getName()));
            }
            // Set the data item
            if (!opt->formatted_value_.empty()) {
                map->set("csv-format", Element::create(true));
                map->set("data", Element::create(opt->formatted_value_));
            } else {
                map->set("csv-format", Element::create(false));
                std::vector<uint8_t> bin = opt->option_->toBinary();
                std::string repr = util::encode::encodeHex(bin);
                map->set("data", Element::create(repr));
            }
            // Set the persistency flag
            map->set("always-send", Element::create(opt->persistent_));
            // Push on the list
            result->add(map);
        }
    }
    return (result);
}

} // end of namespace isc::dhcp
} // end of namespace isc<|MERGE_RESOLUTION|>--- conflicted
+++ resolved
@@ -169,11 +169,7 @@
             // If there is no such option in the destination container,
             // add one.
             if (std::distance(range.first, range.second) == 0) {
-<<<<<<< HEAD
-                 dest_container.addItem(OptionDescriptor(
-=======
                 dest_container.addItem(OptionDescriptor(
->>>>>>> 251b685e
                     src_opt->option_, src_opt->persistent_,
                     src_opt->formatted_value_), *it);
             }
