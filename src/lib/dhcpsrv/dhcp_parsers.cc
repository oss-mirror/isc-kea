--- conflicted
+++ resolved
@@ -1379,87 +1379,6 @@
             // constructor to a create a disabled instance.
             local_client_config_.reset(new D2ClientConfig());
 
-<<<<<<< HEAD
-    // Get all parameters that are needed to create the D2ClientConfig.
-    asiolink::IOAddress server_ip(string_values_->
-                                  getOptionalParam("server-ip",
-                                                   D2ClientConfig::
-                                                   DFT_SERVER_IP));
-
-    uint32_t server_port = uint32_values_->getOptionalParam("server-port",
-                                                             D2ClientConfig::
-                                                             DFT_SERVER_PORT);
-
-    // The default sender IP depends on the server IP family
-    asiolink::IOAddress
-        sender_ip(string_values_->
-                  getOptionalParam("sender-ip",
-                                   (server_ip.isV4() ?
-                                    D2ClientConfig::DFT_V4_SENDER_IP :
-                                    D2ClientConfig::DFT_V6_SENDER_IP)));
-
-    uint32_t sender_port = uint32_values_->getOptionalParam("sender-port",
-                                                             D2ClientConfig::
-                                                             DFT_SENDER_PORT);
-    uint32_t max_queue_size
-        = uint32_values_->getOptionalParam("max-queue-size",
-                                            D2ClientConfig::
-                                            DFT_MAX_QUEUE_SIZE);
-
-    dhcp_ddns::NameChangeProtocol ncr_protocol
-        = dhcp_ddns::stringToNcrProtocol(string_values_->
-                                         getOptionalParam("ncr-protocol",
-                                                          D2ClientConfig::
-                                                          DFT_NCR_PROTOCOL));
-    dhcp_ddns::NameChangeFormat ncr_format
-        = dhcp_ddns::stringToNcrFormat(string_values_->
-                                       getOptionalParam("ncr-format",
-                                                          D2ClientConfig::
-                                                          DFT_NCR_FORMAT));
-    std::string generated_prefix = string_values_->
-                                   getOptionalParam("generated-prefix",
-                                                    D2ClientConfig::
-                                                    DFT_GENERATED_PREFIX);
-    std::string qualifying_suffix = string_values_->
-                                    getOptionalParam("qualifying-suffix",
-                                                     D2ClientConfig::
-                                                     DFT_QUALIFYING_SUFFIX);
-
-    bool always_include_fqdn = boolean_values_->
-                               getOptionalParam("always-include-fqdn",
-                                                D2ClientConfig::
-                                                DFT_ALWAYS_INCLUDE_FQDN);
-
-    bool override_no_update = boolean_values_->
-                              getOptionalParam("override-no-update",
-                                               D2ClientConfig::
-                                               DFT_OVERRIDE_NO_UPDATE);
-
-    bool override_client_update = boolean_values_->
-                                  getOptionalParam("override-client-update",
-                                                   D2ClientConfig::
-                                                   DFT_OVERRIDE_CLIENT_UPDATE);
-    bool replace_client_name = boolean_values_->
-                               getOptionalParam("replace-client-name",
-                                                D2ClientConfig::
-                                                DFT_REPLACE_CLIENT_NAME);
-
-    // Attempt to create the new client config.
-    local_client_config_.reset(new D2ClientConfig(enable_updates,
-                                                  server_ip,
-                                                  server_port,
-                                                  sender_ip,
-                                                  sender_port,
-                                                  max_queue_size,
-                                                  ncr_protocol,
-                                                  ncr_format,
-                                                  always_include_fqdn,
-                                                  override_no_update,
-                                                  override_client_update,
-                                                  replace_client_name,
-                                                  generated_prefix,
-                                                  qualifying_suffix));
-=======
             return;
         }
 
@@ -1473,11 +1392,28 @@
             uint32_values_->getOptionalParam("server-port",
                                              D2ClientConfig::DFT_SERVER_PORT);
 
-        dhcp_ddns::NameChangeProtocol ncr_protocol
-            = dhcp_ddns::stringToNcrProtocol(string_values_->
-                                             getOptionalParam("ncr-protocol",
-                                                              D2ClientConfig::
-                                                              DFT_NCR_PROTOCOL));
+        // The default sender IP depends on the server IP family
+        asiolink::IOAddress
+            sender_ip(string_values_->
+                      getOptionalParam("sender-ip",
+                                       (server_ip.isV4() ?
+                                        D2ClientConfig::DFT_V4_SENDER_IP :
+                                        D2ClientConfig::DFT_V6_SENDER_IP)));
+
+        uint32_t sender_port =
+            uint32_values_->getOptionalParam("sender-port",
+                                             D2ClientConfig::
+                                             DFT_SENDER_PORT);
+        uint32_t max_queue_size
+            = uint32_values_->getOptionalParam("max-queue-size",
+                                               D2ClientConfig::
+                                               DFT_MAX_QUEUE_SIZE);
+
+        dhcp_ddns::NameChangeProtocol ncr_protocol =
+            dhcp_ddns::stringToNcrProtocol(string_values_->
+                                           getOptionalParam("ncr-protocol",
+                                                            D2ClientConfig::
+                                                            DFT_NCR_PROTOCOL));
         dhcp_ddns::NameChangeFormat ncr_format
             = dhcp_ddns::stringToNcrFormat(string_values_->
                                            getOptionalParam("ncr-format",
@@ -1494,8 +1430,8 @@
 
         bool always_include_fqdn =
             boolean_values_->getOptionalParam("always-include-fqdn",
-                                              D2ClientConfig::
-                                              DFT_ALWAYS_INCLUDE_FQDN);
+                                                D2ClientConfig::
+                                                DFT_ALWAYS_INCLUDE_FQDN);
 
         bool override_no_update =
             boolean_values_->getOptionalParam("override-no-update",
@@ -1515,7 +1451,11 @@
         // Attempt to create the new client config.
         local_client_config_.reset(new D2ClientConfig(enable_updates,
                                                       server_ip,
-                                                      server_port, ncr_protocol,
+                                                      server_port,
+                                                      sender_ip,
+                                                      sender_port,
+                                                      max_queue_size,
+                                                      ncr_protocol,
                                                       ncr_format,
                                                       always_include_fqdn,
                                                       override_no_update,
@@ -1528,7 +1468,6 @@
         isc_throw(DhcpConfigError, ex.what() << " ("
                   << client_config->getPosition() << ")");
     }
->>>>>>> e220d27b
 }
 
 isc::dhcp::ParserPtr
