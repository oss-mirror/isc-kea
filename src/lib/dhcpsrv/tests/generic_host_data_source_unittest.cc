// Copyright (C) 2015-2017 Internet Systems Consortium, Inc. ("ISC")
//
// This Source Code Form is subject to the terms of the Mozilla Public
// License, v. 2.0. If a copy of the MPL was not distributed with this
// file, You can obtain one at http://mozilla.org/MPL/2.0/.

#include <config.h>

#include <asiolink/io_address.h>
#include <boost/foreach.hpp>
#include <dhcp/dhcp6.h>
#include <dhcp/libdhcp++.h>
#include <dhcp/option4_addrlst.h>
#include <dhcp/option6_addrlst.h>
#include <dhcp/option_int.h>
#include <dhcp/option_string.h>
#include <dhcp/option_vendor.h>
#include <dhcpsrv/database_connection.h>
#include <dhcpsrv/host_data_source_factory.h>
#include <dhcpsrv/tests/generic_host_data_source_unittest.h>
#include <dhcpsrv/tests/test_utils.h>
#include <dhcpsrv/testutils/schema.h>
#include <gtest/gtest.h>
#include <util/buffer.h>

#include <chrono>
#include <cstring>
#include <list>
#include <sstream>
#include <string>
#include <typeinfo>

using namespace std;
using namespace isc::asiolink;
using namespace isc::util;

namespace isc {
namespace dhcp {
namespace test {

GenericHostDataSourceTest::GenericHostDataSourceTest() : hdsptr_() {
    LibDHCP::clearRuntimeOptionDefs();
}

GenericHostDataSourceTest::~GenericHostDataSourceTest() {
    LibDHCP::clearRuntimeOptionDefs();
    hdsptr_.reset();
}

std::vector<uint8_t>
GenericHostDataSourceTest::generateHWAddr(const bool new_identifier) {
    /// @todo: Consider moving this somewhere to lib/testutils.

    // Let's use something that is easily printable. That's convenient
    // if you need to enter MySQL queries by hand.
    static uint8_t hwaddr[] = {65, 66, 67, 68, 69, 70};

    if (new_identifier) {
        // Increase the address for the next time we use it.
        // This is primitive, but will work for 65k unique
        // addresses.
        hwaddr[sizeof(hwaddr) - 1]++;
        if (hwaddr[sizeof(hwaddr) - 1] == 0) {
            hwaddr[sizeof(hwaddr) - 2]++;
        }
    }
    return (std::vector<uint8_t>(hwaddr, hwaddr + sizeof(hwaddr)));
}

std::vector<uint8_t>
GenericHostDataSourceTest::generateIdentifier(const bool new_identifier) {
    /// @todo: Consider moving this somewhere to lib/testutils.

    // Let's use something that is easily printable. That's convenient
    // if you need to enter MySQL queries by hand.
    static uint8_t ident[] = {65, 66, 67, 68, 69, 70, 71, 72, 73, 74};

    if (new_identifier) {
        // Increase the identifier for the next time we use it.
        // This is primitive, but will work for 65k unique identifiers.
        ident[sizeof(ident) - 1]++;
        if (ident[sizeof(ident) - 1] == 0) {
            ident[sizeof(ident) - 2]++;
        }
    }
    return (std::vector<uint8_t>(ident, ident + sizeof(ident)));
}

HostPtr
GenericHostDataSourceTest::initializeHost4(const std::string& address,
                                           const Host::IdentifierType& id) {
    std::vector<uint8_t> ident;
    if (id == Host::IDENT_HWADDR) {
        ident = generateHWAddr();
    } else {
        ident = generateIdentifier();
    }

    // Let's create ever increasing subnet-ids. Let's keep those different,
    // so subnet4 != subnet6. Useful for catching cases if the code confuses
    // subnet4 with subnet6.
    static SubnetID subnet4 = 0;
    static SubnetID subnet6 = 100;
    ++subnet4;
    ++subnet6;

    IOAddress addr(address);
    HostPtr host(new Host(&ident[0], ident.size(), id, subnet4, subnet6, addr));

    return (host);
}

HostPtr
GenericHostDataSourceTest::initializeHost6(std::string address,
                                           Host::IdentifierType identifier,
                                           bool prefix,
                                           bool new_identifier) {
    std::vector<uint8_t> ident;
    switch (identifier) {
    case Host::IDENT_HWADDR:
        ident = generateHWAddr(new_identifier);
        break;
    case Host::IDENT_DUID:
        ident = generateIdentifier(new_identifier);
        break;
    default:
        ADD_FAILURE() << "Unknown IdType: " << identifier;
        return HostPtr();
    }

    // Let's create ever increasing subnet-ids. Let's keep those different,
    // so subnet4 != subnet6. Useful for catching cases if the code confuses
    // subnet4 with subnet6.
    static SubnetID subnet4 = 0;
    static SubnetID subnet6 = 100;
    subnet4++;
    subnet6++;

    HostPtr host(new Host(&ident[0], ident.size(), identifier, subnet4, subnet6,
                          IOAddress("0.0.0.0")));

    if (!prefix) {
        // Create IPv6 reservation (for an address)
        IPv6Resrv resv(IPv6Resrv::TYPE_NA, IOAddress(address), 128);
        host->addReservation(resv);
    } else {
        // Create IPv6 reservation for a /64 prefix
        IPv6Resrv resv(IPv6Resrv::TYPE_PD, IOAddress(address), 64);
        host->addReservation(resv);
    }
    return (host);
}

bool
GenericHostDataSourceTest::reservationExists(const IPv6Resrv& resrv,
                                             const IPv6ResrvRange& range) {
    for (IPv6ResrvIterator it = range.first; it != range.second; ++it) {
        if (resrv == it->second) {
            return true;
        }
    }
    return false;
}

void
GenericHostDataSourceTest::compareHwaddrs(const ConstHostPtr& host1,
                                          const ConstHostPtr& host2,
                                          bool expect_match) {
    ASSERT_TRUE(host1);
    ASSERT_TRUE(host2);

    // Compare if both have or have not HWaddress set.
    if ((host1->getHWAddress() && !host2->getHWAddress()) ||
        (!host1->getHWAddress() && host2->getHWAddress())) {
        // One host has hardware address set while the other has not.
        // Let's see if it's a problem.
        if (expect_match) {
            ADD_FAILURE() << "Host comparison failed: host1 hwaddress="
                          << host1->getHWAddress()
                          << ", host2 hwaddress=" << host2->getHWAddress();
        }
        return;
    }

    // Now we know that either both or neither have hw address set.
    // If host1 has it, we can proceed to value comparison.
    if (host1->getHWAddress()) {
        if (expect_match) {
            // Compare the actual address if they match.
            EXPECT_TRUE(*host1->getHWAddress() == *host2->getHWAddress());
        } else {
            EXPECT_FALSE(*host1->getHWAddress() == *host2->getHWAddress());
        }
        if (*host1->getHWAddress() != *host2->getHWAddress()) {
            cout << host1->getHWAddress()->toText(true) << endl;
            cout << host2->getHWAddress()->toText(true) << endl;
        }
    }
}

void
GenericHostDataSourceTest::compareDuids(const ConstHostPtr& host1,
                                        const ConstHostPtr& host2,
                                        bool expect_match) {
    ASSERT_TRUE(host1);
    ASSERT_TRUE(host2);

    // compare if both have or have not DUID set
    if ((host1->getDuid() && !host2->getDuid()) ||
        (!host1->getDuid() && host2->getDuid())) {
        // One host has a DUID and the other doesn't.
        // Let's see if it's a problem.
        if (expect_match) {
            ADD_FAILURE() << "DUID comparison failed: host1 duid="
                          << host1->getDuid()
                          << ", host2 duid=" << host2->getDuid();
        }
        return;
    }

    // Now we know that either both or neither have DUID set.
    // If host1 has it, we can proceed to value comparison.
    if (host1->getDuid()) {
        if (expect_match) {
            EXPECT_TRUE(*host1->getDuid() == *host2->getDuid());
        } else {
            EXPECT_FALSE(*host1->getDuid() == *host2->getDuid());
        }
        if (*host1->getDuid() != *host2->getDuid()) {
            cout << host1->getDuid()->toText() << endl;
            cout << host2->getDuid()->toText() << endl;
        }
    }
}

void
GenericHostDataSourceTest::compareHosts(const ConstHostPtr& host1,
                                        const ConstHostPtr& host2) {
    // Let's compare HW addresses and expect match.
    compareHwaddrs(host1, host2, true);

    // Now compare DUIDs
    compareDuids(host1, host2, true);

    // Now check that the identifiers returned as vectors are the same
    EXPECT_EQ(host1->getIdentifierType(), host2->getIdentifierType());
    EXPECT_TRUE(host1->getIdentifier() == host2->getIdentifier());

    // Check host parameters
    EXPECT_EQ(host1->getIPv4SubnetID(), host2->getIPv4SubnetID());
    EXPECT_EQ(host1->getIPv6SubnetID(), host2->getIPv6SubnetID());
    EXPECT_EQ(host1->getIPv4Reservation(), host2->getIPv4Reservation());
    EXPECT_EQ(host1->getHostname(), host2->getHostname());
    EXPECT_EQ(host1->getNextServer(), host2->getNextServer());
    EXPECT_EQ(host1->getServerHostname(), host2->getServerHostname());
    EXPECT_EQ(host1->getBootFileName(), host2->getBootFileName());

    // Compare IPv6 reservations
    compareReservations6(host1->getIPv6Reservations(),
                         host2->getIPv6Reservations());

    // Compare client classification details
    compareClientClasses(host1->getClientClasses4(),
                         host2->getClientClasses4());

    compareClientClasses(host1->getClientClasses6(),
                         host2->getClientClasses6());

    // Compare DHCPv4 and DHCPv6 options.
    compareOptions(host1->getCfgOption4(), host2->getCfgOption4());
    compareOptions(host1->getCfgOption6(), host2->getCfgOption6());
}

bool
GenericHostDataSourceTest::compareHostsForSort4(const ConstHostPtr& host1,
                                                const ConstHostPtr& host2) {
    if (host1->getIPv4SubnetID() < host2->getIPv4SubnetID()) {
        return true;
    }
    return false;
}

bool
GenericHostDataSourceTest::compareHostsForSort6(const ConstHostPtr& host1,
                                                const ConstHostPtr& host2) {
    if (host1->getIPv6SubnetID() < host2->getIPv6SubnetID()) {
        return true;
    }
    return false;
}

DuidPtr
GenericHostDataSourceTest::HWAddrToDuid(const HWAddrPtr& hwaddr) {
    if (!hwaddr) {
        return (DuidPtr());
    }

    return (DuidPtr(new DUID(hwaddr->hwaddr_)));
}

HWAddrPtr
GenericHostDataSourceTest::DuidToHWAddr(const DuidPtr& duid) {
    if (!duid) {
        return (HWAddrPtr());
    }

    return (HWAddrPtr(new HWAddr(duid->getDuid(), HTYPE_ETHER)));
}

void
GenericHostDataSourceTest::compareReservations6(IPv6ResrvRange resrv1,
                                                IPv6ResrvRange resrv2) {
    // Compare number of reservations for both hosts
    if (std::distance(resrv1.first, resrv1.second) !=
        std::distance(resrv2.first, resrv2.second)) {
        ADD_FAILURE() << "Reservation comparison failed, "
                         "hosts got different number of reservations.";
        return;
    }

    // Iterate over the range of reservations to find a match in the
    // reference range.
    for (IPv6ResrvIterator r1 = resrv1.first; r1 != resrv1.second; ++r1) {
        IPv6ResrvIterator r2 = resrv2.first;
        for (; r2 != resrv2.second; ++r2) {
            // IPv6Resrv object implements equality operator.
            if (r1->second == r2->second) {
                break;
            }
        }
        // If r2 iterator reached the end of the range it means that there
        // is no match.
        if (r2 == resrv2.second) {
            ADD_FAILURE() << "No match found for reservation: "
                          << resrv1.first->second.getPrefix().toText();
        }
    }

    if (std::distance(resrv1.first, resrv1.second) > 0) {
        for (; resrv1.first != resrv1.second; resrv1.first++) {
            IPv6ResrvIterator iter = resrv2.first;
            while (iter != resrv2.second) {
                if ((resrv1.first->second.getType() ==
                     iter->second.getType()) &&
                    (resrv1.first->second.getPrefixLen() ==
                     iter->second.getPrefixLen()) &&
                    (resrv1.first->second.getPrefix() ==
                     iter->second.getPrefix())) {
                    break;
                }
                iter++;
                if (iter == resrv2.second) {
                    ADD_FAILURE() << "Reservation comparison failed, "
                                     "no match for reservation: "
                                  << resrv1.first->second.getPrefix().toText();
                }
            }
        }
    }
}

void
GenericHostDataSourceTest::compareClientClasses(const ClientClasses& classes1,
                                                const ClientClasses& classes2) {
    EXPECT_TRUE(std::equal(classes1.begin(), classes1.end(), classes2.begin()));
}

void
GenericHostDataSourceTest::compareOptions(const ConstCfgOptionPtr& cfg1,
                                          const ConstCfgOptionPtr& cfg2) const {
    ASSERT_TRUE(cfg1);
    ASSERT_TRUE(cfg2);

    // Combine option space names with vendor space names in a single list.
    std::list<std::string> option_spaces = cfg2->getOptionSpaceNames();
    std::list<std::string> vendor_spaces = cfg2->getVendorIdsSpaceNames();
    option_spaces.insert(option_spaces.end(), vendor_spaces.begin(),
                         vendor_spaces.end());

    // Make sure that the number of option spaces is equal in both
    // configurations.
    EXPECT_EQ(option_spaces.size(), cfg1->getOptionSpaceNames().size());
    EXPECT_EQ(vendor_spaces.size(), cfg1->getVendorIdsSpaceNames().size());

    // Iterate over all option spaces existing in cfg2.
    BOOST_FOREACH (std::string space, option_spaces) {
        // Retrieve options belonging to the current option space.
        OptionContainerPtr options1 = cfg1->getAll(space);
        OptionContainerPtr options2 = cfg2->getAll(space);
        ASSERT_TRUE(options1) << "failed for option space " << space;
        ASSERT_TRUE(options2) << "failed for option space " << space;

        // If number of options doesn't match, the test fails.
        ASSERT_EQ(options1->size(), options2->size())
            << "failed for option space " << space;

        // Iterate over all options within this option space.
        BOOST_FOREACH (OptionDescriptor desc1, *options1) {
            OptionDescriptor desc2 = cfg2->get(space, desc1.option_->getType());
            // Compare persistent flag.
            EXPECT_EQ(desc1.persistent_, desc2.persistent_)
                << "failed for option " << space << "."
                << desc1.option_->getType();
            // Compare formatted value.
            EXPECT_EQ(desc1.formatted_value_, desc2.formatted_value_)
                << "failed for option " << space << "."
                << desc1.option_->getType();

            // Retrieve options.
            Option* option1 = desc1.option_.get();
            Option* option2 = desc2.option_.get();

            // Options must be represented by the same C++ class derived from
            // the Option class.
            EXPECT_TRUE(typeid(*option1) == typeid(*option2))
                << "Compared DHCP options, having option code "
                << desc1.option_->getType() << " and belonging to the " << space
                << " option space, are represented "
                   "by different C++ classes: "
                << typeid(*option1).name() << " vs " << typeid(*option2).name();

            // Because we use different C++ classes to represent different
            // options, the simplest way to make sure that the options are
            // equal is to simply compare them in wire format.
            OutputBuffer buf1(option1->len());
            ASSERT_NO_THROW(option1->pack(buf1));
            OutputBuffer buf2(option2->len());
            ASSERT_NO_THROW(option2->pack(buf2));

            ASSERT_EQ(buf1.getLength(), buf2.getLength())
                << "failed for option " << space << "."
                << desc1.option_->getType();
            EXPECT_EQ(0,
                      memcmp(buf1.getData(), buf2.getData(), buf1.getLength()))
                << "failed for option " << space << "."
                << desc1.option_->getType();
        }
    }
}

OptionDescriptor
GenericHostDataSourceTest::createEmptyOption(const Option::Universe& universe,
                                             const uint16_t option_type,
                                             const bool persist) const {
    OptionPtr option(new Option(universe, option_type));
    OptionDescriptor desc(option, persist);
    return (desc);
}

OptionDescriptor
GenericHostDataSourceTest::createVendorOption(const Option::Universe& universe,
                                              const bool persist,
                                              const bool formatted,
                                              const uint32_t vendor_id) const {
    OptionVendorPtr option(new OptionVendor(universe, vendor_id));

    std::ostringstream s;
    if (formatted) {
        // Vendor id comprises vendor-id field, for which we need to
        // assign a value in the textual (formatted) format.
        s << vendor_id;
    }

    OptionDescriptor desc(option, persist, s.str());
    return (desc);
}

void
GenericHostDataSourceTest::addTestOptions(
    const HostPtr& host,
    const bool formatted,
    const AddedOptions& added_options) const {
    OptionDefSpaceContainer defs;

    if ((added_options == DHCP4_ONLY) || (added_options == DHCP4_AND_DHCP6)) {
        // Add DHCPv4 options.
        CfgOptionPtr opts = host->getCfgOption4();
        opts->add(createOption<OptionString>(Option::V4, DHO_BOOT_FILE_NAME,
                                             true, formatted, "my-boot-file"),
                  DHCP4_OPTION_SPACE);
        opts->add(createOption<OptionUint8>(Option::V4, DHO_DEFAULT_IP_TTL,
                                            false, formatted, 64),
                  DHCP4_OPTION_SPACE);
        opts->add(
            createOption<OptionUint32>(Option::V4, 1, false, formatted, 312131),
            "vendor-encapsulated-options");
        opts->add(createAddressOption<Option4AddrLst>(254, false, formatted,
                                                      "192.0.2.3"),
                  DHCP4_OPTION_SPACE);
        opts->add(createEmptyOption(Option::V4, 1, true), "isc");
        opts->add(createAddressOption<Option4AddrLst>(
                      2, false, formatted, "10.0.0.5", "10.0.0.3", "10.0.3.4"),
                  "isc");

        // Add definitions for DHCPv4 non-standard options.
        defs.addItem(OptionDefinitionPtr(new OptionDefinition(
                         "vendor-encapsulated-1", 1, "uint32")),
                     "vendor-encapsulated-options");
        defs.addItem(OptionDefinitionPtr(new OptionDefinition(
                         "option-254", 254, "ipv4-address", true)),
                     DHCP4_OPTION_SPACE);
        defs.addItem(
            OptionDefinitionPtr(new OptionDefinition("isc-1", 1, "empty")),
            "isc");
        defs.addItem(OptionDefinitionPtr(new OptionDefinition(
                         "isc-2", 2, "ipv4-address", true)),
                     "isc");
    }

    if ((added_options == DHCP6_ONLY) || (added_options == DHCP4_AND_DHCP6)) {
        // Add DHCPv6 options.
        CfgOptionPtr opts = host->getCfgOption6();
        opts->add(createOption<OptionString>(Option::V6, D6O_BOOTFILE_URL, true,
                                             formatted, "my-boot-file"),
                  DHCP6_OPTION_SPACE);
        opts->add(createOption<OptionUint32>(Option::V6,
                                             D6O_INFORMATION_REFRESH_TIME,
                                             false, formatted, 3600),
                  DHCP6_OPTION_SPACE);
        opts->add(createVendorOption(Option::V6, false, formatted, 2495),
                  DHCP6_OPTION_SPACE);
        opts->add(createAddressOption<Option6AddrLst>(1024, false, formatted,
                                                      "2001:db8:1::1"),
                  DHCP6_OPTION_SPACE);
        opts->add(createEmptyOption(Option::V6, 1, true), "isc2");
        opts->add(createAddressOption<Option6AddrLst>(
                      2, false, formatted, "3000::1", "3000::2", "3000::3"),
                  "isc2");

        // Add definitions for DHCPv6 non-standard options.
        defs.addItem(OptionDefinitionPtr(new OptionDefinition(
                         "option-1024", 1024, "ipv6-address", true)),
                     DHCP6_OPTION_SPACE);
        defs.addItem(
            OptionDefinitionPtr(new OptionDefinition("option-1", 1, "empty")),
            "isc2");
        defs.addItem(OptionDefinitionPtr(new OptionDefinition(
                         "option-2", 2, "ipv6-address", true)),
                     "isc2");
    }

    // Register created "runtime" option definitions. They will be used by a
    // host data source to convert option data into the appropriate option
    // classes when the options are retrieved.
    LibDHCP::setRuntimeOptionDefs(defs);
}

void
GenericHostDataSourceTest::testReadOnlyDatabase(const char* valid_db_type) {
    ASSERT_TRUE(hdsptr_);

    // The database is initially opened in "read-write" mode. We can
    // insert some data to the database.
    HostPtr host = initializeHost6("2001:db8::1", Host::IDENT_DUID, false);
    ASSERT_TRUE(host);
    ASSERT_NO_THROW(hdsptr_->add(host));

    // Subnet id will be used in queries to the database.
    SubnetID subnet_id = host->getIPv6SubnetID();

    // Make sure that the host has been inserted and that the data can be
    // retrieved.
    ConstHostPtr host_by_id =
        hdsptr_->get6(subnet_id, host->getIdentifierType(),
                      &host->getIdentifier()[0], host->getIdentifier().size());
    ASSERT_TRUE(host_by_id);
    ASSERT_NO_FATAL_FAILURE(compareHosts(host, host_by_id));

    // Close the database connection and reopen in "read-only" mode as
    // specified by the "VALID_READONLY_DB" parameter.
    HostDataSourceFactory::destroy();
    HostDataSourceFactory::create(connectionString(
        valid_db_type, VALID_NAME, VALID_HOST, VALID_READONLY_USER,
        VALID_PASSWORD, VALID_READONLY_DB));

    hdsptr_ = HostDataSourceFactory::getHostDataSourcePtr();

    // Check that an attempt to insert new host would result in
    // exception.
    HostPtr host2 = initializeHost6("2001:db8::2", Host::IDENT_DUID, false);
    ASSERT_TRUE(host2);
    ASSERT_THROW(hdsptr_->add(host2), ReadOnlyDb);
    ASSERT_THROW(hdsptr_->commit(), ReadOnlyDb);
    ASSERT_THROW(hdsptr_->rollback(), ReadOnlyDb);

    // Reading from the database should still be possible, though.
    host_by_id =
        hdsptr_->get6(subnet_id, host->getIdentifierType(),
                      &host->getIdentifier()[0], host->getIdentifier().size());
    ASSERT_TRUE(host_by_id);
    ASSERT_NO_FATAL_FAILURE(compareHosts(host, host_by_id));
}

void
GenericHostDataSourceTest::testBasic4(const Host::IdentifierType& id) {
    // Make sure we have the pointer to the host data source.
    ASSERT_TRUE(hdsptr_);

    // Create a host reservation.
    HostPtr host = initializeHost4("192.0.2.1", id);
    ASSERT_TRUE(host);  // Make sure the host is generate properly.
    SubnetID subnet = host->getIPv4SubnetID();

    // Try to add it to the host data source.
    ASSERT_NO_THROW(hdsptr_->add(host));

    // This should not return anything
    ConstHostPtr from_hds = hdsptr_->get4(subnet, IOAddress("10.10.10.10"));
    ASSERT_FALSE(from_hds);

    // This time it should return a host
    from_hds = hdsptr_->get4(subnet, IOAddress("192.0.2.1"));
    ASSERT_TRUE(from_hds);

    // Finally, let's check if what we got makes any sense.
    compareHosts(host, from_hds);
}

void
GenericHostDataSourceTest::testGetByIPv4(const Host::IdentifierType& id) {
    // Make sure we have a pointer to the host data source.
    ASSERT_TRUE(hdsptr_);

    // Let's create a couple of hosts...
    HostPtr host1 = initializeHost4("192.0.2.1", id);
    HostPtr host2 = initializeHost4("192.0.2.2", id);
    HostPtr host3 = initializeHost4("192.0.2.3", id);
    HostPtr host4 = initializeHost4("192.0.2.4", id);

    // ... and add them to the data source.
    ASSERT_NO_THROW(hdsptr_->add(host1));
    ASSERT_NO_THROW(hdsptr_->add(host2));
    ASSERT_NO_THROW(hdsptr_->add(host3));
    ASSERT_NO_THROW(hdsptr_->add(host4));

    SubnetID subnet1 = host1->getIPv4SubnetID();
    SubnetID subnet2 = host2->getIPv4SubnetID();
    SubnetID subnet3 = host3->getIPv4SubnetID();
    SubnetID subnet4 = host4->getIPv4SubnetID();

    // And then try to retrieve them back.
    ConstHostPtr from_hds1 = hdsptr_->get4(subnet1, IOAddress("192.0.2.1"));
    ConstHostPtr from_hds2 = hdsptr_->get4(subnet2, IOAddress("192.0.2.2"));
    ConstHostPtr from_hds3 = hdsptr_->get4(subnet3, IOAddress("192.0.2.3"));
    ConstHostPtr from_hds4 = hdsptr_->get4(subnet4, IOAddress("192.0.2.4"));

    // Make sure we got something back.
    ASSERT_TRUE(from_hds1);
    ASSERT_TRUE(from_hds2);
    ASSERT_TRUE(from_hds3);
    ASSERT_TRUE(from_hds4);

    // Then let's check that what we got seems correct.
    compareHosts(host1, from_hds1);
    compareHosts(host2, from_hds2);
    compareHosts(host3, from_hds3);
    compareHosts(host4, from_hds4);

    // Ok, finally let's check that getting by a different address
    // will not work.
    EXPECT_FALSE(hdsptr_->get4(subnet1, IOAddress("192.0.1.5")));
}

void
GenericHostDataSourceTest::testGet4ByIdentifier(
    const Host::IdentifierType& identifier_type) {
    // Make sure we have a pointer to the host data source.
    ASSERT_TRUE(hdsptr_);

    HostPtr host1 = initializeHost4("192.0.2.1", identifier_type);
    HostPtr host2 = initializeHost4("192.0.2.2", identifier_type);

    // Sanity check: make sure the hosts have different identifiers..
    ASSERT_FALSE(host1->getIdentifier() == host2->getIdentifier());

    // Try to add both of them to the host data source.
    ASSERT_NO_THROW(hdsptr_->add(host1));
    ASSERT_NO_THROW(hdsptr_->add(host2));

    SubnetID subnet1 = host1->getIPv4SubnetID();
    SubnetID subnet2 = host2->getIPv4SubnetID();

    ConstHostPtr from_hds1 =
        hdsptr_->get4(subnet1, identifier_type, &host1->getIdentifier()[0],
                      host1->getIdentifier().size());

    ConstHostPtr from_hds2 =
        hdsptr_->get4(subnet2, identifier_type, &host2->getIdentifier()[0],
                      host2->getIdentifier().size());

    // Now let's check if we got what we expected.
    ASSERT_TRUE(from_hds1);
    ASSERT_TRUE(from_hds2);
    compareHosts(host1, from_hds1);
    compareHosts(host2, from_hds2);
}

void
GenericHostDataSourceTest::testHWAddrNotClientId() {
    // Make sure we have a pointer to the host data source.
    ASSERT_TRUE(hdsptr_);

    // Create a host with HW address
    HostPtr host = initializeHost4("192.0.2.1", Host::IDENT_HWADDR);
    ASSERT_TRUE(host->getHWAddress());
    ASSERT_FALSE(host->getDuid());

    // Try to add it to the host data source.
    ASSERT_NO_THROW(hdsptr_->add(host));

    SubnetID subnet = host->getIPv4SubnetID();

    DuidPtr duid = HWAddrToDuid(host->getHWAddress());

    // Get the host by HW address (should succeed)
    ConstHostPtr by_hwaddr =
        hdsptr_->get4(subnet, Host::IDENT_HWADDR, &host->getIdentifier()[0],
                      host->getIdentifier().size());

    // Get the host by DUID (should fail)
    ConstHostPtr by_duid =
        hdsptr_->get4(subnet, Host::IDENT_DUID, &host->getIdentifier()[0],
                      host->getIdentifier().size());

    // Now let's check if we got what we expected.
    EXPECT_TRUE(by_hwaddr);
    EXPECT_FALSE(by_duid);
}

void
GenericHostDataSourceTest::testClientIdNotHWAddr() {
    // Make sure we have a pointer to the host data source.
    ASSERT_TRUE(hdsptr_);

    // Create a host with client-id
    HostPtr host = initializeHost4("192.0.2.1", Host::IDENT_DUID);
    ASSERT_FALSE(host->getHWAddress());
    ASSERT_TRUE(host->getDuid());

    // Try to add it to the host data source.
    ASSERT_NO_THROW(hdsptr_->add(host));

    SubnetID subnet = host->getIPv4SubnetID();

    HWAddrPtr hwaddr = DuidToHWAddr(host->getDuid());

    // Get the host by DUID (should succeed)
    ConstHostPtr by_duid =
        hdsptr_->get4(subnet, Host::IDENT_DUID, &host->getIdentifier()[0],
                      host->getIdentifier().size());

    // Get the host by HW address (should fail)
    ConstHostPtr by_hwaddr =
        hdsptr_->get4(subnet, Host::IDENT_HWADDR, &host->getIdentifier()[0],
                      host->getIdentifier().size());

    // Now let's check if we got what we expected.
    EXPECT_TRUE(by_duid);
    EXPECT_FALSE(by_hwaddr);
}

void
GenericHostDataSourceTest::testHostname(std::string name, int num) {
    // Make sure we have a pointer to the host data source.
    ASSERT_TRUE(hdsptr_);

    // Initialize the address to 192.0.2.0 (this will be bumped
    // up to 192.0.2.1 in the first iteration)
    IOAddress addr("192.0.2.0");

    vector<HostPtr> hosts;

    // Prepare a vector of hosts with unique hostnames
    for (int i = 0; i < num; ++i) {
        addr = IOAddress::increase(addr);

        HostPtr host = initializeHost4(addr.toText(), Host::IDENT_DUID);

        stringstream hostname;
        hostname.str("");
        if (num > 1) {
            hostname << i;
        }
        hostname << name;
        host->setHostname(hostname.str());

        hosts.push_back(host);
    }

    // Now add them all to the host data source.
    for (vector<HostPtr>::const_iterator it = hosts.begin(); it != hosts.end();
         ++it) {
        // Try to add both of the to the host data source.
        ASSERT_NO_THROW(hdsptr_->add(*it));
    }

    // And finally retrieve them one by one and check
    // if the hostname was preserved.
    for (vector<HostPtr>::const_iterator it = hosts.begin(); it != hosts.end();
         ++it) {
        ConstHostPtr from_hds;
        ASSERT_NO_THROW(from_hds = hdsptr_->get4((*it)->getIPv4SubnetID(),
                                                 (*it)->getIPv4Reservation()));
        ASSERT_TRUE(from_hds);

        EXPECT_EQ((*it)->getHostname(), from_hds->getHostname());
    }
}

void
GenericHostDataSourceTest::testMultipleSubnets(int subnets,
                                               const Host::IdentifierType& id) {
    // Make sure we have a pointer to the host data source.
    ASSERT_TRUE(hdsptr_);

    HostPtr host = initializeHost4("192.0.2.1", id);
    host->setIPv6SubnetID(0);

    for (int i = 0; i < subnets; ++i) {
        host->setIPv4SubnetID(i + 1000);

        // Check that the same host can have reservations in multiple subnets.
        EXPECT_NO_THROW(hdsptr_->add(host));
    }

    // Now check that the reservations can be retrieved by IPv4 address from
    // each subnet separately.
    for (int i = 0; i < subnets; ++i) {
        // Try to retrieve the host by IPv4 address.
        ConstHostPtr from_hds =
            hdsptr_->get4(i + 1000, host->getIPv4Reservation());

        ASSERT_TRUE(from_hds);
        EXPECT_EQ(i + 1000, from_hds->getIPv4SubnetID());

        // Try to retrieve the host by either HW address of client-id
        from_hds = hdsptr_->get4(i + 1000, id, &host->getIdentifier()[0],
                                 host->getIdentifier().size());
        ASSERT_TRUE(from_hds);
        EXPECT_EQ(i + 1000, from_hds->getIPv4SubnetID());
    }

    // Now check that they can be retrieved all at once, by IPv4 address.
    ConstHostCollection all_by_addr = hdsptr_->getAll4(IOAddress("192.0.2.1"));
    ASSERT_EQ(subnets, all_by_addr.size());

    // Verify that the values returned are proper.
    int i = 0;
    if (hdsptr_->getType() == "cql") {
        // There is no ORDER BY in Cassandra. Order here. Remove this if entries
        // are eventually implemented as ordered in the Cassandra host data
        // source.
        std::sort(all_by_addr.begin(), all_by_addr.end(), compareHostsForSort4);
    }
    for (ConstHostCollection::const_iterator it = all_by_addr.begin();
         it != all_by_addr.end(); ++it) {
        EXPECT_EQ(IOAddress("192.0.2.1"), (*it)->getIPv4Reservation());
        EXPECT_EQ(1000 + i++, (*it)->getIPv4SubnetID());
    }

    // Finally, check that the hosts can be retrieved by HW address or DUID
    ConstHostCollection all_by_id = hdsptr_->getAll(
        id, &host->getIdentifier()[0], host->getIdentifier().size());
    ASSERT_EQ(subnets, all_by_id.size());

    // Check that the returned values are as expected.
    i = 0;
    if (hdsptr_->getType() == "cql") {
        // There is no ORDER BY in Cassandra. Order here. Remove this if entries
        // are eventually implemented as ordered in the Cassandra host data
        // source.
        std::sort(all_by_id.begin(), all_by_id.end(), compareHostsForSort4);
    }
    for (ConstHostCollection::const_iterator it = all_by_id.begin();
         it != all_by_id.end(); ++it) {
        EXPECT_EQ(IOAddress("192.0.2.1"), (*it)->getIPv4Reservation());
        EXPECT_EQ(1000 + i++, (*it)->getIPv4SubnetID());
    }
}

void
GenericHostDataSourceTest::testGet6ByHWAddr() {
    // Make sure we have the pointer to the host data source.
    ASSERT_TRUE(hdsptr_);

    // Create a host reservations.
    HostPtr host1 = initializeHost6("2001:db8::1", Host::IDENT_HWADDR, false);
    HostPtr host2 = initializeHost6("2001:db8::2", Host::IDENT_HWADDR, false);

    // Sanity check: make sure the hosts have different HW addresses.
    ASSERT_TRUE(host1->getHWAddress());
    ASSERT_TRUE(host2->getHWAddress());

    compareHwaddrs(host1, host2, false);

    // Try to add both of them to the host data source.
    ASSERT_NO_THROW(hdsptr_->add(host1));
    ASSERT_NO_THROW(hdsptr_->add(host2));

    SubnetID subnet1 = host1->getIPv6SubnetID();
    SubnetID subnet2 = host2->getIPv6SubnetID();

    ConstHostPtr from_hds1 =
        hdsptr_->get6(subnet1, Host::IDENT_HWADDR, &host1->getIdentifier()[0],
                      host1->getIdentifier().size());

    ConstHostPtr from_hds2 =
        hdsptr_->get6(subnet2, Host::IDENT_HWADDR, &host2->getIdentifier()[0],
                      host2->getIdentifier().size());

    // Now let's check if we got what we expected.
    ASSERT_TRUE(from_hds1);
    ASSERT_TRUE(from_hds2);
    compareHosts(host1, from_hds1);
    compareHosts(host2, from_hds2);
}

void
GenericHostDataSourceTest::testGet6ByClientId() {
    // Make sure we have the pointer to the host data source.
    ASSERT_TRUE(hdsptr_);

    // Create a host reservations.
    HostPtr host1 = initializeHost6("2001:db8::1", Host::IDENT_DUID, false);
    HostPtr host2 = initializeHost6("2001:db8::2", Host::IDENT_DUID, false);

    // Sanity check: make sure the hosts have different HW addresses.
    ASSERT_TRUE(host1->getDuid());
    ASSERT_TRUE(host2->getDuid());

    compareDuids(host1, host2, false);

    // Try to add both of them to the host data source.
    ASSERT_NO_THROW(hdsptr_->add(host1));
    ASSERT_NO_THROW(hdsptr_->add(host2));

    SubnetID subnet1 = host1->getIPv6SubnetID();
    SubnetID subnet2 = host2->getIPv6SubnetID();

    ConstHostPtr from_hds1 =
        hdsptr_->get6(subnet1, Host::IDENT_DUID, &host1->getIdentifier()[0],
                      host1->getIdentifier().size());

    ConstHostPtr from_hds2 =
        hdsptr_->get6(subnet2, Host::IDENT_DUID, &host2->getIdentifier()[0],
                      host2->getIdentifier().size());

    // Now let's check if we got what we expected.
    ASSERT_TRUE(from_hds1);
    ASSERT_TRUE(from_hds2);
    compareHosts(host1, from_hds1);
    compareHosts(host2, from_hds2);
}

void
GenericHostDataSourceTest::testSubnetId6(int subnets, Host::IdentifierType id) {
    // Make sure we have a pointer to the host data source.
    ASSERT_TRUE(hdsptr_);

    HostPtr host;
    IOAddress current_address("2001:db8::0");
    for (int i = 0; i < subnets; ++i) {
        // Last boolean value set to false indicates that the same identifier
        // must be used for each generated host.
        host = initializeHost6(current_address.toText(), id, true, false);

        host->setIPv4SubnetID(i + 1000);
        host->setIPv6SubnetID(i + 1000);

        // Check that the same host can have reservations in multiple subnets.
        EXPECT_NO_THROW(hdsptr_->add(host));

        // Increase address to make sure we don't assign the same address
        // in different subnets.
        current_address = IOAddress::increase(current_address);
    }

    // Check that the reservations can be retrieved from each subnet separately.
    for (int i = 0; i < subnets; ++i) {
        // Try to retrieve the host
        ConstHostPtr from_hds =
            hdsptr_->get6(i + 1000, id, &host->getIdentifier()[0],
                          host->getIdentifier().size());

        ASSERT_TRUE(from_hds) << "failed for i=" << i;
        EXPECT_EQ(i + 1000, from_hds->getIPv6SubnetID());
    }

    // Check that the hosts can all be retrieved by HW address or DUID
    ConstHostCollection all_by_id = hdsptr_->getAll(
        id, &host->getIdentifier()[0], host->getIdentifier().size());
    ASSERT_EQ(subnets, all_by_id.size());

    // Check that the returned values are as expected.
    int i = 0;
    if (hdsptr_->getType() == "cql") {
        // There is no ORDER BY in Cassandra. Order here. Remove this if entries
        // are implemented as ordered in the Cassandra host data source.
        std::sort(all_by_id.begin(), all_by_id.end(), compareHostsForSort6);
    }
    for (ConstHostCollection::const_iterator it = all_by_id.begin();
         it != all_by_id.end(); ++it) {
        EXPECT_EQ(IOAddress("0.0.0.0"), (*it)->getIPv4Reservation());
        EXPECT_EQ(1000 + i++, (*it)->getIPv6SubnetID());
    }
}

void
GenericHostDataSourceTest::testGetByIPv6(Host::IdentifierType id, bool prefix) {
    // Make sure we have a pointer to the host data source.
    ASSERT_TRUE(hdsptr_);

    // Let's create a couple of hosts...
    HostPtr host1 = initializeHost6("2001:db8::1", id, prefix);
    HostPtr host2 = initializeHost6("2001:db8::2", id, prefix);
    HostPtr host3 = initializeHost6("2001:db8::3", id, prefix);
    HostPtr host4 = initializeHost6("2001:db8::4", id, prefix);

    // ... and add them to the data source.
    ASSERT_NO_THROW(hdsptr_->add(host1));
    ASSERT_NO_THROW(hdsptr_->add(host2));
    ASSERT_NO_THROW(hdsptr_->add(host3));
    ASSERT_NO_THROW(hdsptr_->add(host4));

    // Are we talking about addresses or prefixes?
    uint8_t len = prefix ? 64 : 128;

    // And then try to retrieve them back.
    ConstHostPtr from_hds1 = hdsptr_->get6(IOAddress("2001:db8::1"), len);
    ConstHostPtr from_hds2 = hdsptr_->get6(IOAddress("2001:db8::2"), len);
    ConstHostPtr from_hds3 = hdsptr_->get6(IOAddress("2001:db8::3"), len);
    ConstHostPtr from_hds4 = hdsptr_->get6(IOAddress("2001:db8::4"), len);

    // Make sure we got something back.
    ASSERT_TRUE(from_hds1);
    ASSERT_TRUE(from_hds2);
    ASSERT_TRUE(from_hds3);
    ASSERT_TRUE(from_hds4);

    // Then let's check that what we got seems correct.
    compareHosts(host1, from_hds1);
    compareHosts(host2, from_hds2);
    compareHosts(host3, from_hds3);
    compareHosts(host4, from_hds4);

    // Ok, finally let's check that getting by a different address
    // will not work.
    EXPECT_FALSE(hdsptr_->get6(IOAddress("2001:db8::5"), len));
}

void
GenericHostDataSourceTest::testGetBySubnetIPv6() {
    // Make sure we have a pointer to the host data source.
    ASSERT_TRUE(hdsptr_);

    // Let's create a couple of hosts...
    HostPtr host1 = initializeHost6("2001:db8:1::", Host::IDENT_DUID, true);
    HostPtr host2 = initializeHost6("2001:db8:2::", Host::IDENT_DUID, true);
    HostPtr host3 = initializeHost6("2001:db8:3::", Host::IDENT_DUID, true);
    HostPtr host4 = initializeHost6("2001:db8:4::", Host::IDENT_DUID, true);

    // ... and add them to the data source.
    ASSERT_NO_THROW(hdsptr_->add(host1));
    ASSERT_NO_THROW(hdsptr_->add(host2));
    ASSERT_NO_THROW(hdsptr_->add(host3));
    ASSERT_NO_THROW(hdsptr_->add(host4));

    // And then try to retrieve them back.
    ConstHostPtr from_hds1 =
        hdsptr_->get6(host1->getIPv6SubnetID(), IOAddress("2001:db8:1::"));
    ConstHostPtr from_hds2 =
        hdsptr_->get6(host2->getIPv6SubnetID(), IOAddress("2001:db8:2::"));
    ConstHostPtr from_hds3 =
        hdsptr_->get6(host3->getIPv6SubnetID(), IOAddress("2001:db8:3::"));
    ConstHostPtr from_hds4 =
        hdsptr_->get6(host4->getIPv6SubnetID(), IOAddress("2001:db8:4::"));

    // Make sure we got something back.
    ASSERT_TRUE(from_hds1);
    ASSERT_TRUE(from_hds2);
    ASSERT_TRUE(from_hds3);
    ASSERT_TRUE(from_hds4);

    // Then let's check that what we got seems correct.
    compareHosts(host1, from_hds1);
    compareHosts(host2, from_hds2);
    compareHosts(host3, from_hds3);
    compareHosts(host4, from_hds4);
}

void
GenericHostDataSourceTest::testAddDuplicate6WithSameDUID() {
    // Make sure we have the pointer to the host data source.
    ASSERT_TRUE(hdsptr_);

    // Create a host reservations.
    HostPtr host = initializeHost6("2001:db8::1", Host::IDENT_DUID, true);

    // Add this reservation once.
    ASSERT_NO_THROW(hdsptr_->add(host));

    // Then try to add it again, it should throw an exception.
    ASSERT_THROW(hdsptr_->add(host), DuplicateEntry);
}

void
GenericHostDataSourceTest::testAddDuplicate6WithSameHWAddr() {
    // Make sure we have the pointer to the host data source.
    ASSERT_TRUE(hdsptr_);

    // Create a host reservations.
    HostPtr host = initializeHost6("2001:db8::1", Host::IDENT_HWADDR, true);

    // Add this reservation once.
    ASSERT_NO_THROW(hdsptr_->add(host));

    // Then try to add it again, it should throw an exception.
    ASSERT_THROW(hdsptr_->add(host), DuplicateEntry);
}

void
GenericHostDataSourceTest::testAddDuplicate4() {
    // Make sure we have the pointer to the host data source.
    ASSERT_TRUE(hdsptr_);

    // Create a host reservations.
    HostPtr host = initializeHost4("192.0.2.1", Host::IDENT_DUID);

    // Add this reservation once.
    ASSERT_NO_THROW(hdsptr_->add(host));

    // Then try to add it again, it should throw an exception.
    ASSERT_THROW(hdsptr_->add(host), DuplicateEntry);

    // This time use a different host identifier and try again.
    // This update should be rejected because of duplicated
    // address.
    ASSERT_NO_THROW(host->setIdentifier("01:02:03:04:05:06", "hw-address"));
    ASSERT_THROW(hdsptr_->add(host), DuplicateEntry);

    // Modify address to avoid its duplication and make sure
    // we can now add the host.
    ASSERT_NO_THROW(host->setIPv4Reservation(IOAddress("192.0.2.3")));
    EXPECT_NO_THROW(hdsptr_->add(host));
}

void
GenericHostDataSourceTest::testAddr6AndPrefix() {
    // Make sure we have the pointer to the host data source.
    ASSERT_TRUE(hdsptr_);

    // Create a host reservations with prefix reservation (prefix = true)
    HostPtr host = initializeHost6("2001:db8::1", Host::IDENT_DUID, true);

    // Create IPv6 reservation (for an address) and add it to the host
    IPv6Resrv resv(IPv6Resrv::TYPE_NA, IOAddress("2001:db8::2"), 128);
    host->addReservation(resv);

    // Add this reservation
    ASSERT_NO_THROW(hdsptr_->add(host));

    // Get this host by DUID
    ConstHostPtr from_hds =
        hdsptr_->get6(host->getIPv6SubnetID(), Host::IDENT_DUID,
                      &host->getIdentifier()[0], host->getIdentifier().size());

    // Make sure we got something back
    ASSERT_TRUE(from_hds);

    // Check if reservations are the same
    compareReservations6(host->getIPv6Reservations(),
                         from_hds->getIPv6Reservations());
}

void
GenericHostDataSourceTest::testMultipleReservations() {
    // Make sure we have the pointer to the host data source.
    ASSERT_TRUE(hdsptr_);
    uint8_t len = 128;

    HostPtr host = initializeHost6("2001:db8::1", Host::IDENT_DUID, false);

    // Add some reservations
    IPv6Resrv resv1(IPv6Resrv::TYPE_NA, IOAddress("2001:db8::6"), len);
    IPv6Resrv resv2(IPv6Resrv::TYPE_NA, IOAddress("2001:db8::7"), len);
    IPv6Resrv resv3(IPv6Resrv::TYPE_NA, IOAddress("2001:db8::8"), len);
    IPv6Resrv resv4(IPv6Resrv::TYPE_NA, IOAddress("2001:db8::9"), len);

    host->addReservation(resv1);
    host->addReservation(resv2);
    host->addReservation(resv3);
    host->addReservation(resv4);

    ASSERT_NO_THROW(hdsptr_->add(host));

    ConstHostPtr from_hds = hdsptr_->get6(IOAddress("2001:db8::1"), len);

    // Make sure we got something back
    ASSERT_TRUE(from_hds);

    // Check if hosts are the same
    compareHosts(host, from_hds);
}

void
GenericHostDataSourceTest::testMultipleReservationsDifferentOrder() {
    // Make sure we have the pointer to the host data source.
    ASSERT_TRUE(hdsptr_);
    uint8_t len = 128;

    HostPtr host1 = initializeHost6("2001:db8::1", Host::IDENT_DUID, false);
    HostPtr host2 = initializeHost6("2001:db8::1", Host::IDENT_DUID, false);

    // Add some reservations
    IPv6Resrv resv1(IPv6Resrv::TYPE_NA, IOAddress("2001:db8::6"), len);
    IPv6Resrv resv2(IPv6Resrv::TYPE_NA, IOAddress("2001:db8::7"), len);
    IPv6Resrv resv3(IPv6Resrv::TYPE_NA, IOAddress("2001:db8::8"), len);
    IPv6Resrv resv4(IPv6Resrv::TYPE_NA, IOAddress("2001:db8::9"), len);

    host1->addReservation(resv1);
    host1->addReservation(resv2);
    host1->addReservation(resv3);
    host1->addReservation(resv4);

    host2->addReservation(resv4);
    host2->addReservation(resv3);
    host2->addReservation(resv2);
    host2->addReservation(resv1);

    // Check if reservations are the same
    compareReservations6(host1->getIPv6Reservations(),
                         host2->getIPv6Reservations());
}

void
GenericHostDataSourceTest::testOptionsReservations4(const bool formatted) {
    HostPtr host = initializeHost4("192.0.2.5", Host::IDENT_HWADDR);
    // Add a bunch of DHCPv4 and DHCPv6 options for the host.
    ASSERT_NO_THROW(addTestOptions(host, formatted, DHCP4_ONLY));
    // Insert host and the options into respective tables.
    ASSERT_NO_THROW(hdsptr_->add(host));
    // Subnet id will be used in queries to the database.
    SubnetID subnet_id = host->getIPv4SubnetID();

    // getAll4(address)
    ConstHostCollection hosts_by_addr =
        hdsptr_->getAll4(host->getIPv4Reservation());
    ASSERT_EQ(1, hosts_by_addr.size());
    ASSERT_NO_FATAL_FAILURE(compareHosts(host, *hosts_by_addr.begin()));

    // get4(subnet_id, identifier_type, identifier, identifier_size)
    ConstHostPtr host_by_id =
        hdsptr_->get4(subnet_id, host->getIdentifierType(),
                      &host->getIdentifier()[0], host->getIdentifier().size());
    ASSERT_NO_FATAL_FAILURE(compareHosts(host, host_by_id));

    // get4(subnet_id, address)
    ConstHostPtr host_by_addr =
        hdsptr_->get4(subnet_id, IOAddress("192.0.2.5"));
    ASSERT_NO_FATAL_FAILURE(compareHosts(host, host_by_addr));
}

void
GenericHostDataSourceTest::testOptionsReservations6(const bool formatted) {
    HostPtr host = initializeHost6("2001:db8::1", Host::IDENT_DUID, false);
    // Add a bunch of DHCPv4 and DHCPv6 options for the host.
    ASSERT_NO_THROW(addTestOptions(host, formatted, DHCP6_ONLY));
    // Insert host, options and IPv6 reservations into respective tables.
    ASSERT_NO_THROW(hdsptr_->add(host));
    // Subnet id will be used in queries to the database.
    SubnetID subnet_id = host->getIPv6SubnetID();

    // get6(subnet_id, identifier_type, identifier, identifier_size)
    ConstHostPtr host_by_id =
        hdsptr_->get6(subnet_id, host->getIdentifierType(),
                      &host->getIdentifier()[0], host->getIdentifier().size());
    ASSERT_NO_FATAL_FAILURE(compareHosts(host, host_by_id));

    // get6(address, prefix_len)
    ConstHostPtr host_by_addr = hdsptr_->get6(IOAddress("2001:db8::1"), 128);
    ASSERT_NO_FATAL_FAILURE(compareHosts(host, host_by_addr));
}

void
GenericHostDataSourceTest::testOptionsReservations46(const bool formatted) {
    HostPtr host = initializeHost6("2001:db8::1", Host::IDENT_HWADDR, false);

    // Add a bunch of DHCPv4 and DHCPv6 options for the host.
    ASSERT_NO_THROW(addTestOptions(host, formatted, DHCP4_AND_DHCP6));
    // Insert host, options and IPv6 reservations into respective tables.
    ASSERT_NO_THROW(hdsptr_->add(host));

    // getAll(identifier_type, identifier, identifier_size)
    ConstHostCollection hosts_by_id =
        hdsptr_->getAll(host->getIdentifierType(), &host->getIdentifier()[0],
                        host->getIdentifier().size());
    ASSERT_EQ(1, hosts_by_id.size());
    ASSERT_NO_FATAL_FAILURE(compareHosts(host, *hosts_by_id.begin()));
}

void
GenericHostDataSourceTest::testMultipleClientClasses4() {
    ASSERT_TRUE(hdsptr_);

    // Create the Host object.
    HostPtr host = initializeHost4("192.0.2.5", Host::IDENT_HWADDR);

    // Add v4 classes to the host.
    for (int i = 0; i < 4; ++i) {
        std::ostringstream os;
        os << "class4_" << i;
        host->addClientClass4(os.str());
    }

    // Add the host.
    ASSERT_NO_THROW(hdsptr_->add(host));

    // Subnet id will be used in queries to the database.
    SubnetID subnet_id = host->getIPv4SubnetID();

    // Fetch the host via:
    // getAll(const HWAddrPtr& hwaddr, const DuidPtr& duid = DuidPtr()) const;
    ConstHostCollection hosts_by_id = hdsptr_->getAll(host->getHWAddress());
    ASSERT_EQ(1, hosts_by_id.size());
    ASSERT_NO_FATAL_FAILURE(compareHosts(host, *hosts_by_id.begin()));

    // Fetch the host via:
    // getAll(const Host::IdentifierType, const uint8_t* identifier_begin,
    //       const size_t identifier_len) const;
    hosts_by_id =
        hdsptr_->getAll(host->getIdentifierType(), &host->getIdentifier()[0],
                        host->getIdentifier().size());
    ASSERT_EQ(1, hosts_by_id.size());
    ASSERT_NO_FATAL_FAILURE(compareHosts(host, *hosts_by_id.begin()));

    // Fetch the host via
    // getAll4(const asiolink::IOAddress& address) const;
    hosts_by_id = hdsptr_->getAll4(IOAddress("192.0.2.5"));
    ASSERT_EQ(1, hosts_by_id.size());
    ASSERT_NO_FATAL_FAILURE(compareHosts(host, *hosts_by_id.begin()));

    // Fetch the host via
    // get4(const SubnetID& subnet_id, const HWAddrPtr& hwaddr,
    //     const DuidPtr& duid = DuidPtr()) const;
    ConstHostPtr from_hds = hdsptr_->get4(subnet_id, host->getHWAddress());
    ASSERT_TRUE(from_hds);
    ASSERT_NO_FATAL_FAILURE(compareHosts(host, from_hds));

    // Fetch the host via
    // get4(const SubnetID& subnet_id, const Host::IdentifierType&
    // identifier_type,
    //     const uint8_t* identifier_begin, const size_t identifier_len) const;
    from_hds =
        hdsptr_->get4(subnet_id, host->getIdentifierType(),
                      &host->getIdentifier()[0], host->getIdentifier().size());
    ASSERT_TRUE(from_hds);
    ASSERT_NO_FATAL_FAILURE(compareHosts(host, from_hds));

    // Fetch the host via:
    // get4(const SubnetID& subnet_id, const asiolink::IOAddress& address) const;
    from_hds = hdsptr_->get4(subnet_id, IOAddress("192.0.2.5"));
    ASSERT_TRUE(from_hds);
    ASSERT_NO_FATAL_FAILURE(compareHosts(host, from_hds));
}

void
GenericHostDataSourceTest::testMultipleClientClasses6() {
    ASSERT_TRUE(hdsptr_);

    // Create the Host object.
    HostPtr host = initializeHost6("2001:db8::1", Host::IDENT_HWADDR, false);

    // Add v6 classes to the host.
    for (int i = 0; i < 4; ++i) {
        std::ostringstream os;
        os << "class6_" << i;
        host->addClientClass6(os.str());
    }

    // Add the host.
    ASSERT_NO_THROW(hdsptr_->add(host));

    // Subnet id will be used in queries to the database.
    SubnetID subnet_id = host->getIPv6SubnetID();

    // Fetch the host via:
    // getAll(const HWAddrPtr& hwaddr, const DuidPtr& duid = DuidPtr()) const;
    ConstHostCollection hosts_by_id = hdsptr_->getAll(host->getHWAddress());
    ASSERT_EQ(1, hosts_by_id.size());
    ASSERT_NO_FATAL_FAILURE(compareHosts(host, *hosts_by_id.begin()));

    // getAll(const Host::IdentifierType& identifier_type,
    //        const uint8_t* identifier_begin,
    //        const size_t identifier_len) const;
    hosts_by_id =
        hdsptr_->getAll(host->getIdentifierType(), &host->getIdentifier()[0],
                        host->getIdentifier().size());
    ASSERT_EQ(1, hosts_by_id.size());
    ASSERT_NO_FATAL_FAILURE(compareHosts(host, *hosts_by_id.begin()));

    // get6(const SubnetID& subnet_id, const DuidPtr& duid,
    //      const HWAddrPtr& hwaddr = HWAddrPtr()) const;
    ConstHostPtr from_hds =
        hdsptr_->get6(subnet_id, DuidPtr(), host->getHWAddress());
    ASSERT_TRUE(from_hds);
    ASSERT_NO_FATAL_FAILURE(compareHosts(host, from_hds));

    // Fetch the host via:
    // get6(const SubnetID& subnet_id, const Host::IdentifierType&
    // identifier_type,
    //     const uint8_t* identifier_begin, const size_t identifier_len) const;
    from_hds =
        hdsptr_->get6(subnet_id, Host::IDENT_HWADDR, &host->getIdentifier()[0],
                      host->getIdentifier().size());
    ASSERT_TRUE(from_hds);
    ASSERT_NO_FATAL_FAILURE(compareHosts(host, from_hds));

    // Fetch the host via:
    // get6(const asiolink::IOAddress& prefix, const uint8_t prefix_len) const;
    from_hds = hdsptr_->get6(IOAddress("2001:db8::1"), 128);
    ASSERT_TRUE(from_hds);
    ASSERT_NO_FATAL_FAILURE(compareHosts(host, from_hds));
}

void
GenericHostDataSourceTest::testMultipleClientClassesBoth() {
    /// Add host reservation with a multiple v4 and v6 client-classes,
    /// retrieve it and make sure that all client classes are retrieved
    /// properly.
    ASSERT_TRUE(hdsptr_);

    // Create the Host object.
    HostPtr host = initializeHost6("2001:db8::1", Host::IDENT_HWADDR, false);

    // Add v4 classes to the host.
    for (int i = 0; i < 4; ++i) {
        std::ostringstream os;
        os << "class4_" << i;
        host->addClientClass4(os.str());
    }

    // Add v6 classes to the host.
    for (int i = 0; i < 4; ++i) {
        std::ostringstream os;
        os << "class6_" << i;
        host->addClientClass6(os.str());
    }

    // Add the host.
    ASSERT_NO_THROW(hdsptr_->add(host));

    // Subnet id will be used in queries to the database.
    SubnetID subnet_id = host->getIPv6SubnetID();

    // Fetch the host from the source.
    ConstHostPtr from_hds =
        hdsptr_->get6(subnet_id, Host::IDENT_HWADDR, &host->getIdentifier()[0],
                      host->getIdentifier().size());
    ASSERT_TRUE(from_hds);

    // Verify they match.
    ASSERT_NO_FATAL_FAILURE(compareHosts(host, from_hds));
}

void
GenericHostDataSourceTest::testMessageFields4() {
    ASSERT_TRUE(hdsptr_);

    // Create the Host object.
    HostPtr host = initializeHost4("192.0.2.5", Host::IDENT_HWADDR);
    // And assign values for DHCPv4 message fields.
    ASSERT_NO_THROW({
        host->setNextServer(IOAddress("10.1.1.1"));
        host->setServerHostname("server-name.example.org");
        host->setBootFileName("bootfile.efi");
    });

    // Add the host.
    ASSERT_NO_THROW(hdsptr_->add(host));

    // Subnet id will be used in queries to the database.
    SubnetID subnet_id = host->getIPv4SubnetID();

    // Fetch the host via:
    // getAll(const HWAddrPtr& hwaddr, const DuidPtr& duid = DuidPtr()) const;
    ConstHostCollection hosts_by_id = hdsptr_->getAll(host->getHWAddress());
    ASSERT_EQ(1, hosts_by_id.size());
    ASSERT_NO_FATAL_FAILURE(compareHosts(host, *hosts_by_id.begin()));

    // Fetch the host via:
    // getAll(const Host::IdentifierType, const uint8_t* identifier_begin,
    //       const size_t identifier_len) const;
    hosts_by_id =
        hdsptr_->getAll(host->getIdentifierType(), &host->getIdentifier()[0],
                        host->getIdentifier().size());
    ASSERT_EQ(1, hosts_by_id.size());
    ASSERT_NO_FATAL_FAILURE(compareHosts(host, *hosts_by_id.begin()));

    // Fetch the host via
    // getAll4(const asiolink::IOAddress& address) const;
    hosts_by_id = hdsptr_->getAll4(IOAddress("192.0.2.5"));
    ASSERT_EQ(1, hosts_by_id.size());
    ASSERT_NO_FATAL_FAILURE(compareHosts(host, *hosts_by_id.begin()));

    // Fetch the host via
    // get4(const SubnetID& subnet_id, const HWAddrPtr& hwaddr,
    //     const DuidPtr& duid = DuidPtr()) const;
    ConstHostPtr from_hds = hdsptr_->get4(subnet_id, host->getHWAddress());
    ASSERT_TRUE(from_hds);
    ASSERT_NO_FATAL_FAILURE(compareHosts(host, from_hds));

    // Fetch the host via
    // get4(const SubnetID& subnet_id, const Host::IdentifierType&
    // identifier_type,
    //     const uint8_t* identifier_begin, const size_t identifier_len) const;
    from_hds =
        hdsptr_->get4(subnet_id, host->getIdentifierType(),
                      &host->getIdentifier()[0], host->getIdentifier().size());
    ASSERT_TRUE(from_hds);
    ASSERT_NO_FATAL_FAILURE(compareHosts(host, from_hds));

    // Fetch the host via:
    // get4(const SubnetID& subnet_id, const asiolink::IOAddress& address) const;
    from_hds = hdsptr_->get4(subnet_id, IOAddress("192.0.2.5"));
    ASSERT_TRUE(from_hds);
    ASSERT_NO_FATAL_FAILURE(compareHosts(host, from_hds));
}

void GenericHostDataSourceTest::testDeleteByAddr4() {
    // Make sure we have a pointer to the host data source.
    ASSERT_TRUE(hdsptr_);

    // Let's create a v4 host...
    HostPtr host1 = initializeHost4("192.0.2.1", Host::IDENT_HWADDR);
    SubnetID subnet1 = host1->getIPv4SubnetID();

    // ... and add it to the data source.
    ASSERT_NO_THROW(hdsptr_->add(host1));

    // And then try to retrieve it back.
    ConstHostPtr before = hdsptr_->get4(subnet1, IOAddress("192.0.2.1"));

    // Now try to delete it: del(subnet-id, addr4)
    EXPECT_TRUE(hdsptr_->del(subnet1, IOAddress("192.0.2.1")));

    // Check if it's still there.
    ConstHostPtr after = hdsptr_->get4(subnet1, IOAddress("192.0.2.1"));

    // Make sure the host was there before...
    EXPECT_TRUE(before);

    // ... and that it's gone after deletion.
    EXPECT_FALSE(after);
}

void GenericHostDataSourceTest::testDeleteById4() {
    // Make sure we have a pointer to the host data source.
    ASSERT_TRUE(hdsptr_);

    // Let's create a v4 host...
    HostPtr host1 = initializeHost4("192.0.2.1", Host::IDENT_HWADDR);
    SubnetID subnet1 = host1->getIPv4SubnetID();

    // ... and add it to the data source.
    ASSERT_NO_THROW(hdsptr_->add(host1));

    // And then try to retrieve it back.
    ConstHostPtr before = hdsptr_->get4(subnet1,
                                        host1->getIdentifierType(),
                                        &host1->getIdentifier()[0],
                                        host1->getIdentifier().size());

    // Now try to delete it: del4(subnet4-id, identifier-type, identifier)
    EXPECT_TRUE(hdsptr_->del4(subnet1, host1->getIdentifierType(),
                              &host1->getIdentifier()[0],
                              host1->getIdentifier().size()));

    // Check if it's still there.
    ConstHostPtr after = hdsptr_->get4(subnet1,
                                       host1->getIdentifierType(),
                                       &host1->getIdentifier()[0],
                                       host1->getIdentifier().size());

    // Make sure the host was there before...
    EXPECT_TRUE(before);

    // ... and that it's gone after deletion.
    EXPECT_FALSE(after);
}

// Test checks when a IPv4 host with options is deleted that the options are
// deleted as well.
void GenericHostDataSourceTest::testDeleteById4Options() {
    // Make sure we have a pointer to the host data source.
    ASSERT_TRUE(hdsptr_);

    // Let's create a v4 host...
    HostPtr host1 = initializeHost4("192.0.2.1", Host::IDENT_HWADDR);
    // Add a bunch of DHCPv4 and DHCPv6 options for the host.
    ASSERT_NO_THROW(addTestOptions(host1, true, DHCP4_ONLY));
    // Insert host and the options into respective tables.

    SubnetID subnet1 = host1->getIPv4SubnetID();

    // ... and add it to the data source.
    ASSERT_NO_THROW(hdsptr_->add(host1));

    // There must be some options
    EXPECT_NE(0, countDBOptions4());

    // And then try to retrieve it back.
    ConstHostPtr before = hdsptr_->get4(subnet1,
                                        host1->getIdentifierType(),
                                        &host1->getIdentifier()[0],
                                        host1->getIdentifier().size());

    // Now try to delete it: del4(subnet4-id, identifier-type, identifier)
    EXPECT_TRUE(hdsptr_->del4(subnet1, host1->getIdentifierType(),
                              &host1->getIdentifier()[0],
                              host1->getIdentifier().size()));

    // Check if it's still there.
    ConstHostPtr after = hdsptr_->get4(subnet1,
                                       host1->getIdentifierType(),
                                       &host1->getIdentifier()[0],
                                       host1->getIdentifier().size());

    // Make sure the host was there before...
    EXPECT_TRUE(before);

    // ... and that it's gone after deletion.
    EXPECT_FALSE(after);

    // Check the options are indeed gone.
    EXPECT_EQ(0, countDBOptions4());
}

void GenericHostDataSourceTest::testDeleteById6() {
    // Make sure we have a pointer to the host data source.
    ASSERT_TRUE(hdsptr_);

    // Let's create a v6 host...
    HostPtr host1 = initializeHost6("2001:db8::1", Host::IDENT_DUID, false);
    SubnetID subnet1 = host1->getIPv6SubnetID();

    // ... and add it to the data source.
    ASSERT_NO_THROW(hdsptr_->add(host1));

    // And then try to retrieve it back.
    ConstHostPtr before = hdsptr_->get6(subnet1,
                                        host1->getIdentifierType(),
                                        &host1->getIdentifier()[0],
                                        host1->getIdentifier().size());

    // Now try to delete it: del4(subnet4-id, identifier-type, identifier)
    EXPECT_TRUE(hdsptr_->del6(subnet1, host1->getIdentifierType(),
                              &host1->getIdentifier()[0],
                              host1->getIdentifier().size()));

    // Check if it's still there.
    ConstHostPtr after = hdsptr_->get6(subnet1,
                                       host1->getIdentifierType(),
                                       &host1->getIdentifier()[0],
                                       host1->getIdentifier().size());

    // Make sure the host was there before...
    EXPECT_TRUE(before);

    // ... and that it's gone after deletion.
    EXPECT_FALSE(after);
}

void GenericHostDataSourceTest::testDeleteById6Options() {
    // Make sure we have a pointer to the host data source.
    ASSERT_TRUE(hdsptr_);

    // Let's create a v6 host...
    HostPtr host1 = initializeHost6("2001:db8::1", Host::IDENT_DUID, false);
    SubnetID subnet1 = host1->getIPv6SubnetID();
    ASSERT_NO_THROW(addTestOptions(host1, true, DHCP6_ONLY));

    // ... and add it to the data source.
    ASSERT_NO_THROW(hdsptr_->add(host1));

    // Check that the options are stored...
    EXPECT_NE(0, countDBOptions6());

    // ... and so are v6 reservations.
    EXPECT_NE(0, countDBReservations6());

    // And then try to retrieve it back.
    ConstHostPtr before = hdsptr_->get6(subnet1,
                                        host1->getIdentifierType(),
                                        &host1->getIdentifier()[0],
                                        host1->getIdentifier().size());

    // Now try to delete it: del4(subnet4-id, identifier-type, identifier)
    EXPECT_TRUE(hdsptr_->del6(subnet1, host1->getIdentifierType(),
                              &host1->getIdentifier()[0],
                              host1->getIdentifier().size()));

    // Check if it's still there.
    ConstHostPtr after = hdsptr_->get6(subnet1,
                                       host1->getIdentifierType(),
                                       &host1->getIdentifier()[0],
                                       host1->getIdentifier().size());

    // Make sure the host was there before...
    EXPECT_TRUE(before);

    // ... and that it's gone after deletion.
    EXPECT_FALSE(after);

    // Check the options are indeed gone.
    EXPECT_EQ(0, countDBOptions6());

    // Check the options are indeed gone.
    EXPECT_EQ(0, countDBReservations6());
}

<<<<<<< HEAD
}  // namespace test
}  // namespace dhcp
}  // namespace isc
=======
void
GenericHostDataSourceTest::testMultipleHostsNoAddress4() {
    // Make sure we have a pointer to the host data source.
    ASSERT_TRUE(hdsptr_);

    // Create a host with zero IPv4 address.
    HostPtr host1 = initializeHost4("0.0.0.0", Host::IDENT_HWADDR);
    host1->setIPv4SubnetID(1);
    host1->setIPv6SubnetID(0);
    // Add the host to the database.
    ASSERT_NO_THROW(hdsptr_->add(host1));

    // An attempt to add this host again should fail due to client identifier
    // duplication.
    ASSERT_THROW(hdsptr_->add(host1), DuplicateEntry);

    // Create another host with zero IPv4 address. Adding this host to the
    // database should be successful because zero addresses are not counted
    // in the unique index.
    HostPtr host2 = initializeHost4("0.0.0.0", Host::IDENT_HWADDR);
    host2->setIPv4SubnetID(1);
    host2->setIPv6SubnetID(0);
    ASSERT_NO_THROW(hdsptr_->add(host2));
}

void
GenericHostDataSourceTest::testMultipleHosts6() {
    // Make sure we have a pointer to the host data source.
    ASSERT_TRUE(hdsptr_);

    // Create first host.
    HostPtr host1 = initializeHost6("2001:db8::1", Host::IDENT_DUID, false);
    host1->setIPv4SubnetID(0);
    host1->setIPv6SubnetID(1);
    // Add the host to the database.
    ASSERT_NO_THROW(hdsptr_->add(host1));

    // An attempt to add this host again should fail due to client identifier
    // duplication.
    ASSERT_THROW(hdsptr_->add(host1), DuplicateEntry);

    HostPtr host2 = initializeHost6("2001:db8::2", Host::IDENT_DUID, false);
    host2->setIPv4SubnetID(0);
    host2->setIPv6SubnetID(1);
    // Add the host to the database.
    ASSERT_NO_THROW(hdsptr_->add(host2));
}

}; // namespace test
}; // namespace dhcp
}; // namespace isc
>>>>>>> ae25dcd0
<|MERGE_RESOLUTION|>--- conflicted
+++ resolved
@@ -1718,11 +1718,6 @@
     EXPECT_EQ(0, countDBReservations6());
 }
 
-<<<<<<< HEAD
-}  // namespace test
-}  // namespace dhcp
-}  // namespace isc
-=======
 void
 GenericHostDataSourceTest::testMultipleHostsNoAddress4() {
     // Make sure we have a pointer to the host data source.
@@ -1771,7 +1766,6 @@
     ASSERT_NO_THROW(hdsptr_->add(host2));
 }
 
-}; // namespace test
-}; // namespace dhcp
-}; // namespace isc
->>>>>>> ae25dcd0
+}  // namespace test
+}  // namespace dhcp
+}  // namespace isc