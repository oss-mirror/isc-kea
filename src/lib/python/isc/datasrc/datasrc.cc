// Copyright (C) 2011  Internet Systems Consortium, Inc. ("ISC")
//
// Permission to use, copy, modify, and/or distribute this software for any
// purpose with or without fee is hereby granted, provided that the above
// copyright notice and this permission notice appear in all copies.
//
// THE SOFTWARE IS PROVIDED "AS IS" AND ISC DISCLAIMS ALL WARRANTIES WITH
// REGARD TO THIS SOFTWARE INCLUDING ALL IMPLIED WARRANTIES OF MERCHANTABILITY
// AND FITNESS.  IN NO EVENT SHALL ISC BE LIABLE FOR ANY SPECIAL, DIRECT,
// INDIRECT, OR CONSEQUENTIAL DAMAGES OR ANY DAMAGES WHATSOEVER RESULTING FROM
// LOSS OF USE, DATA OR PROFITS, WHETHER IN AN ACTION OF CONTRACT, NEGLIGENCE
// OR OTHER TORTIOUS ACTION, ARISING OUT OF OR IN CONNECTION WITH THE USE OR
// PERFORMANCE OF THIS SOFTWARE.

#define PY_SSIZE_T_CLEAN
#include <Python.h>
#include <structmember.h>

#include <config.h>

#include <datasrc/client.h>
#include <datasrc/database.h>
#include <datasrc/sqlite3_accessor.h>
#include <datasrc/zone_loader.h>

#include <log/message_initializer.h>

#include "datasrc.h"
#include "client_python.h"
#include "finder_python.h"
#include "iterator_python.h"
#include "updater_python.h"
#include "journal_reader_python.h"
#include "configurableclientlist_python.h"
#include "zone_loader_python.h"
<<<<<<< HEAD
#include "zonetable_accessor_python.h"
#include "zonetable_iterator_python.h"
=======
#include "zonewriter_python.h"
>>>>>>> f912f0e9

#include <util/python/pycppwrapper_util.h>
#include <dns/python/pydnspp_common.h>

#include <stdexcept>
#include <string>

using namespace isc::datasrc;
using namespace isc::datasrc::python;
using namespace isc::datasrc::memory::python;
using namespace isc::util::python;
using namespace isc::dns::python;

namespace isc {
namespace datasrc {
namespace python {
PyObject*
getDataSourceException(const char* ex_name) {
    PyObject* ex_obj = NULL;

    PyObject* datasrc_module = PyImport_AddModule("isc.datasrc");
    if (datasrc_module != NULL) {
        PyObject* datasrc_dict = PyModule_GetDict(datasrc_module);
        if (datasrc_dict != NULL) {
            ex_obj = PyDict_GetItemString(datasrc_dict, ex_name);
        }
    }

    if (ex_obj == NULL) {
        ex_obj = PyExc_RuntimeError;
    }
    return (ex_obj);
}

} // end namespace python
} // end namespace datasrc
} // end namespace isc

namespace {

bool
initModulePart_DataSourceClient(PyObject* mod) {
    // We initialize the static description object with PyType_Ready(),
    // then add it to the module. This is not just a check! (leaving
    // this out results in segmentation faults)
    if (PyType_Ready(&datasourceclient_type) < 0) {
        return (false);
    }
    void* dscp = &datasourceclient_type;
    if (PyModule_AddObject(mod, "DataSourceClient", static_cast<PyObject*>(dscp)) < 0) {
        return (false);
    }
    Py_INCREF(&datasourceclient_type);

    try {
        installClassVariable(datasourceclient_type, "SUCCESS",
                             Py_BuildValue("I", result::SUCCESS));
        installClassVariable(datasourceclient_type, "EXIST",
                             Py_BuildValue("I", result::EXIST));
        installClassVariable(datasourceclient_type, "NOTFOUND",
                             Py_BuildValue("I", result::NOTFOUND));
        installClassVariable(datasourceclient_type, "PARTIALMATCH",
                             Py_BuildValue("I", result::PARTIALMATCH));
    } catch (const std::exception& ex) {
        const std::string ex_what =
            "Unexpected failure in DataSourceClient initialization: " +
            std::string(ex.what());
        PyErr_SetString(po_IscException, ex_what.c_str());
        return (false);
    } catch (...) {
        PyErr_SetString(PyExc_SystemError,
            "Unexpected failure in DataSourceClient initialization");
        return (false);
    }

    return (true);
}

bool
initModulePart_ZoneFinder(PyObject* mod) {
    // We initialize the static description object with PyType_Ready(),
    // then add it to the module. This is not just a check! (leaving
    // this out results in segmentation faults)
    if (PyType_Ready(&zonefinder_type) < 0) {
        return (false);
    }
    void* zip = &zonefinder_type;
    if (PyModule_AddObject(mod, "ZoneFinder", static_cast<PyObject*>(zip)) < 0) {
        return (false);
    }
    Py_INCREF(&zonefinder_type);

    try {
        installClassVariable(zonefinder_type, "SUCCESS",
                             Py_BuildValue("I", ZoneFinder::SUCCESS));
        installClassVariable(zonefinder_type, "DELEGATION",
                             Py_BuildValue("I", ZoneFinder::DELEGATION));
        installClassVariable(zonefinder_type, "NXDOMAIN",
                             Py_BuildValue("I", ZoneFinder::NXDOMAIN));
        installClassVariable(zonefinder_type, "NXRRSET",
                             Py_BuildValue("I", ZoneFinder::NXRRSET));
        installClassVariable(zonefinder_type, "CNAME",
                             Py_BuildValue("I", ZoneFinder::CNAME));
        installClassVariable(zonefinder_type, "DNAME",
                             Py_BuildValue("I", ZoneFinder::DNAME));

        installClassVariable(zonefinder_type, "FIND_DEFAULT",
                             Py_BuildValue("I", ZoneFinder::FIND_DEFAULT));
        installClassVariable(zonefinder_type, "FIND_GLUE_OK",
                             Py_BuildValue("I", ZoneFinder::FIND_GLUE_OK));
        installClassVariable(zonefinder_type, "FIND_DNSSEC",
                             Py_BuildValue("I", ZoneFinder::FIND_DNSSEC));
        installClassVariable(zonefinder_type, "NO_WILDCARD",
                             Py_BuildValue("I", ZoneFinder::NO_WILDCARD));

        installClassVariable(zonefinder_type, "RESULT_WILDCARD",
                             Py_BuildValue("I", ZoneFinder::RESULT_WILDCARD));
        installClassVariable(zonefinder_type, "RESULT_NSEC_SIGNED",
                             Py_BuildValue("I",
                                           ZoneFinder::RESULT_NSEC_SIGNED));
        installClassVariable(zonefinder_type, "RESULT_NSEC3_SIGNED",
                             Py_BuildValue("I",
                                           ZoneFinder::RESULT_NSEC3_SIGNED));
    } catch (const std::exception& ex) {
        const std::string ex_what =
            "Unexpected failure in ZoneFinder initialization: " +
            std::string(ex.what());
        PyErr_SetString(po_IscException, ex_what.c_str());
        return (false);
    } catch (...) {
        PyErr_SetString(PyExc_SystemError,
                        "Unexpected failure in ZoneFinder initialization");
        return (false);
    }

    return (true);
}

bool
initModulePart_ZoneIterator(PyObject* mod) {
    // We initialize the static description object with PyType_Ready(),
    // then add it to the module. This is not just a check! (leaving
    // this out results in segmentation faults)
    if (PyType_Ready(&zoneiterator_type) < 0) {
        return (false);
    }
    void* zip = &zoneiterator_type;
    if (PyModule_AddObject(mod, "ZoneIterator", static_cast<PyObject*>(zip)) < 0) {
        return (false);
    }
    Py_INCREF(&zoneiterator_type);

    return (true);
}

bool
initModulePart_ZoneLoader(PyObject* mod) {
    // We initialize the static description object with PyType_Ready(),
    // then add it to the module. This is not just a check! (leaving
    // this out results in segmentation faults)
    if (PyType_Ready(&zone_loader_type) < 0) {
        return (false);
    }
    void* p = &zone_loader_type;
    if (PyModule_AddObject(mod, "ZoneLoader", static_cast<PyObject*>(p)) < 0) {
        return (false);
    }
    Py_INCREF(&zone_loader_type);

    try {
        installClassVariable(zone_loader_type, "PROGRESS_UNKNOWN",
                             Py_BuildValue("d", ZoneLoader::PROGRESS_UNKNOWN));
    } catch (const std::exception& ex) {
        const std::string ex_what =
            "Unexpected failure in ZoneLoader initialization: " +
            std::string(ex.what());
        PyErr_SetString(po_IscException, ex_what.c_str());
        return (false);
    } catch (...) {
        PyErr_SetString(PyExc_SystemError,
                        "Unexpected failure in ZoneLoader initialization");
        return (false);
    }

    return (true);
}

bool
initModulePart_ZoneJournalReader(PyObject* mod) {
    if (PyType_Ready(&journal_reader_type) < 0) {
        return (false);
    }
    void* p = &journal_reader_type;
    if (PyModule_AddObject(mod, "ZoneJournalReader",
                           static_cast<PyObject*>(p)) < 0) {
        return (false);
    }
    Py_INCREF(&journal_reader_type);

    try {
        installClassVariable(journal_reader_type, "SUCCESS",
                             Py_BuildValue("I", ZoneJournalReader::SUCCESS));
        installClassVariable(journal_reader_type, "NO_SUCH_ZONE",
                             Py_BuildValue("I",
                                           ZoneJournalReader::NO_SUCH_ZONE));
        installClassVariable(journal_reader_type, "NO_SUCH_VERSION",
                             Py_BuildValue("I",
                                           ZoneJournalReader::NO_SUCH_VERSION));
    } catch (const std::exception& ex) {
        const std::string ex_what =
            "Unexpected failure in ZoneJournalReader initialization: " +
            std::string(ex.what());
        PyErr_SetString(po_IscException, ex_what.c_str());
        return (false);
    } catch (...) {
        PyErr_SetString(PyExc_SystemError,
            "Unexpected failure in ZoneJournalReader initialization");
        return (false);
    }

    return (true);
}

bool
initModulePart_ZoneTableAccessor(PyObject* mod) {
    // We initialize the static description object with PyType_Ready(),
    // then add it to the module. This is not just a check! (leaving
    // this out results in segmentation faults)
    if (PyType_Ready(&zonetableaccessor_type) < 0) {
        return (false);
    }
    void* p = &zonetableaccessor_type;
    if (PyModule_AddObject(mod, "ZoneTableAccessor",
                           static_cast<PyObject*>(p)) < 0) {
        return (false);
    }
    Py_INCREF(&zonetableaccessor_type);

    return (true);
}

bool
initModulePart_ZoneTableIterator(PyObject* mod) {
    // We initialize the static description object with PyType_Ready(),
    // then add it to the module. This is not just a check! (leaving
    // this out results in segmentation faults)
    if (PyType_Ready(&zonetableiterator_type) < 0) {
        return (false);
    }
    void* p = &zonetableiterator_type;
    if (PyModule_AddObject(mod, "ZoneTableIterator",
                           static_cast<PyObject*>(p)) < 0) {
        return (false);
    }
    Py_INCREF(&zonetableiterator_type);

    return (true);
}

PyObject* po_DataSourceError;
PyObject* po_MasterFileError;
PyObject* po_NotImplemented;
PyObject* po_OutOfZone;

PyModuleDef iscDataSrc = {
    { PyObject_HEAD_INIT(NULL) NULL, 0, NULL},
    "datasrc",
    "Python bindings for the classes in the isc::datasrc namespace.\n\n"
    "These bindings are close match to the C++ API, but they are not complete "
    "(some parts are not needed) and some are done in more python-like ways.",
    -1,
    NULL,
    NULL,
    NULL,
    NULL,
    NULL
};

} // end anonymous namespace

PyMODINIT_FUNC
PyInit_datasrc(void) {
    isc::log::MessageInitializer::loadDictionary();

    PyObject* mod = PyModule_Create(&iscDataSrc);
    if (mod == NULL) {
        return (NULL);
    }

    try {
        po_DataSourceError = PyErr_NewException("isc.datasrc.Error", NULL,
                                                NULL);
        PyObjectContainer(po_DataSourceError).installToModule(mod, "Error");
        po_MasterFileError = PyErr_NewException("isc.datasrc.MasterFileError",
                                                po_DataSourceError, NULL);
        PyObjectContainer(po_MasterFileError).
            installToModule(mod, "MasterFileError");
        po_OutOfZone = PyErr_NewException("isc.datasrc.OutOfZone", NULL, NULL);
        PyObjectContainer(po_OutOfZone).installToModule(mod, "OutOfZone");
        po_NotImplemented = PyErr_NewException("isc.datasrc.NotImplemented",
                                               NULL, NULL);
        PyObjectContainer(po_NotImplemented).installToModule(mod,
                                                             "NotImplemented");

    } catch (...) {
        Py_DECREF(mod);
        return (NULL);
    }

    if (!initModulePart_DataSourceClient(mod)) {
        Py_DECREF(mod);
        return (NULL);
    }

    if (!initModulePart_ZoneFinder(mod)) {
        Py_DECREF(mod);
        return (NULL);
    }

    if (!initModulePart_ZoneIterator(mod)) {
        Py_DECREF(mod);
        return (NULL);
    }

    if (!initModulePart_ZoneUpdater(mod)) {
        Py_DECREF(mod);
        return (NULL);
    }

    if (!initModulePart_ZoneJournalReader(mod)) {
        Py_DECREF(mod);
        return (NULL);
    }

    if (!initModulePart_ConfigurableClientList(mod)) {
        Py_DECREF(mod);
        return (NULL);
    }

    if (!initModulePart_ZoneLoader(mod)) {
        Py_DECREF(mod);
        return (NULL);
    }

<<<<<<< HEAD
    if (!initModulePart_ZoneTableAccessor(mod)) {
        Py_DECREF(mod);
        return (NULL);
    }

    if (!initModulePart_ZoneTableIterator(mod)) {
=======
    if (!initModulePart_ZoneWriter(mod)) {
>>>>>>> f912f0e9
        Py_DECREF(mod);
        return (NULL);
    }

    return (mod);
}<|MERGE_RESOLUTION|>--- conflicted
+++ resolved
@@ -33,12 +33,9 @@
 #include "journal_reader_python.h"
 #include "configurableclientlist_python.h"
 #include "zone_loader_python.h"
-<<<<<<< HEAD
 #include "zonetable_accessor_python.h"
 #include "zonetable_iterator_python.h"
-=======
 #include "zonewriter_python.h"
->>>>>>> f912f0e9
 
 #include <util/python/pycppwrapper_util.h>
 #include <dns/python/pydnspp_common.h>
@@ -383,16 +380,17 @@
         return (NULL);
     }
 
-<<<<<<< HEAD
     if (!initModulePart_ZoneTableAccessor(mod)) {
         Py_DECREF(mod);
         return (NULL);
     }
 
     if (!initModulePart_ZoneTableIterator(mod)) {
-=======
+        Py_DECREF(mod);
+        return (NULL);
+    }
+
     if (!initModulePart_ZoneWriter(mod)) {
->>>>>>> f912f0e9
         Py_DECREF(mod);
         return (NULL);
     }
