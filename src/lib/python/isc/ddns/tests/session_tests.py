--- conflicted
+++ resolved
@@ -292,7 +292,6 @@
         # zone class doesn't match
         self.check_notauth(Name('example.org'), RRClass.CH())
 
-<<<<<<< HEAD
     def test_update_datasrc_error(self):
         # if the data source client raises an exception, it should result in
         # a SERVFAIL.
@@ -402,8 +401,6 @@
            Function does not do much but makes the code look nicer'''
         self.assertEqual(expected, method(rrset))
 
-=======
->>>>>>> fd3ab073
     def __check_prerequisite_exists_combined(self, method, rrclass, expected):
         '''shared code for the checks for the very similar (but reversed
            in behaviour) methods __prereq_rrset_exists and
