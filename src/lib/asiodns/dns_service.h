// Copyright (C) 2011  Internet Systems Consortium, Inc. ("ISC")
//
// Permission to use, copy, modify, and/or distribute this software for any
// purpose with or without fee is hereby granted, provided that the above
// copyright notice and this permission notice appear in all copies.
//
// THE SOFTWARE IS PROVIDED "AS IS" AND ISC DISCLAIMS ALL WARRANTIES WITH
// REGARD TO THIS SOFTWARE INCLUDING ALL IMPLIED WARRANTIES OF MERCHANTABILITY
// AND FITNESS.  IN NO EVENT SHALL ISC BE LIABLE FOR ANY SPECIAL, DIRECT,
// INDIRECT, OR CONSEQUENTIAL DAMAGES OR ANY DAMAGES WHATSOEVER RESULTING FROM
// LOSS OF USE, DATA OR PROFITS, WHETHER IN AN ACTION OF CONTRACT, NEGLIGENCE
// OR OTHER TORTIOUS ACTION, ARISING OUT OF OR IN CONNECTION WITH THE USE OR
// PERFORMANCE OF THIS SOFTWARE.

#ifndef __ASIOLINK_DNS_SERVICE_H
#define __ASIOLINK_DNS_SERVICE_H 1

#include <resolve/resolver_interface.h>

#include <asiolink/io_service.h>
#include <asiolink/simple_callback.h>

namespace isc {
namespace asiodns {

class DNSLookup;
class DNSAnswer;
class DNSServiceImpl;

/// \brief A base class for common \c DNSService interfaces.
///
/// This class is defined mainly for test code so it can use a faked/mock
/// version of a derived class and test scenarios that would involve
/// \c DNSService without actually instantiating the real service class.
///
/// It doesn't intend to be a customization for other purposes - we generally
/// expect non test code only use \c DNSService directly.
/// For this reason most of the detailed description are given in the
/// \c DNSService class.  See that for further details of specific methods
/// and class behaviors.
class DNSServiceBase {
protected:
    /// \brief Default constructor.
    ///
    /// This is protected so this class couldn't be accidentally instantiated
    /// directly, even if there were no pure virtual functions.
    DNSServiceBase() {}

public:
    /// \brief Flags for optional server properties.
    ///
    /// The values of this enumerable type are intended to be used to specify
    /// a particular property of the server created via the \c addServer
    /// variants.  As we see need for more such properties, a compound
    /// form of flags (i.e., a single value generated by bitwise OR'ed
    /// multiple flag values) will be allowed.
    ///
    /// Note: the description is given here because it's used in the method
    /// signature.  It essentially belongs to the derived \c DNSService
    /// class.
    enum ServerFlag {
        SERVER_DEFAULT = 0, ///< The default flag (no particular property)
        SERVER_SYNC_OK = 1 ///< The server can act in the "synchronous" mode.
                           ///< In this mode, the client ensures that the
                           ///< lookup provider always completes the query
                           ///< process and it immediately releases the
                           ///< ownership of the given buffer.  This allows
                           ///< the server implementation to introduce some
                           ///< optimization such as omitting unnecessary
                           ///< operation or reusing internal resources.
                           ///< Note that in functionality the non
                           ///< "synchronous" mode is compatible with the
                           ///< synchronous mode; it's up to the server
                           ///< implementation whether it exploits the
                           ///< information given by the client.
    };

public:
    /// \brief The destructor.
    virtual ~DNSServiceBase() {}

    virtual void addServerTCPFromFD(int fd, int af) = 0;
    virtual void addServerUDPFromFD(int fd, int af,
                                    ServerFlag options = SERVER_DEFAULT) = 0;
    virtual void clearServers() = 0;

    virtual asiolink::IOService& getIOService() = 0;
};

/// \brief Handle DNS Queries
///
/// DNSService is the service that handles DNS queries and answers with
/// a given IOService. This class is mainly intended to hold all the
/// logic that is shared between the authoritative and the recursive
/// server implementations. As such, it handles asio, including config
/// updates (through the 'Checkinprovider'), and listening sockets.
class DNSService : public DNSServiceBase {
    ///
    /// \name Constructors and Destructor
    ///
    /// Note: The copy constructor and the assignment operator are
    /// intentionally defined as private, making this class non-copyable.
    //@{
private:
    DNSService(const DNSService& source);
    DNSService& operator=(const DNSService& source);

private:
    // Bit or'ed all defined \c ServerFlag values.  Used internally for
    // compatibility check.  Note that this doesn't have to be used by
    // applications, and doesn't have to be defined in the "base" class.
    static const unsigned int SERVER_DEFINED_FLAGS = 1;

public:
    /// \brief The constructor with a specific IP address and port on which
    /// the services listen on.
    ///
    /// \param io_service The IOService to work with
    /// \param port the port to listen on
    /// \param address the IP address to listen on
    /// \param checkin Provider for cc-channel events (see \c SimpleCallback)
    /// \param lookup The lookup provider (see \c DNSLookup)
    /// \param answer The answer provider (see \c DNSAnswer)
    DNSService(asiolink::IOService& io_service, const char& port,
               const char& address, isc::asiolink::SimpleCallback* checkin,
               DNSLookup* lookup, DNSAnswer* answer);

    /// \brief The constructor with a specific port on which the services
    /// listen on.
    ///
    /// It effectively listens on "any" IPv4 and/or IPv6 addresses.
    /// IPv4/IPv6 services will be available if and only if \c use_ipv4
    /// or \c use_ipv6 is \c true, respectively.
    ///
    /// \param io_service The IOService to work with
    /// \param port the port to listen on
    /// \param use_ipv4 If true, listen on ipv4 'any'
    /// \param use_ipv6 If true, listen on ipv6 'any'
    /// \param checkin Provider for cc-channel events (see \c SimpleCallback)
    /// \param lookup The lookup provider (see \c DNSLookup)
    /// \param answer The answer provider (see \c DNSAnswer)
    DNSService(asiolink::IOService& io_service, const char& port,
               const bool use_ipv4, const bool use_ipv6,
               isc::asiolink::SimpleCallback* checkin, DNSLookup* lookup,
               DNSAnswer* answer);
    /// \brief The constructor without any servers.
    ///
    /// Use addServer() to add some servers.
    DNSService(asiolink::IOService& io_service,
               isc::asiolink::SimpleCallback* checkin,
               DNSLookup* lookup, DNSAnswer* answer);

    /// \brief The destructor.
    virtual ~DNSService();
    //@}

    /// \brief Add another server to the service
    void addServer(uint16_t port, const std::string &address);
    void addServer(const char& port, const std::string& address);

    /// \brief Add another TCP server/listener to the service from already
    /// opened file descriptor
    ///
    /// Adds a new TCP server using an already opened file descriptor (eg. it
    /// only wraps it so the file descriptor is usable within the event loop).
    /// The file descriptor must be associated with a TCP socket of the given
    /// address family that is bound to an appropriate port (and possibly a
    /// specific address) and is ready for listening to new connection
    /// requests but has not actually started listening.
    ///
    /// At the moment, TCP servers don't support any optional properties;
    /// so unlike the UDP version of the method it doesn't have an \c options
    /// argument.
    ///
    /// \param fd the file descriptor to be used.
    /// \param af the address family of the file descriptor. Must be either
    ///     AF_INET or AF_INET6.
    /// \throw isc::InvalidParameter if af is neither AF_INET nor AF_INET6.
    /// \throw isc::asiolink::IOError when a low-level error happens, like the
    ///     fd is not a valid descriptor or it can't be listened on.
    virtual void addServerTCPFromFD(int fd, int af);

    /// \brief Add another UDP server to the service from already opened
    ///    file descriptor
    ///
    /// Adds a new UDP server using an already opened file descriptor (eg. it
    /// only wraps it so the file descriptor is usable within the event loop).
    /// The file descriptor must be associated with a UDP socket of the given
    /// address family that is bound to an appropriate port (and possibly a
    /// specific address).
    ///
    /// \param fd the file descriptor to be used.
    /// \param af the address family of the file descriptor. Must be either
    ///     AF_INET or AF_INET6.
    /// \param options Optional properties of the server (see ServerFlag).
    ///
    /// \throw isc::InvalidParameter if af is neither AF_INET nor AF_INET6,
    ///     or the given \c options include an unsupported or invalid value.
    /// \throw isc::asiolink::IOError when a low-level error happens, like the
    ///     fd is not a valid descriptor or it can't be listened on.
<<<<<<< HEAD
    void addServerUDPFromFD(int fd, int af,const UDPVersion param_flags = ASYNC_);
=======
    virtual void addServerUDPFromFD(int fd, int af,
                                    ServerFlag options = SERVER_DEFAULT);
>>>>>>> bd2da897

    /// \brief Remove all servers from the service
    void clearServers();

    /// \brief Return the native \c io_service object used in this wrapper.
    ///
    /// This is a short term work around to support other BIND 10 modules
    /// that share the same \c io_service with the authoritative server.
    /// It will eventually be removed once the wrapper interface is
    /// generalized.
    asio::io_service& get_io_service() { return io_service_.get_io_service(); }

    /// \brief Return the IO Service Object
    ///
    /// \return IOService object for this DNS service.
    virtual asiolink::IOService& getIOService() { return (io_service_);}

private:
    DNSServiceImpl* impl_;
    asiolink::IOService& io_service_;
};

} // namespace asiodns
} // namespace isc
#endif // __ASIOLINK_DNS_SERVICE_H

// Local Variables:
// mode: c++
// End:<|MERGE_RESOLUTION|>--- conflicted
+++ resolved
@@ -198,12 +198,8 @@
     ///     or the given \c options include an unsupported or invalid value.
     /// \throw isc::asiolink::IOError when a low-level error happens, like the
     ///     fd is not a valid descriptor or it can't be listened on.
-<<<<<<< HEAD
-    void addServerUDPFromFD(int fd, int af,const UDPVersion param_flags = ASYNC_);
-=======
     virtual void addServerUDPFromFD(int fd, int af,
                                     ServerFlag options = SERVER_DEFAULT);
->>>>>>> bd2da897
 
     /// \brief Remove all servers from the service
     void clearServers();
