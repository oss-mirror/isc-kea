// Copyright (C) 2011-2013  Internet Systems Consortium, Inc. ("ISC")
//
// Permission to use, copy, modify, and/or distribute this software for any
// purpose with or without fee is hereby granted, provided that the above
// copyright notice and this permission notice appear in all copies.
//
// THE SOFTWARE IS PROVIDED "AS IS" AND ISC DISCLAIMS ALL WARRANTIES WITH
// REGARD TO THIS SOFTWARE INCLUDING ALL IMPLIED WARRANTIES OF MERCHANTABILITY
// AND FITNESS.  IN NO EVENT SHALL ISC BE LIABLE FOR ANY SPECIAL, DIRECT,
// INDIRECT, OR CONSEQUENTIAL DAMAGES OR ANY DAMAGES WHATSOEVER RESULTING FROM
// LOSS OF USE, DATA OR PROFITS, WHETHER IN AN ACTION OF CONTRACT, NEGLIGENCE
// OR OTHER TORTIOUS ACTION, ARISING OUT OF OR IN CONNECTION WITH THE USE OR
// PERFORMANCE OF THIS SOFTWARE.

#include <asiolink/io_address.h>
#include <dhcp/dhcp4.h>
#include <dhcp/libdhcp++.h>
#include <dhcp/option_int.h>
#include <dhcp/pkt4.h>
#include <exceptions/exceptions.h>

#include <algorithm>
#include <iostream>
#include <sstream>

using namespace std;
using namespace isc::dhcp;
using namespace isc::asiolink;

namespace isc {
namespace dhcp {

const IOAddress DEFAULT_ADDRESS("0.0.0.0");

Pkt4::Pkt4(uint8_t msg_type, uint32_t transid)
     :buffer_out_(DHCPV4_PKT_HDR_LEN),
      local_addr_(DEFAULT_ADDRESS),
      remote_addr_(DEFAULT_ADDRESS),
      iface_(""),
      ifindex_(0),
      local_port_(DHCP4_SERVER_PORT),
      remote_port_(DHCP4_CLIENT_PORT),
      op_(DHCPTypeToBootpType(msg_type)),
      hwaddr_(new HWAddr()),
      hops_(0),
      transid_(transid),
      secs_(0),
      flags_(0),
      ciaddr_(DEFAULT_ADDRESS),
      yiaddr_(DEFAULT_ADDRESS),
      siaddr_(DEFAULT_ADDRESS),
      giaddr_(DEFAULT_ADDRESS)
{
    memset(sname_, 0, MAX_SNAME_LEN);
    memset(file_, 0, MAX_FILE_LEN);

    setType(msg_type);
}

Pkt4::Pkt4(const uint8_t* data, size_t len)
     :buffer_out_(0), // not used, this is RX packet
      local_addr_(DEFAULT_ADDRESS),
      remote_addr_(DEFAULT_ADDRESS),
      iface_(""),
      ifindex_(0),
      local_port_(DHCP4_SERVER_PORT),
      remote_port_(DHCP4_CLIENT_PORT),
      op_(BOOTREQUEST),
      hwaddr_(new HWAddr()),
      transid_(0),
      secs_(0),
      flags_(0),
      ciaddr_(DEFAULT_ADDRESS),
      yiaddr_(DEFAULT_ADDRESS),
      siaddr_(DEFAULT_ADDRESS),
      giaddr_(DEFAULT_ADDRESS)
{
    if (len < DHCPV4_PKT_HDR_LEN) {
        isc_throw(OutOfRange, "Truncated DHCPv4 packet (len=" << len
                  << ") received, at least " << DHCPV4_PKT_HDR_LEN
                  << " is expected.");

    } else if (data == NULL) {
        isc_throw(InvalidParameter, "data buffer passed to Pkt4 is NULL");
    }

    data_.resize(len);
    memcpy(&data_[0], data, len);
}

size_t
Pkt4::len() {
    size_t length = DHCPV4_PKT_HDR_LEN; // DHCPv4 header

    // ... and sum of lengths of all options
    for (OptionCollection::const_iterator it = options_.begin();
         it != options_.end();
         ++it) {
        length += (*it).second->len();
    }

    return (length);
}

void
Pkt4::pack() {
    if (!hwaddr_) {
        isc_throw(InvalidOperation, "Can't build Pkt4 packet. HWAddr not set.");
    }

    // Clear the output buffer to make sure that consecutive calls to pack()
    // will not result in concatenation of multiple packet copies.
    buffer_out_.clear();

    try {
        size_t hw_len = hwaddr_->hwaddr_.size();

        buffer_out_.writeUint8(op_);
        buffer_out_.writeUint8(hwaddr_->htype_);
        buffer_out_.writeUint8(hw_len < MAX_CHADDR_LEN ?
                              hw_len : MAX_CHADDR_LEN);
        buffer_out_.writeUint8(hops_);
        buffer_out_.writeUint32(transid_);
        buffer_out_.writeUint16(secs_);
        buffer_out_.writeUint16(flags_);
        buffer_out_.writeUint32(ciaddr_);
        buffer_out_.writeUint32(yiaddr_);
        buffer_out_.writeUint32(siaddr_);
        buffer_out_.writeUint32(giaddr_);


        if (hw_len <= MAX_CHADDR_LEN) {
            // write up to 16 bytes of the hardware address (CHADDR field is 16
            // bytes long in DHCPv4 message).
            buffer_out_.writeData(&hwaddr_->hwaddr_[0],
                                 (hw_len < MAX_CHADDR_LEN ?
                                  hw_len : MAX_CHADDR_LEN) );
            hw_len = MAX_CHADDR_LEN - hw_len;
        } else {
            hw_len = MAX_CHADDR_LEN;
        }

        // write (len) bytes of padding
        vector<uint8_t> zeros(hw_len, 0);
        buffer_out_.writeData(&zeros[0], hw_len);
        // buffer_out_.writeData(chaddr_, MAX_CHADDR_LEN);

        buffer_out_.writeData(sname_, MAX_SNAME_LEN);
        buffer_out_.writeData(file_, MAX_FILE_LEN);

        // write DHCP magic cookie
        buffer_out_.writeUint32(DHCP_OPTIONS_COOKIE);

        LibDHCP::packOptions(buffer_out_, options_);

        // add END option that indicates end of options
        // (End option is very simple, just a 255 octet)
         buffer_out_.writeUint8(DHO_END);
     } catch(const Exception& e) {
        // An exception is thrown and message will be written to Logger
         isc_throw(InvalidOperation, e.what());
    }
}

void
Pkt4::unpack() {

    // input buffer (used during message reception)
    isc::util::InputBuffer buffer_in(&data_[0], data_.size());

    if (buffer_in.getLength() < DHCPV4_PKT_HDR_LEN) {
        isc_throw(OutOfRange, "Received truncated DHCPv4 packet (len="
                  << buffer_in.getLength() << " received, at least "
                  << DHCPV4_PKT_HDR_LEN << "is expected");
    }

    op_ = buffer_in.readUint8();
    uint8_t htype = buffer_in.readUint8();
    uint8_t hlen = buffer_in.readUint8();
    hops_ = buffer_in.readUint8();
    transid_ = buffer_in.readUint32();
    secs_ = buffer_in.readUint16();
    flags_ = buffer_in.readUint16();
    ciaddr_ = IOAddress(buffer_in.readUint32());
    yiaddr_ = IOAddress(buffer_in.readUint32());
    siaddr_ = IOAddress(buffer_in.readUint32());
    giaddr_ = IOAddress(buffer_in.readUint32());

    vector<uint8_t> hw_addr(MAX_CHADDR_LEN, 0);
    buffer_in.readVector(hw_addr, MAX_CHADDR_LEN);
    buffer_in.readData(sname_, MAX_SNAME_LEN);
    buffer_in.readData(file_, MAX_FILE_LEN);

    hw_addr.resize(hlen);

    hwaddr_ = HWAddrPtr(new HWAddr(hw_addr, htype));

    if (buffer_in.getLength() == buffer_in.getPosition()) {
        // this is *NOT* DHCP packet. It does not have any DHCPv4 options. In
        // particular, it does not have magic cookie, a 4 byte sequence that
        // differentiates between DHCP and BOOTP packets.
        isc_throw(InvalidOperation, "Received BOOTP packet. BOOTP is not supported.");
    }

    if (buffer_in.getLength() - buffer_in.getPosition() < 4) {
      // there is not enough data to hold magic DHCP cookie
      isc_throw(Unexpected, "Truncated or no DHCP packet.");
    }

    uint32_t magic = buffer_in.readUint32();
    if (magic != DHCP_OPTIONS_COOKIE) {
      isc_throw(Unexpected, "Invalid or missing DHCP magic cookie");
    }

    size_t opts_len = buffer_in.getLength() - buffer_in.getPosition();
    vector<uint8_t> opts_buffer;

    // Use readVector because a function which parses option requires
    // a vector as an input.
    buffer_in.readVector(opts_buffer, opts_len);
    if (callback_.empty()) {
        LibDHCP::unpackOptions4(opts_buffer, "dhcp4", options_);
    } else {
        // The last two arguments are set to NULL because they are
        // specific to DHCPv6 options parsing. They are unused for
        // DHCPv4 case. In DHCPv6 case they hold are the relay message
        // offset and length.
        callback_(opts_buffer, "dhcp4", options_, NULL, NULL);
    }

    // @todo check will need to be called separately, so hooks can be called
    // after the packet is parsed, but before its content is verified
    check();
}

void Pkt4::check() {
    uint8_t msg_type = getType();
    if (msg_type > DHCPLEASEACTIVE) {
        isc_throw(BadValue, "Invalid DHCP message type received: "
                  << static_cast<int>(msg_type));
    }
}

uint8_t Pkt4::getType() const {
    OptionPtr generic = getOption(DHO_DHCP_MESSAGE_TYPE);
    if (!generic) {
        isc_throw(Unexpected, "Missing DHCP Message Type option");
    }

    // Check if Message Type is specified as OptionInt<uint8_t>
    boost::shared_ptr<OptionInt<uint8_t> > type_opt =
        boost::dynamic_pointer_cast<OptionInt<uint8_t> >(generic);
    if (type_opt) {
        return (type_opt->getValue());
    }

    // Try to use it as generic option
    return (generic->getUint8());
}

void Pkt4::setType(uint8_t dhcp_type) {
    OptionPtr opt = getOption(DHO_DHCP_MESSAGE_TYPE);
    if (opt) {
        // There is message type option already, update it
        opt->setUint8(dhcp_type);
    } else {
        // There is no message type option yet, add it
        std::vector<uint8_t> tmp(1, dhcp_type);
        opt = OptionPtr(new Option(Option::V4, DHO_DHCP_MESSAGE_TYPE, tmp));
        addOption(opt);
    }
}

void Pkt4::repack() {
    buffer_out_.writeData(&data_[0], data_.size());
}

std::string
Pkt4::toText() {
    stringstream tmp;
    tmp << "localAddr=" << local_addr_ << ":" << local_port_
        << " remoteAddr=" << remote_addr_
        << ":" << remote_port_ << ", msgtype=" << static_cast<int>(getType())
        << ", transid=0x" << hex << transid_ << dec << endl;

    for (isc::dhcp::OptionCollection::iterator opt=options_.begin();
         opt != options_.end();
         ++opt) {
        tmp << "  " << opt->second->toText() << std::endl;
    }


    return tmp.str();
}

void
Pkt4::setHWAddr(uint8_t htype, uint8_t hlen,
                const std::vector<uint8_t>& mac_addr) {
    setHWAddrMember(htype, hlen, mac_addr, hwaddr_);
}

void
Pkt4::setHWAddr(const HWAddrPtr& addr) {
    if (!addr) {
        isc_throw(BadValue, "Setting DHCPv4 chaddr field to NULL"
                  << " is forbidden");
    }
    hwaddr_ = addr;
}

void
Pkt4::setHWAddrMember(const uint8_t htype, const uint8_t hlen,
                      const std::vector<uint8_t>& mac_addr,
                      HWAddrPtr& hw_addr) {
    /// @todo Rewrite this once support for client-identifier option
    /// is implemented (ticket 1228?)
    if (hlen > MAX_CHADDR_LEN) {
        isc_throw(OutOfRange, "Hardware address (len=" << hlen
                  << " too long. Max " << MAX_CHADDR_LEN << " supported.");

    } else if (mac_addr.empty() && (hlen > 0) ) {
        isc_throw(OutOfRange, "Invalid HW Address specified");
    }

    hw_addr.reset(new HWAddr(mac_addr, htype));
}

void
Pkt4::setLocalHWAddr(const uint8_t htype, const uint8_t hlen,
                      const std::vector<uint8_t>& mac_addr) {
    setHWAddrMember(htype, hlen, mac_addr, local_hwaddr_);
}

void
Pkt4::setLocalHWAddr(const HWAddrPtr& addr) {
    if (!addr) {
        isc_throw(BadValue, "Setting local HW address to NULL is"
                  << " forbidden.");
    }
    local_hwaddr_ = addr;
}

void
Pkt4::setRemoteHWAddr(const uint8_t htype, const uint8_t hlen,
                      const std::vector<uint8_t>& mac_addr) {
    setHWAddrMember(htype, hlen, mac_addr, remote_hwaddr_);
}

void
Pkt4::setRemoteHWAddr(const HWAddrPtr& addr) {
    if (!addr) {
        isc_throw(BadValue, "Setting remote HW address to NULL is"
                  << " forbidden.");
    }
    remote_hwaddr_ = addr;
}

void
Pkt4::setSname(const uint8_t* sname, size_t snameLen /*= MAX_SNAME_LEN*/) {
    if (snameLen > MAX_SNAME_LEN) {
        isc_throw(OutOfRange, "sname field (len=" << snameLen
                  << ") too long, Max " << MAX_SNAME_LEN << " supported.");

    } else if (sname == NULL) {
        isc_throw(InvalidParameter, "Invalid sname specified");
    }

    std::copy(&sname[0], &sname[snameLen], &sname_[0]);
    std::fill(&sname_[snameLen], &sname_[MAX_SNAME_LEN], 0);

    // No need to store snameLen as any empty space is filled with 0s
}

void
Pkt4::setFile(const uint8_t* file, size_t fileLen /*= MAX_FILE_LEN*/) {
    if (fileLen > MAX_FILE_LEN) {
        isc_throw(OutOfRange, "file field (len=" << fileLen
                  << ") too long, Max " << MAX_FILE_LEN << " supported.");

    } else if (file == NULL) {
        isc_throw(InvalidParameter, "Invalid file name specified");
    }

    std::copy(&file[0], &file[fileLen], &file_[0]);
    std::fill(&file_[fileLen], &file_[MAX_FILE_LEN], 0);

    // No need to store fileLen as any empty space is filled with 0s
}

uint8_t
Pkt4::DHCPTypeToBootpType(uint8_t dhcpType) {
    switch (dhcpType) {
    case DHCPDISCOVER:
    case DHCPREQUEST:
    case DHCPDECLINE:
    case DHCPRELEASE:
    case DHCPINFORM:
    case DHCPLEASEQUERY:
        return (BOOTREQUEST);

    case DHCPACK:
    case DHCPNAK:
    case DHCPOFFER:
    case DHCPLEASEUNASSIGNED:
    case DHCPLEASEUNKNOWN:
    case DHCPLEASEACTIVE:
        return (BOOTREPLY);

    default:
        isc_throw(OutOfRange, "Invalid message type: "
                  << static_cast<int>(dhcpType) );
    }
}

uint8_t
Pkt4::getHtype() const {
    if (!hwaddr_) {
        isc_throw(InvalidOperation, "Can't get HType. HWAddr not defined");
    }
    return (hwaddr_->htype_);
}

uint8_t
Pkt4::getHlen() const {
    if (!hwaddr_) {
        isc_throw(InvalidOperation, "Can't get HType. HWAddr not defined");
    }
    uint8_t len = hwaddr_->hwaddr_.size();
    return (len <= MAX_CHADDR_LEN ? len : MAX_CHADDR_LEN);
}

void
Pkt4::addOption(boost::shared_ptr<Option> opt) {
    // Check for uniqueness (DHCPv4 options must be unique)
    if (getOption(opt->getType())) {
        isc_throw(BadValue, "Option " << opt->getType()
                  << " already present in this message.");
    }
    options_.insert(pair<int, boost::shared_ptr<Option> >(opt->getType(), opt));
}

boost::shared_ptr<isc::dhcp::Option>
Pkt4::getOption(uint8_t type) const {
    OptionCollection::const_iterator x = options_.find(type);
    if (x != options_.end()) {
        return (*x).second;
    }
    return boost::shared_ptr<isc::dhcp::Option>(); // NULL
}

bool
Pkt4::delOption(uint8_t type) {
    isc::dhcp::OptionCollection::iterator x = options_.find(type);
    if (x != options_.end()) {
        options_.erase(x);
        return (true); // delete successful
    }
    return (false); // can't find option to be deleted
}

void
Pkt4::updateTimestamp() {
    timestamp_ = boost::posix_time::microsec_clock::universal_time();
}

bool
<<<<<<< HEAD
Pkt4::isRelayed() const {
    static const IOAddress zero_addr("0.0.0.0");
    // For non-relayed message both Giaddr and Hops are zero.
    if (getGiaddr() == zero_addr && getHops() == 0) {
        return (false);

    // For relayed message, both Giaddr and Hops are non-zero.
    } else if (getGiaddr() != zero_addr && getHops() > 0) {
        return (true);
    }
    // In any other case, the packet is considered malformed.
    isc_throw(isc::BadValue, "invalid combination of giaddr = "
              << getGiaddr().toText() << " and hops = "
              << static_cast<int>(getHops()) << ". Valid values"
              " are: (giaddr = 0 and hops = 0) or (giaddr != 0 and"
              "hops != 0)");

=======
Pkt4::inClass(const std::string& client_class) {
    return (classes_.find(client_class) != classes_.end());
}

void
Pkt4::addClass(const std::string& client_class) {
    if (classes_.find(client_class) == classes_.end()) {
        classes_.insert(client_class);
    }
>>>>>>> 12a76877
}

} // end of namespace isc::dhcp

} // end of namespace isc<|MERGE_RESOLUTION|>--- conflicted
+++ resolved
@@ -464,7 +464,6 @@
 }
 
 bool
-<<<<<<< HEAD
 Pkt4::isRelayed() const {
     static const IOAddress zero_addr("0.0.0.0");
     // For non-relayed message both Giaddr and Hops are zero.
@@ -481,9 +480,9 @@
               << static_cast<int>(getHops()) << ". Valid values"
               " are: (giaddr = 0 and hops = 0) or (giaddr != 0 and"
               "hops != 0)");
-
-=======
-Pkt4::inClass(const std::string& client_class) {
+}
+
+bool Pkt4::inClass(const std::string& client_class) {
     return (classes_.find(client_class) != classes_.end());
 }
 
@@ -492,7 +491,6 @@
     if (classes_.find(client_class) == classes_.end()) {
         classes_.insert(client_class);
     }
->>>>>>> 12a76877
 }
 
 } // end of namespace isc::dhcp
