--- conflicted
+++ resolved
@@ -249,13 +249,8 @@
             isc::util::InputBuffer name_buf(&buf[0], buf.size());
             try {
                 domain_name_.reset(new isc::dns::Name(name_buf, true));
-<<<<<<< HEAD
-            } catch (const Exception& ex) {
+            } catch (const Exception&) {
                 isc_throw(InvalidOption6FqdnDomainName, "failed to parse "
-=======
-            } catch (const Exception&) {
-                isc_throw(InvalidOption6FqdnDomainName, "failed to parse"
->>>>>>> f50c3a7f
                           "partial domain-name from wire format");
             }
             // Terminating zero was missing, so set the domain-name type
@@ -269,13 +264,8 @@
                                             std::distance(first, last));
             try {
                 domain_name_.reset(new isc::dns::Name(name_buf, true));
-<<<<<<< HEAD
-            } catch (const Exception& ex) {
+            } catch (const Exception&) {
                 isc_throw(InvalidOption6FqdnDomainName, "failed to parse "
-=======
-            } catch (const Exception&) {
-                isc_throw(InvalidOption6FqdnDomainName, "failed to parse"
->>>>>>> f50c3a7f
                           "fully qualified domain-name from wire format");
             }
             // Set the domain-type to fully qualified domain name.
