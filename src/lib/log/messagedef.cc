--- conflicted
+++ resolved
@@ -1,8 +1,4 @@
-<<<<<<< HEAD
-// File created from messagedef.mes on Mon May  9 12:54:57 2011
-=======
-// File created from messagedef.mes on Thu May  5 16:57:11 2011
->>>>>>> 48789ae6
+// File created from messagedef.mes on Mon May  9 13:52:54 2011
 
 #include <cstddef>
 #include <log/message_types.h>
@@ -35,43 +31,23 @@
 namespace {
 
 const char* values[] = {
-<<<<<<< HEAD
-    "MSG_DUPLNS", "line %s: duplicate $NAMESPACE directive found",
-    "MSG_DUPMSGID", "duplicate message ID (%s) in compiled code",
-    "MSG_IDNOTFND", "could not replace message text for '%s': no such message",
-    "MSG_INVMSGID", "line %s: invalid message identification '%s'",
-    "MSG_NOMSGID", "line %s: message definition line found without a message ID",
-    "MSG_NOMSGTXT", "line %s: line found containing a message ID ('%s') and no text",
-    "MSG_NSEXTRARG", "line %s: $NAMESPACE directive has too many arguments",
-    "MSG_NSINVARG", "line %s: $NAMESPACE directive has an invalid argument ('%s')",
-    "MSG_NSNOARG", "line %s: no arguments were given to the $NAMESPACE directive",
-    "MSG_OPENIN", "unable to open message file %s for input: %s",
-    "MSG_OPENOUT", "unable to open %s for output: %s",
-    "MSG_PRFEXTRARG", "line %s: $PREFIX directive has too many arguments",
-    "MSG_PRFINVARG", "line %s: $PREFIX directive has an invalid argument ('%s')",
-    "MSG_RDLOCMES", "reading local message file %s",
-    "MSG_READERR", "error reading from message file %s: %s",
-    "MSG_UNRECDIR", "line %s: unrecognised directive '%s'",
-    "MSG_WRITERR", "error writing to %s: %s",
-=======
-    "DUPLNS", "duplicate $NAMESPACE directive found",
-    "DUPLPRFX", "duplicate $PREFIX directive found",
-    "DUPMSGID", "duplicate message ID (%1) in compiled code",
-    "IDNOTFND", "could not replace message for '%1': no such message identification",
-    "MSGRDERR", "error reading from message file %1: %2",
-    "MSGWRTERR", "error writing to %1: %2",
-    "NOMSGTXT", "a line containing a message ID ('%1') and nothing else was found",
-    "NSEXTRARG", "$NAMESPACE directive has too many arguments",
-    "NSINVARG", "$NAMESPACE directive has an invalid argument ('%1')",
-    "NSNOARG", "no arguments were given to the $NAMESPACE directive",
-    "OPNMSGIN", "unable to open message file %1 for input: %2",
-    "OPNMSGOUT", "unable to open %1 for output: %2",
-    "PRFEXTRARG", "$PREFIX directive has too many arguments",
-    "PRFINVARG", "$PREFIX directive has an invalid argument ('%1')",
-    "PRFNOARG", "no arguments were given to the $PREFIX directive",
-    "RDLOCMES", "reading local message file %1",
-    "UNRECDIR", "unrecognised directive '%1'",
->>>>>>> 48789ae6
+    "MSG_DUPLNS", "line %1: duplicate $NAMESPACE directive found",
+    "MSG_DUPMSGID", "duplicate message ID (%1) in compiled code",
+    "MSG_IDNOTFND", "could not replace message text for '%1': no such message",
+    "MSG_INVMSGID", "line %1: invalid message identification '%2'",
+    "MSG_NOMSGID", "line %1: message definition line found without a message ID",
+    "MSG_NOMSGTXT", "line %1: line found containing a message ID ('%2') and no text",
+    "MSG_NSEXTRARG", "line %1: $NAMESPACE directive has too many arguments",
+    "MSG_NSINVARG", "line %1: $NAMESPACE directive has an invalid argument ('%2')",
+    "MSG_NSNOARG", "line %1: no arguments were given to the $NAMESPACE directive",
+    "MSG_OPENIN", "unable to open message file %1 for input: %2",
+    "MSG_OPENOUT", "unable to open %1 for output: %2",
+    "MSG_PRFEXTRARG", "line %1: $PREFIX directive has too many arguments",
+    "MSG_PRFINVARG", "line %1: $PREFIX directive has an invalid argument ('%2')",
+    "MSG_RDLOCMES", "reading local message file %1",
+    "MSG_READERR", "error reading from message file %1: %2",
+    "MSG_UNRECDIR", "line %1: unrecognised directive '%2'",
+    "MSG_WRITERR", "error writing to %1: %2",
     NULL
 };
 
