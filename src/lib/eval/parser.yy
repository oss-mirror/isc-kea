--- conflicted
+++ resolved
@@ -67,15 +67,10 @@
   GIADDR "giaddr"
   YIADDR "yiaddr"
   SIADDR "siaddr"
-  PKT6 "pkt6"
-  MSGTYPE "msgtype"
-  TRANSID "transid"
   SUBSTRING "substring"
   ALL "all"
   COMA ","
   CONCAT "concat"
-<<<<<<< HEAD
-=======
   PKT6 "pkt6"
   MSGTYPE "msgtype"
   TRANSID "transid"
@@ -84,7 +79,6 @@
   ANY "*"
   DATA "data"
   ENTERPRISE "enterprise"
->>>>>>> 4d93fc32
 ;
 
 %token <std::string> STRING "constant string"
@@ -398,7 +392,6 @@
                       }
                  ;
 
-<<<<<<< HEAD
 nest_level : INTEGER
                  {
                      $$ = ctx.convertNestLevelNumber($1, @1);
@@ -425,7 +418,7 @@
                       $$ = TokenPkt::LEN;
                   }
              ;
-=======
+
 enterprise_id : INTEGER
                    {
                        $$ = ctx.convertUint32($1, @1);
@@ -435,7 +428,6 @@
                        $$ = 0;
                    }
               ;
->>>>>>> 4d93fc32
 
 pkt4_field : CHADDR
                 {
@@ -506,38 +498,6 @@
                  }
             ;
 
-<<<<<<< HEAD
-=======
-relay6_field : PEERADDR
-                  {
-                      $$ = TokenRelay6Field::PEERADDR;
-                  }
-             | LINKADDR
-                  {
-                      $$ = TokenRelay6Field::LINKADDR;
-                  }
-             ;
-
-nest_level : INTEGER
-                {
-                    $$ = ctx.convertNestLevelNumber($1, @1);
-                }
-                // Eventually we may add strings to handle different
-                // ways of choosing from which relay we want to extract
-                // an option or field.
-           ;
-
-pkt6_field : MSGTYPE
-                {
-                    $$ = TokenPkt6::MSGTYPE;
-                }
-           | TRANSID
-                {
-                    $$ = TokenPkt6::TRANSID;
-                }
-           ;
-
->>>>>>> 4d93fc32
 %%
 void
 isc::eval::EvalParser::error(const location_type& loc,
