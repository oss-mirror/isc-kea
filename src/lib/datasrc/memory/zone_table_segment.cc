// Copyright (C) 2012  Internet Systems Consortium, Inc. ("ISC")
//
// Permission to use, copy, modify, and/or distribute this software for any
// purpose with or without fee is hereby granted, provided that the above
// copyright notice and this permission notice appear in all copies.
//
// THE SOFTWARE IS PROVIDED "AS IS" AND ISC DISCLAIMS ALL WARRANTIES WITH
// REGARD TO THIS SOFTWARE INCLUDING ALL IMPLIED WARRANTIES OF MERCHANTABILITY
// AND FITNESS.  IN NO EVENT SHALL ISC BE LIABLE FOR ANY SPECIAL, DIRECT,
// INDIRECT, OR CONSEQUENTIAL DAMAGES OR ANY DAMAGES WHATSOEVER RESULTING FROM
// LOSS OF USE, DATA OR PROFITS, WHETHER IN AN ACTION OF CONTRACT, NEGLIGENCE
// OR OTHER TORTIOUS ACTION, ARISING OUT OF OR IN CONNECTION WITH THE USE OR
// PERFORMANCE OF THIS SOFTWARE.

#include "config.h"

#include <datasrc/memory/zone_table_segment.h>
#include <datasrc/memory/zone_table_segment_local.h>
#ifdef USE_SHARED_MEMORY
#include <datasrc/memory/zone_table_segment_mapped.h>
#endif
#include <datasrc/memory/zone_writer.h>

#include <string>

#include <string>

using namespace isc::dns;

namespace isc {
namespace datasrc {
namespace memory {

ZoneTableSegment*
ZoneTableSegment::create(const RRClass& rrclass, const std::string& type) {
    // This will be a few sequences of if-else and hardcoded.  Not really
    // sophisticated, but we don't expect to have too many types at the moment.
    // Until that it becomes a real issue we won't be too smart.
    if (type == "local") {
        return (new ZoneTableSegmentLocal(rrclass));
<<<<<<< HEAD
=======
#ifdef USE_SHARED_MEMORY
    } else if (type == "mapped") {
        return (new ZoneTableSegmentMapped(rrclass));
#endif
>>>>>>> 7ad877ff
    }
    isc_throw(UnknownSegmentType, "Zone table segment type not supported: "
              << type);
}

void
ZoneTableSegment::destroy(ZoneTableSegment *segment) {
    delete segment;
}

} // namespace memory
} // namespace datasrc
} // namespace isc<|MERGE_RESOLUTION|>--- conflicted
+++ resolved
@@ -23,8 +23,6 @@
 
 #include <string>
 
-#include <string>
-
 using namespace isc::dns;
 
 namespace isc {
@@ -38,13 +36,10 @@
     // Until that it becomes a real issue we won't be too smart.
     if (type == "local") {
         return (new ZoneTableSegmentLocal(rrclass));
-<<<<<<< HEAD
-=======
 #ifdef USE_SHARED_MEMORY
     } else if (type == "mapped") {
         return (new ZoneTableSegmentMapped(rrclass));
 #endif
->>>>>>> 7ad877ff
     }
     isc_throw(UnknownSegmentType, "Zone table segment type not supported: "
               << type);
