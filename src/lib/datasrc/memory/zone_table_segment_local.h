--- conflicted
+++ resolved
@@ -37,18 +37,7 @@
     /// Instances are expected to be created by the factory method
     /// (\c ZoneTableSegment::create()), so this constructor is
     /// protected.
-<<<<<<< HEAD
-    ZoneTableSegmentLocal() :
-        mem_sgmt_(mem_sgmt_local_)
-    {}
-    // TODO: A temporary constructor, for tests for now. Needs to
-    // be removed.
-    ZoneTableSegmentLocal(isc::util::MemorySegment& segment) :
-        mem_sgmt_(segment)
-    {}
-=======
-    ZoneTableSegmentLocal(isc::dns::RRClass rrclass);
->>>>>>> 58e67db7
+    ZoneTableSegmentLocal(const isc::dns::RRClass& rrclass);
 public:
     /// \brief Destructor
     virtual ~ZoneTableSegmentLocal();
@@ -69,14 +58,8 @@
                                       const dns::Name& origin,
                                       const dns::RRClass& rrclass);
 private:
-<<<<<<< HEAD
-    ZoneTableHeader header_;
-    isc::util::MemorySegmentLocal mem_sgmt_local_;
-    isc::util::MemorySegment& mem_sgmt_;
-=======
     isc::util::MemorySegmentLocal mem_sgmt_;
     ZoneTableHeader header_;
->>>>>>> 58e67db7
 };
 
 } // namespace memory
