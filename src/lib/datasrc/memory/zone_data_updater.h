--- conflicted
+++ resolved
@@ -61,16 +61,11 @@
     /// \param rrclass The RRclass of the zone data.
     /// \param zone_name The Name of the zone under which records will be
     ///                  added.
-<<<<<<< HEAD
-    ///  \param zone_data The ZoneData object which is populated with
-    ///                   record data.
-=======
     /// \param zone_data The ZoneData object which is populated with
     ///                  record data.
     /// \throw InvalidOperation if there's already a zone data updater
     ///    on the given memory segment. Currently, at most one zone data
     ///    updater may exist on the same memory segment.
->>>>>>> a77e3f1c
     ZoneDataUpdater(util::MemorySegment& mem_sgmt,
                     isc::dns::RRClass rrclass,
                     const isc::dns::Name& zone_name,
