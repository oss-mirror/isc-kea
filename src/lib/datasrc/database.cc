--- conflicted
+++ resolved
@@ -704,16 +704,11 @@
  */
 class DatabaseIterator : public ZoneIterator {
 public:
-<<<<<<< HEAD
     DatabaseIterator(shared_ptr<DatabaseAccessor> accessor,
                      const Name& zone_name,
-                     const RRClass& rrclass) :
+                     const RRClass& rrclass,
+                     bool adjust_ttl) :
         accessor_(accessor),
-=======
-    DatabaseIterator(const DatabaseAccessor::IteratorContextPtr& context,
-             const RRClass& rrclass, bool adjust_ttl) :
-        context_(context),
->>>>>>> 55d16107
         class_(rrclass),
         ready_(true),
         adjust_ttl_(adjust_ttl)
@@ -825,45 +820,16 @@
 }
 
 ZoneIteratorPtr
-<<<<<<< HEAD
-DatabaseClient::getIterator(const isc::dns::Name& name) const {
-    ZoneIteratorPtr iterator = ZoneIteratorPtr(new DatabaseIterator(
-                                                   accessor_->clone(), name,
-                                                   rrclass_));
-    LOG_DEBUG(logger, DBG_TRACE_DETAILED, DATASRC_DATABASE_ITERATE).
-        arg(name);
-
-    return (iterator);
-=======
 DatabaseClient::getIterator(const isc::dns::Name& name,
                             bool adjust_ttl) const
 {
-    // Get the zone
-    std::pair<bool, int> zone(accessor_->getZone(name.toText()));
-    if (!zone.first) {
-        // No such zone, can't continue
-        isc_throw(DataSourceError, "Zone " + name.toText() +
-                  " can not be iterated, because it doesn't exist "
-                  "in this data source");
-    }
-    // Request the context
-    DatabaseAccessor::IteratorContextPtr
-        context(accessor_->getAllRecords(zone.second));
-    // It must not return NULL, that's a bug of the implementation
-    if (context == DatabaseAccessor::IteratorContextPtr()) {
-        isc_throw(isc::Unexpected, "Iterator context null at " +
-                  name.toText());
-    }
-    // Create the iterator and return it
-    // TODO: Once #1062 is merged with this, we need to get the
-    // actual zone class from the connection, as the DatabaseClient
-    // doesn't know it and the iterator needs it (so it wouldn't query
-    // it each time)
+    ZoneIteratorPtr iterator = ZoneIteratorPtr(new DatabaseIterator(
+                                                   accessor_->clone(), name,
+                                                   rrclass_, adjust_ttl));
     LOG_DEBUG(logger, DBG_TRACE_DETAILED, DATASRC_DATABASE_ITERATE).
         arg(name);
-    return (ZoneIteratorPtr(new DatabaseIterator(context, RRClass::IN(),
-                                                 adjust_ttl)));
->>>>>>> 55d16107
+
+    return (iterator);
 }
 
 //
