// Copyright (C) 2011  Internet Systems Consortium, Inc. ("ISC")
//
// Permission to use, copy, modify, and/or distribute this software for any
// purpose with or without fee is hereby granted, provided that the above
// copyright notice and this permission notice appear in all copies.
//
// THE SOFTWARE IS PROVIDED "AS IS" AND ISC DISCLAIMS ALL WARRANTIES WITH
// REGARD TO THIS SOFTWARE INCLUDING ALL IMPLIED WARRANTIES OF MERCHANTABILITY
// AND FITNESS.  IN NO EVENT SHALL ISC BE LIABLE FOR ANY SPECIAL, DIRECT,
// INDIRECT, OR CONSEQUENTIAL DAMAGES OR ANY DAMAGES WHATSOEVER RESULTING FROM
// LOSS OF USE, DATA OR PROFITS, WHETHER IN AN ACTION OF CONTRACT, NEGLIGENCE
// OR OTHER TORTIOUS ACTION, ARISING OUT OF OR IN CONNECTION WITH THE USE OR
// PERFORMANCE OF THIS SOFTWARE.

#include <string>
#include <vector>

#include <datasrc/database.h>
#include <datasrc/data_source.h>
#include <datasrc/iterator.h>

#include <exceptions/exceptions.h>
#include <dns/name.h>
#include <dns/rrclass.h>
<<<<<<< HEAD
=======
#include <dns/rrttl.h>
#include <dns/rrset.h>
>>>>>>> 4c98f3dc
#include <dns/rdata.h>
#include <dns/rdataclass.h>

#include <datasrc/data_source.h>
#include <datasrc/logger.h>

#include <boost/foreach.hpp>

<<<<<<< HEAD
#include <string>

using namespace isc::dns;
using std::string;
=======
using namespace std;
using boost::shared_ptr;
using namespace isc::dns;
using namespace isc::dns::rdata;
>>>>>>> 4c98f3dc

namespace isc {
namespace datasrc {

<<<<<<< HEAD
DatabaseClient::DatabaseClient(boost::shared_ptr<DatabaseAccessor>
                               accessor) :
    accessor_(accessor)
=======
DatabaseClient::DatabaseClient(RRClass rrclass,
                               boost::shared_ptr<DatabaseAccessor>
                               accessor) :
    rrclass_(rrclass), accessor_(accessor)
>>>>>>> 4c98f3dc
{
    if (!accessor_) {
        isc_throw(isc::InvalidParameter,
                  "No database provided to DatabaseClient");
    }
}

DataSourceClient::FindResult
DatabaseClient::findZone(const Name& name) const {
<<<<<<< HEAD
    std::pair<bool, int> zone(accessor_->getZone(name.toText()));
=======
    std::pair<bool, int> zone(accessor_->getZone(name));
>>>>>>> 4c98f3dc
    // Try exact first
    if (zone.first) {
        return (FindResult(result::SUCCESS,
                           ZoneFinderPtr(new Finder(accessor_,
<<<<<<< HEAD
                                                    zone.second, name))));
=======
                                                    zone.second))));
>>>>>>> 4c98f3dc
    }
    // Then super domains
    // Start from 1, as 0 is covered above
    for (size_t i(1); i < name.getLabelCount(); ++i) {
<<<<<<< HEAD
        isc::dns::Name superdomain(name.split(i));
        zone = accessor_->getZone(superdomain.toText());
        if (zone.first) {
            return (FindResult(result::PARTIALMATCH,
                               ZoneFinderPtr(new Finder(accessor_,
                                                        zone.second,
                                                        superdomain))));
=======
        zone = accessor_->getZone(name.split(i));
        if (zone.first) {
            return (FindResult(result::PARTIALMATCH,
                               ZoneFinderPtr(new Finder(accessor_,
                                                        zone.second))));
>>>>>>> 4c98f3dc
        }
    }
    // No, really nothing
    return (FindResult(result::NOTFOUND, ZoneFinderPtr()));
}

DatabaseClient::Finder::Finder(boost::shared_ptr<DatabaseAccessor> accessor,
<<<<<<< HEAD
                               int zone_id, const isc::dns::Name& origin) :
    accessor_(accessor),
    zone_id_(zone_id),
    origin_(origin)
=======
                               int zone_id) :
    accessor_(accessor),
    zone_id_(zone_id)
>>>>>>> 4c98f3dc
{ }

namespace {
// Adds the given Rdata to the given RRset
// If the rrset is an empty pointer, a new one is
// created with the given name, class, type and ttl
// The type is checked if the rrset exists, but the
// name is not.
//
// Then adds the given rdata to the set
//
// Raises a DataSourceError if the type does not
// match, or if the given rdata string does not
// parse correctly for the given type and class
//
// The DatabaseAccessor is passed to print the
// database name in the log message if the TTL is
// modified
void addOrCreate(isc::dns::RRsetPtr& rrset,
                    const isc::dns::Name& name,
                    const isc::dns::RRClass& cls,
                    const isc::dns::RRType& type,
                    const isc::dns::RRTTL& ttl,
                    const std::string& rdata_str,
                    const DatabaseAccessor& db
                )
{
    if (!rrset) {
        rrset.reset(new isc::dns::RRset(name, cls, type, ttl));
    } else {
        // This is a check to make sure find() is not messing things up
        assert(type == rrset->getType());
        if (ttl != rrset->getTTL()) {
            if (ttl < rrset->getTTL()) {
                rrset->setTTL(ttl);
            }
            logger.warn(DATASRC_DATABASE_FIND_TTL_MISMATCH)
                .arg(db.getDBName()).arg(name).arg(cls)
                .arg(type).arg(rrset->getTTL());
        }
    }
    try {
        rrset->addRdata(isc::dns::rdata::createRdata(type, cls, rdata_str));
    } catch (const isc::dns::rdata::InvalidRdataText& ivrt) {
        // at this point, rrset may have been initialised for no reason,
        // and won't be used. But the caller would drop the shared_ptr
        // on such an error anyway, so we don't care.
        isc_throw(DataSourceError,
                    "bad rdata in database for " << name << " "
                    << type << ": " << ivrt.what());
    }
}

// This class keeps a short-lived store of RRSIG records encountered
// during a call to find(). If the backend happens to return signatures
// before the actual data, we might not know which signatures we will need
// So if they may be relevant, we store the in this class.
//
// (If this class seems useful in other places, we might want to move
// it to util. That would also provide an opportunity to add unit tests)
class RRsigStore {
public:
    // Adds the given signature Rdata to the store
    // The signature rdata MUST be of the RRSIG rdata type
    // (the caller must make sure of this).
    // NOTE: if we move this class to a public namespace,
    // we should add a type_covered argument, so as not
    // to have to do this cast here.
    void addSig(isc::dns::rdata::RdataPtr sig_rdata) {
        const isc::dns::RRType& type_covered =
            static_cast<isc::dns::rdata::generic::RRSIG*>(
                sig_rdata.get())->typeCovered();
        sigs[type_covered].push_back(sig_rdata);
    }

    // If the store contains signatures for the type of the given
    // rrset, they are appended to it.
    void appendSignatures(isc::dns::RRsetPtr& rrset) const {
        std::map<isc::dns::RRType,
                 std::vector<isc::dns::rdata::RdataPtr> >::const_iterator
            found = sigs.find(rrset->getType());
        if (found != sigs.end()) {
            BOOST_FOREACH(isc::dns::rdata::RdataPtr sig, found->second) {
                rrset->addRRsig(sig);
            }
        }
    }

private:
    std::map<isc::dns::RRType, std::vector<isc::dns::rdata::RdataPtr> > sigs;
};
}

std::pair<bool, isc::dns::RRsetPtr>
DatabaseClient::Finder::getRRset(const isc::dns::Name& name,
                                 const isc::dns::RRType* type,
                                 bool want_cname, bool want_dname,
                                 bool want_ns,
                                 const isc::dns::Name* construct_name)
{
    RRsigStore sig_store;
    bool records_found = false;
    isc::dns::RRsetPtr result_rrset;

    // Request the context
    DatabaseAccessor::IteratorContextPtr
        context(accessor_->getRecords(name.toText(), zone_id_));
    // It must not return NULL, that's a bug of the implementation
    if (!context) {
        isc_throw(isc::Unexpected, "Iterator context null at " +
                  name.toText());
    }

    std::string columns[DatabaseAccessor::COLUMN_COUNT];
    if (construct_name == NULL) {
        construct_name = &name;
    }
    while (context->getNext(columns)) {
        if (!records_found) {
            records_found = true;
        }

        try {
            const isc::dns::RRType cur_type(columns[DatabaseAccessor::
                                            TYPE_COLUMN]);
            const isc::dns::RRTTL cur_ttl(columns[DatabaseAccessor::
                                          TTL_COLUMN]);
            // Ths sigtype column was an optimization for finding the
            // relevant RRSIG RRs for a lookup. Currently this column is
            // not used in this revised datasource implementation. We
            // should either start using it again, or remove it from use
            // completely (i.e. also remove it from the schema and the
            // backend implementation).
            // Note that because we don't use it now, we also won't notice
            // it if the value is wrong (i.e. if the sigtype column
            // contains an rrtype that is different from the actual value
            // of the 'type covered' field in the RRSIG Rdata).
            //cur_sigtype(columns[SIGTYPE_COLUMN]);

            // Check for delegations before checking for the right type.
            // This is needed to properly delegate request for the NS
            // record itself.
            //
            // This happens with NS only, CNAME must be alone and DNAME
            // is not checked in the exact queried domain.
            if (want_ns && cur_type == isc::dns::RRType::NS()) {
                if (result_rrset &&
                    result_rrset->getType() != isc::dns::RRType::NS()) {
                    isc_throw(DataSourceError, "NS found together with data"
                              " in non-apex domain " + name.toText());
                }
                addOrCreate(result_rrset, *construct_name, getClass(),
                            cur_type, cur_ttl,
                            columns[DatabaseAccessor::RDATA_COLUMN],
                            *accessor_);
            } else if (type != NULL && cur_type == *type) {
                if (result_rrset &&
                    result_rrset->getType() == isc::dns::RRType::CNAME()) {
                    isc_throw(DataSourceError, "CNAME found but it is not "
                              "the only record for " + name.toText());
                } else if (result_rrset && want_ns &&
                           result_rrset->getType() == isc::dns::RRType::NS()) {
                    isc_throw(DataSourceError, "NS found together with data"
                              " in non-apex domain " + name.toText());
                }
                addOrCreate(result_rrset, *construct_name, getClass(),
                            cur_type, cur_ttl,
                            columns[DatabaseAccessor::RDATA_COLUMN],
                            *accessor_);
            } else if (want_cname && cur_type == isc::dns::RRType::CNAME()) {
                // There should be no other data, so result_rrset should
                // be empty.
                if (result_rrset) {
                    isc_throw(DataSourceError, "CNAME found but it is not "
                              "the only record for " + name.toText());
                }
                addOrCreate(result_rrset, *construct_name, getClass(),
                            cur_type, cur_ttl,
                            columns[DatabaseAccessor::RDATA_COLUMN],
                            *accessor_);
            } else if (want_dname && cur_type == isc::dns::RRType::DNAME()) {
                // There should be max one RR of DNAME present
                if (result_rrset &&
                    result_rrset->getType() == isc::dns::RRType::DNAME()) {
                    isc_throw(DataSourceError, "DNAME with multiple RRs in " +
                              name.toText());
                }
                addOrCreate(result_rrset, *construct_name, getClass(),
                            cur_type, cur_ttl,
                            columns[DatabaseAccessor::RDATA_COLUMN],
                            *accessor_);
            } else if (cur_type == isc::dns::RRType::RRSIG()) {
                // If we get signatures before we get the actual data, we
                // can't know which ones to keep and which to drop...
                // So we keep a separate store of any signature that may be
                // relevant and add them to the final RRset when we are
                // done.
                // A possible optimization here is to not store them for
                // types we are certain we don't need
                sig_store.addSig(isc::dns::rdata::createRdata(cur_type,
                    getClass(), columns[DatabaseAccessor::RDATA_COLUMN]));
            }
        } catch (const isc::dns::InvalidRRType& irt) {
            isc_throw(DataSourceError, "Invalid RRType in database for " <<
                      name << ": " << columns[DatabaseAccessor::
                      TYPE_COLUMN]);
        } catch (const isc::dns::InvalidRRTTL& irttl) {
            isc_throw(DataSourceError, "Invalid TTL in database for " <<
                      name << ": " << columns[DatabaseAccessor::
                      TTL_COLUMN]);
        } catch (const isc::dns::rdata::InvalidRdataText& ird) {
            isc_throw(DataSourceError, "Invalid rdata in database for " <<
                      name << ": " << columns[DatabaseAccessor::
                      RDATA_COLUMN]);
        }
    }
    if (result_rrset) {
        sig_store.appendSignatures(result_rrset);
    }
    return (std::pair<bool, isc::dns::RRsetPtr>(records_found, result_rrset));
}

bool
DatabaseClient::Finder::hasSubdomains(const std::string& name) {
    // Request the context
    DatabaseAccessor::IteratorContextPtr
        context(accessor_->getRecords(name, zone_id_, true));
    // It must not return NULL, that's a bug of the implementation
    if (!context) {
        isc_throw(isc::Unexpected, "Iterator context null at " + name);
    }

    std::string columns[DatabaseAccessor::COLUMN_COUNT];
    return (context->getNext(columns));
}

ZoneFinder::FindResult
DatabaseClient::Finder::find(const isc::dns::Name& name,
                             const isc::dns::RRType& type,
                             isc::dns::RRsetList*,
                             const FindOptions options)
{
    // This variable is used to determine the difference between
    // NXDOMAIN and NXRRSET
    bool records_found = false;
    bool glue_ok(options & FIND_GLUE_OK);
    isc::dns::RRsetPtr result_rrset;
    ZoneFinder::Result result_status = SUCCESS;
    std::pair<bool, isc::dns::RRsetPtr> found;
    logger.debug(DBG_TRACE_DETAILED, DATASRC_DATABASE_FIND_RECORDS)
        .arg(accessor_->getDBName()).arg(name).arg(type);
<<<<<<< HEAD
    // In case we are in GLUE_OK mode and start matching wildcards,
    // we can't do it under NS, so we store it here to check
    isc::dns::RRsetPtr first_ns;

    // First, do we have any kind of delegation (NS/DNAME) here?
    Name origin(getOrigin());
    size_t origin_label_count(origin.getLabelCount());
    // Number of labels in the last known non-empty domain
    size_t last_known(origin_label_count);
    size_t current_label_count(name.getLabelCount());
    // This is how many labels we remove to get origin
    size_t remove_labels(current_label_count - origin_label_count);

    // Now go trough all superdomains from origin down
    for (int i(remove_labels); i > 0; --i) {
        Name superdomain(name.split(i));
        // Look if there's NS or DNAME (but ignore the NS in origin)
        found = getRRset(superdomain, NULL, false, true,
                         i != remove_labels && !glue_ok);
        if (found.first) {
            // It contains some RRs, so it exists.
            last_known = superdomain.getLabelCount();
            // In case we are in GLUE_OK, we want to store the highest
            // encountered RRset.
            if (glue_ok && !first_ns && i != remove_labels) {
                first_ns = getRRset(superdomain, NULL, false, false,
                                    true).second;
            }
        }
        if (found.second) {
            // We found something redirecting somewhere else
            // (it can be only NS or DNAME here)
            result_rrset = found.second;
            if (result_rrset->getType() == isc::dns::RRType::NS()) {
                LOG_DEBUG(logger, DBG_TRACE_DETAILED,
                          DATASRC_DATABASE_FOUND_DELEGATION).
                    arg(accessor_->getDBName()).arg(superdomain);
                result_status = DELEGATION;
            } else {
                LOG_DEBUG(logger, DBG_TRACE_DETAILED,
                          DATASRC_DATABASE_FOUND_DNAME).
                    arg(accessor_->getDBName()).arg(superdomain);
                result_status = DNAME;
=======

    try {
        accessor_->searchForRecords(zone_id_, name.toText());

        std::string columns[DatabaseAccessor::COLUMN_COUNT];
        while (accessor_->getNextRecord(columns,
                                        DatabaseAccessor::COLUMN_COUNT)) {
            if (!records_found) {
                records_found = true;
>>>>>>> 4c98f3dc
            }
            // Don't search more
            break;
        }
    }

<<<<<<< HEAD
    if (!result_rrset) { // Only if we didn't find a redirect already
        // Try getting the final result and extract it
        // It is special if there's a CNAME or NS, DNAME is ignored here
        // And we don't consider the NS in origin
        found = getRRset(name, &type, true, false, name != origin && !glue_ok);
        records_found = found.first;
        result_rrset = found.second;
        if (result_rrset && name != origin && !glue_ok &&
            result_rrset->getType() == isc::dns::RRType::NS()) {
            LOG_DEBUG(logger, DBG_TRACE_DETAILED,
                      DATASRC_DATABASE_FOUND_DELEGATION_EXACT).
                arg(accessor_->getDBName()).arg(name);
            result_status = DELEGATION;
        } else if (result_rrset && type != isc::dns::RRType::CNAME() &&
                   result_rrset->getType() == isc::dns::RRType::CNAME()) {
            result_status = CNAME;
        }

        if (!result_rrset && !records_found) {
            // Nothing lives here.
            // But check if something lives below this
            // domain and if so, pretend something is here as well.
            if (hasSubdomains(name.toText())) {
                LOG_DEBUG(logger, DBG_TRACE_DETAILED,
                          DATASRC_DATABASE_FOUND_EMPTY_NONTERMINAL).
                    arg(accessor_->getDBName()).arg(name);
                records_found = true;
            } else {
                // It's not empty non-terminal. So check for wildcards.
                // We remove labels one by one and look for the wildcard there.
                // Go up to first non-empty domain.

                remove_labels = current_label_count - last_known;
                Name star("*");
                for (size_t i(1); i <= remove_labels; ++ i) {
                    // Construct the name with *
                    // TODO: Once the underlying DatabaseAccessor takes
                    // string, do the concatenation on strings, not
                    // Names
                    Name superdomain(name.split(i));
                    Name wildcard(star.concatenate(superdomain));
                    // TODO What do we do about DNAME here?
                    found = getRRset(wildcard, &type, true, false, true,
                                     &name);
                    if (found.first) {
                        if (first_ns) {
                            // In case we are under NS, we don't
                            // wildcard-match, but return delegation
                            result_rrset = first_ns;
                            result_status = DELEGATION;
                            records_found = true;
                            // We pretend to switch to non-glue_ok mode
                            glue_ok = false;
                            LOG_DEBUG(logger, DBG_TRACE_DETAILED,
                                      DATASRC_DATABASE_WILDCARD_CANCEL_NS).
                                arg(accessor_->getDBName()).arg(wildcard).
                                arg(first_ns->getName());
                        } else if (!hasSubdomains(name.split(i - 1).toText()))
                        {
                            // Nothing we added as part of the * can exist
                            // directly, as we go up only to first existing
                            // domain, but it could be empty non-terminal. In
                            // that case, we need to cancel the match.
                            records_found = true;
                            result_rrset = found.second;
                            LOG_DEBUG(logger, DBG_TRACE_DETAILED,
                                      DATASRC_DATABASE_WILDCARD).
                                arg(accessor_->getDBName()).arg(wildcard).
                                arg(name);
                        } else {
                            LOG_DEBUG(logger, DBG_TRACE_DETAILED,
                                      DATASRC_DATABASE_WILDCARD_CANCEL_SUB).
                                arg(accessor_->getDBName()).arg(wildcard).
                                arg(name).arg(superdomain);
                        }
                        break;
                    } else if (hasSubdomains(wildcard.toText())) {
                        // Empty non-terminal asterisk
                        records_found = true;
                        LOG_DEBUG(logger, DBG_TRACE_DETAILED,
                                  DATASRC_DATABASE_WILDCARD_EMPTY).
                            arg(accessor_->getDBName()).arg(wildcard).
                            arg(name);
                        break;
                    }
=======
            try {
                const isc::dns::RRType cur_type(columns[DatabaseAccessor::
                                                        TYPE_COLUMN]);
                const isc::dns::RRTTL cur_ttl(columns[DatabaseAccessor::
                                                      TTL_COLUMN]);
                // Ths sigtype column was an optimization for finding the
                // relevant RRSIG RRs for a lookup. Currently this column is
                // not used in this revised datasource implementation. We
                // should either start using it again, or remove it from use
                // completely (i.e. also remove it from the schema and the
                // backend implementation).
                // Note that because we don't use it now, we also won't notice
                // it if the value is wrong (i.e. if the sigtype column
                // contains an rrtype that is different from the actual value
                // of the 'type covered' field in the RRSIG Rdata).
                //cur_sigtype(columns[SIGTYPE_COLUMN]);

                if (cur_type == type) {
                    if (result_rrset &&
                        result_rrset->getType() == isc::dns::RRType::CNAME()) {
                        isc_throw(DataSourceError, "CNAME found but it is not "
                                  "the only record for " + name.toText());
                    }
                    addOrCreate(result_rrset, name, getClass(), cur_type,
                                cur_ttl, columns[DatabaseAccessor::
                                                 RDATA_COLUMN],
                                *accessor_);
                } else if (cur_type == isc::dns::RRType::CNAME()) {
                    // There should be no other data, so result_rrset should
                    // be empty.
                    if (result_rrset) {
                        isc_throw(DataSourceError, "CNAME found but it is not "
                                  "the only record for " + name.toText());
                    }
                    addOrCreate(result_rrset, name, getClass(), cur_type,
                                cur_ttl, columns[DatabaseAccessor::
                                                 RDATA_COLUMN],
                                *accessor_);
                    result_status = CNAME;
                } else if (cur_type == isc::dns::RRType::RRSIG()) {
                    // If we get signatures before we get the actual data, we
                    // can't know which ones to keep and which to drop...
                    // So we keep a separate store of any signature that may be
                    // relevant and add them to the final RRset when we are
                    // done.
                    // A possible optimization here is to not store them for
                    // types we are certain we don't need
                    sig_store.addSig(isc::dns::rdata::createRdata(cur_type,
                                    getClass(),
                                    columns[DatabaseAccessor::
                                            RDATA_COLUMN]));
>>>>>>> 4c98f3dc
                }
            }
        }
<<<<<<< HEAD
=======
    } catch (const DataSourceError& dse) {
        logger.error(DATASRC_DATABASE_FIND_ERROR)
            .arg(accessor_->getDBName()).arg(dse.what());
        // call cleanup and rethrow
        accessor_->resetSearch();
        throw;
    } catch (const isc::Exception& isce) {
        logger.error(DATASRC_DATABASE_FIND_UNCAUGHT_ISC_ERROR)
            .arg(accessor_->getDBName()).arg(isce.what());
        // cleanup, change it to a DataSourceError and rethrow
        accessor_->resetSearch();
        isc_throw(DataSourceError, isce.what());
    } catch (const std::exception& ex) {
        logger.error(DATASRC_DATABASE_FIND_UNCAUGHT_ERROR)
            .arg(accessor_->getDBName()).arg(ex.what());
        accessor_->resetSearch();
        throw;
>>>>>>> 4c98f3dc
    }

    if (!result_rrset) {
        if (records_found) {
            logger.debug(DBG_TRACE_DETAILED,
                         DATASRC_DATABASE_FOUND_NXRRSET)
                        .arg(accessor_->getDBName()).arg(name)
                        .arg(getClass()).arg(type);
            result_status = NXRRSET;
        } else {
            logger.debug(DBG_TRACE_DETAILED,
                         DATASRC_DATABASE_FOUND_NXDOMAIN)
                        .arg(accessor_->getDBName()).arg(name)
                        .arg(getClass()).arg(type);
            result_status = NXDOMAIN;
        }
    } else {
        logger.debug(DBG_TRACE_DETAILED,
                     DATASRC_DATABASE_FOUND_RRSET)
                    .arg(accessor_->getDBName()).arg(*result_rrset);
    }
    return (FindResult(result_status, result_rrset));
}

Name
DatabaseClient::Finder::getOrigin() const {
    return (origin_);
}

isc::dns::RRClass
DatabaseClient::Finder::getClass() const {
    // TODO Implement
    return isc::dns::RRClass::IN();
}

<<<<<<< HEAD
namespace {

/*
 * This needs, beside of converting all data from textual representation, group
 * together rdata of the same RRsets. To do this, we hold one row of data ahead
 * of iteration. When we get a request to provide data, we create it from this
 * data and load a new one. If it is to be put to the same rrset, we add it.
 * Otherwise we just return what we have and keep the row as the one ahead
 * for next time.
 */
class DatabaseIterator : public ZoneIterator {
public:
    DatabaseIterator(const DatabaseAccessor::IteratorContextPtr& context,
             const RRClass& rrclass) :
        context_(context),
        class_(rrclass),
        ready_(true)
    {
        // Prepare data for the next time
        getData();
    }

    virtual isc::dns::ConstRRsetPtr getNextRRset() {
        if (!ready_) {
            isc_throw(isc::Unexpected, "Iterating past the zone end");
        }
        if (!data_ready_) {
            // At the end of zone
            ready_ = false;
            LOG_DEBUG(logger, DBG_TRACE_DETAILED,
                      DATASRC_DATABASE_ITERATE_END);
            return (ConstRRsetPtr());
        }
        string name_str(name_), rtype_str(rtype_), ttl(ttl_);
        Name name(name_str);
        RRType rtype(rtype_str);
        RRsetPtr rrset(new RRset(name, class_, rtype, RRTTL(ttl)));
        while (data_ready_ && name_ == name_str && rtype_str == rtype_) {
            if (ttl_ != ttl) {
                if (ttl < ttl_) {
                    ttl_ = ttl;
                    rrset->setTTL(RRTTL(ttl));
                }
                LOG_WARN(logger, DATASRC_DATABASE_ITERATE_TTL_MISMATCH).
                    arg(name_).arg(class_).arg(rtype_).arg(rrset->getTTL());
            }
            rrset->addRdata(rdata::createRdata(rtype, class_, rdata_));
            getData();
        }
        LOG_DEBUG(logger, DBG_TRACE_DETAILED, DATASRC_DATABASE_ITERATE_NEXT).
            arg(rrset->getName()).arg(rrset->getType());
        return (rrset);
    }
private:
    // Load next row of data
    void getData() {
        string data[DatabaseAccessor::COLUMN_COUNT];
        data_ready_ = context_->getNext(data);
        name_ = data[DatabaseAccessor::NAME_COLUMN];
        rtype_ = data[DatabaseAccessor::TYPE_COLUMN];
        ttl_ = data[DatabaseAccessor::TTL_COLUMN];
        rdata_ = data[DatabaseAccessor::RDATA_COLUMN];
    }

    // The context
    const DatabaseAccessor::IteratorContextPtr context_;
    // Class of the zone
    RRClass class_;
    // Status
    bool ready_, data_ready_;
    // Data of the next row
    string name_, rtype_, rdata_, ttl_;
};

}

ZoneIteratorPtr
DatabaseClient::getIterator(const isc::dns::Name& name) const {
    // Get the zone
    std::pair<bool, int> zone(accessor_->getZone(name.toText()));
    if (!zone.first) {
        // No such zone, can't continue
        isc_throw(DataSourceError, "Zone " + name.toText() +
                  " can not be iterated, because it doesn't exist "
                  "in this data source");
    }
    // Request the context
    DatabaseAccessor::IteratorContextPtr
        context(accessor_->getAllRecords(zone.second));
    // It must not return NULL, that's a bug of the implementation
    if (context == DatabaseAccessor::IteratorContextPtr()) {
        isc_throw(isc::Unexpected, "Iterator context null at " +
                  name.toText());
    }
    // Create the iterator and return it
    // TODO: Once #1062 is merged with this, we need to get the
    // actual zone class from the connection, as the DatabaseClient
    // doesn't know it and the iterator needs it (so it wouldn't query
    // it each time)
    LOG_DEBUG(logger, DBG_TRACE_DETAILED, DATASRC_DATABASE_ITERATE).
        arg(name);
    return (ZoneIteratorPtr(new DatabaseIterator(context, RRClass::IN())));
}

=======
ZoneUpdaterPtr
DatabaseClient::startUpdateZone(const isc::dns::Name& name,
                                bool replace) const
{
    shared_ptr<DatabaseAccessor> update_accessor(accessor_->clone());
    const std::pair<bool, int> zone(update_accessor->startUpdateZone(
                                        name.toText(), replace));
    if (!zone.first) {
        return (ZoneUpdaterPtr());
    }

     return (ZoneUpdaterPtr(new Updater(update_accessor, zone.second,
                                        name.toText(), rrclass_)));
}

DatabaseClient::Updater::Updater(shared_ptr<DatabaseAccessor> accessor,
                                 int zone_id, const string& zone_name,
                                 const RRClass& zone_class) :
    committed_(false), accessor_(accessor), zone_id_(zone_id),
    db_name_(accessor->getDBName()), zone_name_(zone_name),
    zone_class_(zone_class),
    finder_(new Finder(accessor_, zone_id_)),
    add_columns_(DatabaseAccessor::ADD_COLUMN_COUNT),
    del_params_(DatabaseAccessor::DEL_PARAM_COUNT)
{
    logger.debug(DBG_TRACE_DATA, DATASRC_DATABASE_UPDATER_CREATED)
        .arg(zone_name_).arg(zone_class_).arg(db_name_);
}

DatabaseClient::Updater::~Updater() {
    if (!committed_) {
        accessor_->rollbackUpdateZone();
        logger.info(DATASRC_DATABASE_UPDATER_ROLLBACK)
            .arg(zone_name_).arg(zone_class_).arg(db_name_);
    }

    logger.debug(DBG_TRACE_DATA, DATASRC_DATABASE_UPDATER_DESTROYED)
        .arg(zone_name_).arg(zone_class_).arg(db_name_);
}

ZoneFinder&
DatabaseClient::Updater::getFinder() {
    return (*finder_);
}

void
DatabaseClient::Updater::addRRset(const RRset& rrset) {
    if (committed_) {
        isc_throw(DataSourceError, "Add attempt after commit to zone: "
                  << zone_name_ << "/" << zone_class_);
    }
    if (rrset.getClass() != zone_class_) {
        isc_throw(DataSourceError, "An RRset of a different class is being "
                  << "added to " << zone_name_ << "/" << zone_class_ << ": "
                  << rrset.toText());
    }

    RdataIteratorPtr it = rrset.getRdataIterator();
    if (it->isLast()) {
        isc_throw(DataSourceError, "An empty RRset is being added for "
                  << rrset.getName() << "/" << zone_class_ << "/"
                  << rrset.getType());
    }

    add_columns_.assign(DatabaseAccessor::ADD_COLUMN_COUNT, "");
    add_columns_.at(DatabaseAccessor::ADD_NAME) = rrset.getName().toText();
    add_columns_.at(DatabaseAccessor::ADD_REV_NAME) =
        rrset.getName().reverse().toText();
    add_columns_.at(DatabaseAccessor::ADD_TTL) = rrset.getTTL().toText();
    add_columns_.at(DatabaseAccessor::ADD_TYPE) = rrset.getType().toText();
    for (; !it->isLast(); it->next()) {
        if (rrset.getType() == RRType::RRSIG()) {
            // XXX: the current interface (based on the current sqlite3
            // data source schema) requires a separate "sigtype" column,
            // even though it won't be used in a newer implementation.
            // We should eventually clean up the schema design and simplify
            // the interface, but until then we have to conform to the schema.
            const generic::RRSIG& rrsig_rdata =
                dynamic_cast<const generic::RRSIG&>(it->getCurrent());
            add_columns_.at(DatabaseAccessor::ADD_SIGTYPE) =
                rrsig_rdata.typeCovered().toText();
        }
        add_columns_.at(DatabaseAccessor::ADD_RDATA) =
            it->getCurrent().toText();
        accessor_->addRecordToZone(add_columns_);
    }
}

void
DatabaseClient::Updater::deleteRRset(const RRset& rrset) {
    if (committed_) {
        isc_throw(DataSourceError, "Delete attempt after commit on zone: "
                  << zone_name_ << "/" << zone_class_);
    }
    if (rrset.getClass() != zone_class_) {
        isc_throw(DataSourceError, "An RRset of a different class is being "
                  << "deleted from " << zone_name_ << "/" << zone_class_
                  << ": " << rrset.toText());
    }

    RdataIteratorPtr it = rrset.getRdataIterator();
    if (it->isLast()) {
        isc_throw(DataSourceError, "An empty RRset is being deleted for "
                  << rrset.getName() << "/" << zone_class_ << "/"
                  << rrset.getType());
    }

    del_params_.assign(DatabaseAccessor::DEL_PARAM_COUNT, "");
    del_params_.at(DatabaseAccessor::DEL_NAME) = rrset.getName().toText();
    del_params_.at(DatabaseAccessor::DEL_TYPE) = rrset.getType().toText();
    for (; !it->isLast(); it->next()) {
        del_params_.at(DatabaseAccessor::DEL_RDATA) =
            it->getCurrent().toText();
        accessor_->deleteRecordInZone(del_params_);
    }
}

void
DatabaseClient::Updater::commit() {
    if (committed_) {
        isc_throw(DataSourceError, "Duplicate commit attempt for "
                  << zone_name_ << "/" << zone_class_ << " on "
                  << db_name_);
    }
    accessor_->commitUpdateZone();

    // We release the accessor immediately after commit is completed so that
    // we don't hold the possible internal resource any longer.
    accessor_.reset();

    committed_ = true;

    logger.debug(DBG_TRACE_DATA, DATASRC_DATABASE_UPDATER_COMMIT)
        .arg(zone_name_).arg(zone_class_).arg(db_name_);
}
>>>>>>> 4c98f3dc
}
}<|MERGE_RESOLUTION|>--- conflicted
+++ resolved
@@ -22,11 +22,8 @@
 #include <exceptions/exceptions.h>
 #include <dns/name.h>
 #include <dns/rrclass.h>
-<<<<<<< HEAD
-=======
 #include <dns/rrttl.h>
 #include <dns/rrset.h>
->>>>>>> 4c98f3dc
 #include <dns/rdata.h>
 #include <dns/rdataclass.h>
 
@@ -35,31 +32,18 @@
 
 #include <boost/foreach.hpp>
 
-<<<<<<< HEAD
-#include <string>
-
 using namespace isc::dns;
-using std::string;
-=======
 using namespace std;
 using boost::shared_ptr;
-using namespace isc::dns;
 using namespace isc::dns::rdata;
->>>>>>> 4c98f3dc
 
 namespace isc {
 namespace datasrc {
 
-<<<<<<< HEAD
-DatabaseClient::DatabaseClient(boost::shared_ptr<DatabaseAccessor>
-                               accessor) :
-    accessor_(accessor)
-=======
 DatabaseClient::DatabaseClient(RRClass rrclass,
                                boost::shared_ptr<DatabaseAccessor>
                                accessor) :
     rrclass_(rrclass), accessor_(accessor)
->>>>>>> 4c98f3dc
 {
     if (!accessor_) {
         isc_throw(isc::InvalidParameter,
@@ -69,25 +53,16 @@
 
 DataSourceClient::FindResult
 DatabaseClient::findZone(const Name& name) const {
-<<<<<<< HEAD
     std::pair<bool, int> zone(accessor_->getZone(name.toText()));
-=======
-    std::pair<bool, int> zone(accessor_->getZone(name));
->>>>>>> 4c98f3dc
     // Try exact first
     if (zone.first) {
         return (FindResult(result::SUCCESS,
                            ZoneFinderPtr(new Finder(accessor_,
-<<<<<<< HEAD
                                                     zone.second, name))));
-=======
-                                                    zone.second))));
->>>>>>> 4c98f3dc
     }
     // Then super domains
     // Start from 1, as 0 is covered above
     for (size_t i(1); i < name.getLabelCount(); ++i) {
-<<<<<<< HEAD
         isc::dns::Name superdomain(name.split(i));
         zone = accessor_->getZone(superdomain.toText());
         if (zone.first) {
@@ -95,13 +70,6 @@
                                ZoneFinderPtr(new Finder(accessor_,
                                                         zone.second,
                                                         superdomain))));
-=======
-        zone = accessor_->getZone(name.split(i));
-        if (zone.first) {
-            return (FindResult(result::PARTIALMATCH,
-                               ZoneFinderPtr(new Finder(accessor_,
-                                                        zone.second))));
->>>>>>> 4c98f3dc
         }
     }
     // No, really nothing
@@ -109,16 +77,10 @@
 }
 
 DatabaseClient::Finder::Finder(boost::shared_ptr<DatabaseAccessor> accessor,
-<<<<<<< HEAD
                                int zone_id, const isc::dns::Name& origin) :
     accessor_(accessor),
     zone_id_(zone_id),
     origin_(origin)
-=======
-                               int zone_id) :
-    accessor_(accessor),
-    zone_id_(zone_id)
->>>>>>> 4c98f3dc
 { }
 
 namespace {
@@ -370,7 +332,6 @@
     std::pair<bool, isc::dns::RRsetPtr> found;
     logger.debug(DBG_TRACE_DETAILED, DATASRC_DATABASE_FIND_RECORDS)
         .arg(accessor_->getDBName()).arg(name).arg(type);
-<<<<<<< HEAD
     // In case we are in GLUE_OK mode and start matching wildcards,
     // we can't do it under NS, so we store it here to check
     isc::dns::RRsetPtr first_ns;
@@ -414,24 +375,12 @@
                           DATASRC_DATABASE_FOUND_DNAME).
                     arg(accessor_->getDBName()).arg(superdomain);
                 result_status = DNAME;
-=======
-
-    try {
-        accessor_->searchForRecords(zone_id_, name.toText());
-
-        std::string columns[DatabaseAccessor::COLUMN_COUNT];
-        while (accessor_->getNextRecord(columns,
-                                        DatabaseAccessor::COLUMN_COUNT)) {
-            if (!records_found) {
-                records_found = true;
->>>>>>> 4c98f3dc
             }
             // Don't search more
             break;
         }
     }
 
-<<<<<<< HEAD
     if (!result_rrset) { // Only if we didn't find a redirect already
         // Try getting the final result and extract it
         // It is special if there's a CNAME or NS, DNAME is ignored here
@@ -517,82 +466,9 @@
                             arg(name);
                         break;
                     }
-=======
-            try {
-                const isc::dns::RRType cur_type(columns[DatabaseAccessor::
-                                                        TYPE_COLUMN]);
-                const isc::dns::RRTTL cur_ttl(columns[DatabaseAccessor::
-                                                      TTL_COLUMN]);
-                // Ths sigtype column was an optimization for finding the
-                // relevant RRSIG RRs for a lookup. Currently this column is
-                // not used in this revised datasource implementation. We
-                // should either start using it again, or remove it from use
-                // completely (i.e. also remove it from the schema and the
-                // backend implementation).
-                // Note that because we don't use it now, we also won't notice
-                // it if the value is wrong (i.e. if the sigtype column
-                // contains an rrtype that is different from the actual value
-                // of the 'type covered' field in the RRSIG Rdata).
-                //cur_sigtype(columns[SIGTYPE_COLUMN]);
-
-                if (cur_type == type) {
-                    if (result_rrset &&
-                        result_rrset->getType() == isc::dns::RRType::CNAME()) {
-                        isc_throw(DataSourceError, "CNAME found but it is not "
-                                  "the only record for " + name.toText());
-                    }
-                    addOrCreate(result_rrset, name, getClass(), cur_type,
-                                cur_ttl, columns[DatabaseAccessor::
-                                                 RDATA_COLUMN],
-                                *accessor_);
-                } else if (cur_type == isc::dns::RRType::CNAME()) {
-                    // There should be no other data, so result_rrset should
-                    // be empty.
-                    if (result_rrset) {
-                        isc_throw(DataSourceError, "CNAME found but it is not "
-                                  "the only record for " + name.toText());
-                    }
-                    addOrCreate(result_rrset, name, getClass(), cur_type,
-                                cur_ttl, columns[DatabaseAccessor::
-                                                 RDATA_COLUMN],
-                                *accessor_);
-                    result_status = CNAME;
-                } else if (cur_type == isc::dns::RRType::RRSIG()) {
-                    // If we get signatures before we get the actual data, we
-                    // can't know which ones to keep and which to drop...
-                    // So we keep a separate store of any signature that may be
-                    // relevant and add them to the final RRset when we are
-                    // done.
-                    // A possible optimization here is to not store them for
-                    // types we are certain we don't need
-                    sig_store.addSig(isc::dns::rdata::createRdata(cur_type,
-                                    getClass(),
-                                    columns[DatabaseAccessor::
-                                            RDATA_COLUMN]));
->>>>>>> 4c98f3dc
                 }
             }
         }
-<<<<<<< HEAD
-=======
-    } catch (const DataSourceError& dse) {
-        logger.error(DATASRC_DATABASE_FIND_ERROR)
-            .arg(accessor_->getDBName()).arg(dse.what());
-        // call cleanup and rethrow
-        accessor_->resetSearch();
-        throw;
-    } catch (const isc::Exception& isce) {
-        logger.error(DATASRC_DATABASE_FIND_UNCAUGHT_ISC_ERROR)
-            .arg(accessor_->getDBName()).arg(isce.what());
-        // cleanup, change it to a DataSourceError and rethrow
-        accessor_->resetSearch();
-        isc_throw(DataSourceError, isce.what());
-    } catch (const std::exception& ex) {
-        logger.error(DATASRC_DATABASE_FIND_UNCAUGHT_ERROR)
-            .arg(accessor_->getDBName()).arg(ex.what());
-        accessor_->resetSearch();
-        throw;
->>>>>>> 4c98f3dc
     }
 
     if (!result_rrset) {
@@ -628,7 +504,6 @@
     return isc::dns::RRClass::IN();
 }
 
-<<<<<<< HEAD
 namespace {
 
 /*
@@ -733,7 +608,6 @@
     return (ZoneIteratorPtr(new DatabaseIterator(context, RRClass::IN())));
 }
 
-=======
 ZoneUpdaterPtr
 DatabaseClient::startUpdateZone(const isc::dns::Name& name,
                                 bool replace) const
@@ -746,18 +620,16 @@
     }
 
      return (ZoneUpdaterPtr(new Updater(update_accessor, zone.second,
-                                        name.toText(), rrclass_)));
+                                        name, rrclass_)));
 }
 
 DatabaseClient::Updater::Updater(shared_ptr<DatabaseAccessor> accessor,
-                                 int zone_id, const string& zone_name,
+                                 int zone_id, const Name& zone_name,
                                  const RRClass& zone_class) :
     committed_(false), accessor_(accessor), zone_id_(zone_id),
-    db_name_(accessor->getDBName()), zone_name_(zone_name),
+    db_name_(accessor->getDBName()), zone_name_(zone_name.toText()),
     zone_class_(zone_class),
-    finder_(new Finder(accessor_, zone_id_)),
-    add_columns_(DatabaseAccessor::ADD_COLUMN_COUNT),
-    del_params_(DatabaseAccessor::DEL_PARAM_COUNT)
+    finder_(new Finder(accessor_, zone_id_, zone_name))
 {
     logger.debug(DBG_TRACE_DATA, DATASRC_DATABASE_UPDATER_CREATED)
         .arg(zone_name_).arg(zone_class_).arg(db_name_);
@@ -798,12 +670,11 @@
                   << rrset.getType());
     }
 
-    add_columns_.assign(DatabaseAccessor::ADD_COLUMN_COUNT, "");
-    add_columns_.at(DatabaseAccessor::ADD_NAME) = rrset.getName().toText();
-    add_columns_.at(DatabaseAccessor::ADD_REV_NAME) =
+    add_columns_[DatabaseAccessor::ADD_NAME] = rrset.getName().toText();
+    add_columns_[DatabaseAccessor::ADD_REV_NAME] =
         rrset.getName().reverse().toText();
-    add_columns_.at(DatabaseAccessor::ADD_TTL) = rrset.getTTL().toText();
-    add_columns_.at(DatabaseAccessor::ADD_TYPE) = rrset.getType().toText();
+    add_columns_[DatabaseAccessor::ADD_TTL] = rrset.getTTL().toText();
+    add_columns_[DatabaseAccessor::ADD_TYPE] = rrset.getType().toText();
     for (; !it->isLast(); it->next()) {
         if (rrset.getType() == RRType::RRSIG()) {
             // XXX: the current interface (based on the current sqlite3
@@ -813,11 +684,10 @@
             // the interface, but until then we have to conform to the schema.
             const generic::RRSIG& rrsig_rdata =
                 dynamic_cast<const generic::RRSIG&>(it->getCurrent());
-            add_columns_.at(DatabaseAccessor::ADD_SIGTYPE) =
+            add_columns_[DatabaseAccessor::ADD_SIGTYPE] =
                 rrsig_rdata.typeCovered().toText();
         }
-        add_columns_.at(DatabaseAccessor::ADD_RDATA) =
-            it->getCurrent().toText();
+        add_columns_[DatabaseAccessor::ADD_RDATA] = it->getCurrent().toText();
         accessor_->addRecordToZone(add_columns_);
     }
 }
@@ -841,11 +711,10 @@
                   << rrset.getType());
     }
 
-    del_params_.assign(DatabaseAccessor::DEL_PARAM_COUNT, "");
-    del_params_.at(DatabaseAccessor::DEL_NAME) = rrset.getName().toText();
-    del_params_.at(DatabaseAccessor::DEL_TYPE) = rrset.getType().toText();
+    del_params_[DatabaseAccessor::DEL_NAME] = rrset.getName().toText();
+    del_params_[DatabaseAccessor::DEL_TYPE] = rrset.getType().toText();
     for (; !it->isLast(); it->next()) {
-        del_params_.at(DatabaseAccessor::DEL_RDATA) =
+        del_params_[DatabaseAccessor::DEL_RDATA] =
             it->getCurrent().toText();
         accessor_->deleteRecordInZone(del_params_);
     }
@@ -869,6 +738,5 @@
     logger.debug(DBG_TRACE_DATA, DATASRC_DATABASE_UPDATER_COMMIT)
         .arg(zone_name_).arg(zone_class_).arg(db_name_);
 }
->>>>>>> 4c98f3dc
 }
 }