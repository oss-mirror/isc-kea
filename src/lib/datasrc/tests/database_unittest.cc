// Copyright (C) 2011  Internet Systems Consortium, Inc. ("ISC")
//
// Permission to use, copy, modify, and/or distribute this software for any
// purpose with or without fee is hereby granted, provided that the above
// copyright notice and this permission notice appear in all copies.
//
// THE SOFTWARE IS PROVIDED "AS IS" AND ISC DISCLAIMS ALL WARRANTIES WITH
// REGARD TO THIS SOFTWARE INCLUDING ALL IMPLIED WARRANTIES OF MERCHANTABILITY
// AND FITNESS.  IN NO EVENT SHALL ISC BE LIABLE FOR ANY SPECIAL, DIRECT,
// INDIRECT, OR CONSEQUENTIAL DAMAGES OR ANY DAMAGES WHATSOEVER RESULTING FROM
// LOSS OF USE, DATA OR PROFITS, WHETHER IN AN ACTION OF CONTRACT, NEGLIGENCE
// OR OTHER TORTIOUS ACTION, ARISING OUT OF OR IN CONNECTION WITH THE USE OR
// PERFORMANCE OF THIS SOFTWARE.

#include <stdlib.h>

#include <boost/shared_ptr.hpp>
#include <boost/lexical_cast.hpp>

#include <gtest/gtest.h>

#include <exceptions/exceptions.h>

#include <dns/name.h>
#include <dns/rrttl.h>
#include <dns/rrset.h>
#include <exceptions/exceptions.h>

#include <datasrc/database.h>
#include <datasrc/zone.h>
#include <datasrc/data_source.h>
#include <datasrc/iterator.h>
#include <datasrc/sqlite3_accessor.h>

#include <testutils/dnsmessage_test.h>

#include <map>
#include <vector>

using namespace isc::datasrc;
using namespace std;
// don't import the entire boost namespace.  It will unexpectedly hide uint32_t
// for some systems.
using boost::shared_ptr;
using boost::dynamic_pointer_cast;
using boost::lexical_cast;
using namespace isc::dns;

namespace {

// Imaginary zone IDs used in the mock accessor below.
const int READONLY_ZONE_ID = 42;
const int WRITABLE_ZONE_ID = 4200;

// Commonly used test data
const char* const TEST_RECORDS[][5] = {
    // some plain data
    {"www.example.org.", "A", "3600", "", "192.0.2.1"},
    {"www.example.org.", "AAAA", "3600", "", "2001:db8::1"},
    {"www.example.org.", "AAAA", "3600", "", "2001:db8::2"},
    {"www.example.org.", "NSEC", "3600", "", "www2.example.org. A AAAA NSEC RRSIG"},
    {"www.example.org.", "RRSIG", "3600", "", "NSEC 5 3 3600 20000101000000 20000201000000 12345 example.org. FAKEFAKEFAKE"},

    {"www2.example.org.", "A", "3600", "", "192.0.2.1"},
    {"www2.example.org.", "AAAA", "3600", "", "2001:db8::1"},
    {"www2.example.org.", "A", "3600", "", "192.0.2.2"},

    {"cname.example.org.", "CNAME", "3600", "", "www.example.org."},

    // some DNSSEC-'signed' data
    {"signed1.example.org.", "A", "3600", "", "192.0.2.1"},
    {"signed1.example.org.", "RRSIG", "3600", "", "A 5 3 3600 20000101000000 20000201000000 12345 example.org. FAKEFAKEFAKE"},

    {"signed1.example.org.", "RRSIG", "3600", "", "A 5 3 3600 20000101000000 20000201000000 12346 example.org. FAKEFAKEFAKE"},
    {"signed1.example.org.", "AAAA", "3600", "", "2001:db8::1"},
    {"signed1.example.org.", "AAAA", "3600", "", "2001:db8::2"},
    {"signed1.example.org.", "RRSIG", "3600", "", "AAAA 5 3 3600 20000101000000 20000201000000 12345 example.org. FAKEFAKEFAKE"},

    {"signedcname1.example.org.", "CNAME", "3600", "", "www.example.org."},
    {"signedcname1.example.org.", "RRSIG", "3600", "", "CNAME 5 3 3600 20000101000000 20000201000000 12345 example.org. FAKEFAKEFAKE"},

    // special case might fail; sig is for cname, which isn't there (should be ignored)
    // (ignoring of 'normal' other type is done above by www.)
    {"acnamesig1.example.org.", "A", "3600", "", "192.0.2.1"},
    {"acnamesig1.example.org.", "RRSIG", "3600", "", "A 5 3 3600 20000101000000 20000201000000 12345 example.org. FAKEFAKEFAKE"},
    {"acnamesig1.example.org.", "RRSIG", "3600", "", "CNAME 5 3 3600 20000101000000 20000201000000 12345 example.org. FAKEFAKEFAKE"},

    // let's pretend we have a database that is not careful
    // about the order in which it returns data
    {"signed2.example.org.", "RRSIG", "3600", "", "A 5 3 3600 20000101000000 20000201000000 12345 example.org. FAKEFAKEFAKE"},
    {"signed2.example.org.", "AAAA", "3600", "", "2001:db8::2"},
    {"signed2.example.org.", "RRSIG", "3600", "", "A 5 3 3600 20000101000000 20000201000000 12346 example.org. FAKEFAKEFAKE"},
    {"signed2.example.org.", "A", "3600", "", "192.0.2.1"},
    {"signed2.example.org.", "RRSIG", "3600", "", "AAAA 5 3 3600 20000101000000 20000201000000 12345 example.org. FAKEFAKEFAKE"},
    {"signed2.example.org.", "AAAA", "3600", "", "2001:db8::1"},

    {"signedcname2.example.org.", "RRSIG", "3600", "", "CNAME 5 3 3600 20000101000000 20000201000000 12345 example.org. FAKEFAKEFAKE"},
    {"signedcname2.example.org.", "CNAME", "3600", "", "www.example.org."},

    {"acnamesig2.example.org.", "RRSIG", "3600", "", "CNAME 5 3 3600 20000101000000 20000201000000 12345 example.org. FAKEFAKEFAKE"},
    {"acnamesig2.example.org.", "A", "3600", "", "192.0.2.1"},
    {"acnamesig2.example.org.", "RRSIG", "3600", "", "A 5 3 3600 20000101000000 20000201000000 12345 example.org. FAKEFAKEFAKE"},

    {"acnamesig3.example.org.", "RRSIG", "3600", "", "CNAME 5 3 3600 20000101000000 20000201000000 12345 example.org. FAKEFAKEFAKE"},
    {"acnamesig3.example.org.", "RRSIG", "3600", "", "A 5 3 3600 20000101000000 20000201000000 12345 example.org. FAKEFAKEFAKE"},
    {"acnamesig3.example.org.", "A", "3600", "", "192.0.2.1"},

    {"ttldiff1.example.org.", "A", "3600", "", "192.0.2.1"},
    {"ttldiff1.example.org.", "A", "360", "", "192.0.2.2"},

    {"ttldiff2.example.org.", "A", "360", "", "192.0.2.1"},
    {"ttldiff2.example.org.", "A", "3600", "", "192.0.2.2"},

    // also add some intentionally bad data
    {"badcname1.example.org.", "A", "3600", "", "192.0.2.1"},
    {"badcname1.example.org.", "CNAME", "3600", "", "www.example.org."},

    {"badcname2.example.org.", "CNAME", "3600", "", "www.example.org."},
    {"badcname2.example.org.", "A", "3600", "", "192.0.2.1"},

    {"badcname3.example.org.", "CNAME", "3600", "", "www.example.org."},
    {"badcname3.example.org.", "CNAME", "3600", "", "www.example2.org."},

    {"badrdata.example.org.", "A", "3600", "", "bad"},

    {"badtype.example.org.", "BAD_TYPE", "3600", "", "192.0.2.1"},

    {"badttl.example.org.", "A", "badttl", "", "192.0.2.1"},

    {"badsig.example.org.", "A", "badttl", "", "192.0.2.1"},
    {"badsig.example.org.", "RRSIG", "3600", "", "A 5 3 3600 somebaddata 20000101000000 20000201000000 12345 example.org. FAKEFAKEFAKE"},

    {"badsigtype.example.org.", "A", "3600", "", "192.0.2.1"},
    {"badsigtype.example.org.", "RRSIG", "3600", "TXT", "A 5 3 3600 20000101000000 20000201000000 12345 example.org. FAKEFAKEFAKE"},

    // Data for testing delegation (with NS and DNAME)
    {"delegation.example.org.", "NS", "3600", "", "ns.example.com."},
    {"delegation.example.org.", "NS", "3600", "",
     "ns.delegation.example.org."},
    {"delegation.example.org.", "DS", "3600", "", "1 RSAMD5 2 abcd"},
    {"delegation.example.org.", "RRSIG", "3600", "", "NS 5 3 3600 "
     "20000101000000 20000201000000 12345 example.org. FAKEFAKEFAKE"},
    {"ns.delegation.example.org.", "A", "3600", "", "192.0.2.1"},
    {"deep.below.delegation.example.org.", "A", "3600", "", "192.0.2.1"},

    {"dname.example.org.", "A", "3600", "", "192.0.2.1"},
    {"dname.example.org.", "DNAME", "3600", "", "dname.example.com."},
    {"dname.example.org.", "RRSIG", "3600", "",
     "DNAME 5 3 3600 20000101000000 20000201000000 12345 "
     "example.org. FAKEFAKEFAKE"},

    {"below.dname.example.org.", "A", "3600", "", "192.0.2.1"},

    // Broken NS
    {"brokenns1.example.org.", "A", "3600", "", "192.0.2.1"},
    {"brokenns1.example.org.", "NS", "3600", "", "ns.example.com."},

    {"brokenns2.example.org.", "NS", "3600", "", "ns.example.com."},
    {"brokenns2.example.org.", "A", "3600", "", "192.0.2.1"},

    // Now double DNAME, to test failure mode
    {"baddname.example.org.", "DNAME", "3600", "", "dname1.example.com."},
    {"baddname.example.org.", "DNAME", "3600", "", "dname2.example.com."},

    // Put some data into apex (including NS) so we can check our NS
    // doesn't break anything
    {"example.org.", "SOA", "3600", "", "ns1.example.org. admin.example.org. "
     "1234 3600 1800 2419200 7200" },
    {"example.org.", "NS", "3600", "", "ns.example.com."},
    {"example.org.", "A", "3600", "", "192.0.2.1"},
    {"example.org.", "NSEC", "3600", "", "acnamesig1.example.org. NS A NSEC RRSIG"},
    {"example.org.", "RRSIG", "3600", "", "SOA 5 3 3600 20000101000000 "
              "20000201000000 12345 example.org. FAKEFAKEFAKE"},
    {"example.org.", "RRSIG", "3600", "", "NSEC 5 3 3600 20000101000000 "
              "20000201000000 12345 example.org. FAKEFAKEFAKE"},
    {"example.org.", "RRSIG", "3600", "", "NS 5 3 3600 20000101000000 "
              "20000201000000 12345 example.org. FAKEFAKEFAKE"},

    // This is because of empty domain test
    {"a.b.example.org.", "A", "3600", "", "192.0.2.1"},

    // Something for wildcards
    {"*.wild.example.org.", "A", "3600", "", "192.0.2.5"},
    {"*.wild.example.org.", "RRSIG", "3600", "A", "A 5 3 3600 20000101000000 20000201000000 12345 example.org. FAKEFAKEFAKE"},
    {"*.wild.example.org.", "NSEC", "3600", "", "cancel.here.wild.example.org. A NSEC RRSIG"},
    {"*.wild.example.org.", "RRSIG", "3600", "", "NSEC 5 3 3600 20000101000000 20000201000000 12345 example.org. FAKEFAKEFAKE"},
    {"cancel.here.wild.example.org.", "AAAA", "3600", "", "2001:db8::5"},
    {"delegatedwild.example.org.", "NS", "3600", "", "ns.example.com."},
    {"*.delegatedwild.example.org.", "A", "3600", "", "192.0.2.5"},
    {"wild.*.foo.example.org.", "A", "3600", "", "192.0.2.5"},
    {"wild.*.foo.*.bar.example.org.", "A", "3600", "", "192.0.2.5"},
    {"wild.*.foo.*.bar.example.org.", "NSEC", "3600", "",
     "brokenns1.example.org. A NSEC"},
    {"bao.example.org.", "NSEC", "3600", "", "wild.*.foo.*.bar.example.org. NSEC"},
    {"*.cnamewild.example.org.", "CNAME", "3600", "", "www.example.org."},
    {"*.dnamewild.example.org.", "DNAME", "3600", "", "dname.example.com."},
    {"*.nswild.example.org.", "NS", "3600", "", "ns.example.com."},
    // For NSEC empty non-terminal
    {"l.example.org.", "NSEC", "3600", "", "empty.nonterminal.example.org. NSEC"},
    {"empty.nonterminal.example.org.", "A", "3600", "", "192.0.2.1"},
    // Invalid rdata
    {"invalidrdata.example.org.", "A", "3600", "", "Bunch of nonsense"},
    {"invalidrdata2.example.org.", "A", "3600", "", "192.0.2.1"},
    {"invalidrdata2.example.org.", "RRSIG", "3600", "", "Nonsense"},

    {NULL, NULL, NULL, NULL, NULL},
};

/*
 * An accessor with minimum implementation, keeping the original
 * "NotImplemented" methods.
 */
class NopAccessor : public DatabaseAccessor {
public:
    NopAccessor() : database_name_("mock_database")
    { }

    virtual std::pair<bool, int> getZone(const std::string& name) const {
        if (name == "example.org.") {
            return (std::pair<bool, int>(true, READONLY_ZONE_ID));
        } else if (name == "null.example.org.") {
            return (std::pair<bool, int>(true, 13));
        } else if (name == "empty.example.org.") {
            return (std::pair<bool, int>(true, 0));
        } else if (name == "bad.example.org.") {
            return (std::pair<bool, int>(true, -1));
        } else {
            return (std::pair<bool, int>(false, 0));
        }
    }

    virtual shared_ptr<DatabaseAccessor> clone() {
        // This accessor is stateless, so we can simply return a new instance.
        return (shared_ptr<DatabaseAccessor>(new NopAccessor));
    }

    virtual std::pair<bool, int> startUpdateZone(const std::string&, bool) {
        // return dummy value.  unused anyway.
        return (pair<bool, int>(true, 0));
    }
    virtual void startTransaction() {}
    virtual void commit() {}
    virtual void rollback() {}
    virtual void addRecordToZone(const string (&)[ADD_COLUMN_COUNT]) {}
    virtual void deleteRecordInZone(const string (&)[DEL_PARAM_COUNT]) {}
    virtual void addRecordDiff(int, uint32_t, DiffOperation,
                               const std::string (&)[DIFF_PARAM_COUNT]) {}

    virtual const std::string& getDBName() const {
        return (database_name_);
    }

    virtual IteratorContextPtr getRecords(const std::string&, int, bool)
        const
        {
        isc_throw(isc::NotImplemented,
                  "This database datasource can't be iterated");
    }

    virtual IteratorContextPtr getAllRecords(int) const {
        isc_throw(isc::NotImplemented,
                  "This database datasource can't be iterated");
    }

    virtual IteratorContextPtr getDiffs(int, uint32_t, uint32_t) const {
        isc_throw(isc::NotImplemented,
<<<<<<< HEAD
                  "This database datasource can't be iterated");
=======
                  "This database datasource doesn't support diffs");
>>>>>>> 9f89f07a
    }

    virtual std::string findPreviousName(int, const std::string&) const {
        isc_throw(isc::NotImplemented,
                  "This data source doesn't support DNSSEC");
    }
private:
    const std::string database_name_;

};

/**
 * Single journal entry in the mock database.
 *
 * All the members there are public for simplicity, as it only stores data.
 * We use the implicit constructor and operator. The members can't be const
 * because of the assignment operator (used in the vectors).
 */
struct JournalEntry {
    JournalEntry(int id, uint32_t serial,
                 DatabaseAccessor::DiffOperation operation,
                 const std::string (&data)[DatabaseAccessor::DIFF_PARAM_COUNT])
        : id_(id), serial_(serial), operation_(operation)
    {
        data_[DatabaseAccessor::DIFF_NAME] = data[DatabaseAccessor::DIFF_NAME];
        data_[DatabaseAccessor::DIFF_TYPE] = data[DatabaseAccessor::DIFF_TYPE];
        data_[DatabaseAccessor::DIFF_TTL] = data[DatabaseAccessor::DIFF_TTL];
        data_[DatabaseAccessor::DIFF_RDATA] =
            data[DatabaseAccessor::DIFF_RDATA];
    }
    JournalEntry(int id, uint32_t serial,
                 DatabaseAccessor::DiffOperation operation,
                 const std::string& name, const std::string& type,
                 const std::string& ttl, const std::string& rdata):
        id_(id), serial_(serial), operation_(operation)
    {
        data_[DatabaseAccessor::DIFF_NAME] = name;
        data_[DatabaseAccessor::DIFF_TYPE] = type;
        data_[DatabaseAccessor::DIFF_TTL] = ttl;
        data_[DatabaseAccessor::DIFF_RDATA] = rdata;
    }
    int id_;
    uint32_t serial_;
    DatabaseAccessor::DiffOperation operation_;
    std::string data_[DatabaseAccessor::DIFF_PARAM_COUNT];
    bool operator==(const JournalEntry& other) const {
        for (size_t i(0); i < DatabaseAccessor::DIFF_PARAM_COUNT; ++ i) {
            if (data_[i] != other.data_[i]) {
                return false;
            }
        }
        // No need to check data here, checked above
        return (id_ == other.id_ && serial_ == other.serial_ &&
                operation_ == other.operation_);
    }
};

/*
 * A virtual database accessor that pretends it contains single zone --
 * example.org.
 *
 * It has the same getZone method as NopConnection, but it provides
 * implementation of the optional functionality.
 */
class MockAccessor : public NopAccessor {
    // Type of mock database "row"s.  This is a map whose keys are the
    // own names.  We internally sort them by the name comparison order.
    struct NameCompare : public binary_function<string, string, bool> {
        bool operator()(const string& n1, const string& n2) const {
            return (Name(n1).compare(Name(n2)).getOrder() < 0);
        }
    };
    typedef std::map<std::string,
                     std::vector< std::vector<std::string> >,
                     NameCompare > Domains;

public:
    MockAccessor() : rollbacked_(false), did_transaction_(false) {
        readonly_records_ = &readonly_records_master_;
        update_records_ = &update_records_master_;
        empty_records_ = &empty_records_master_;
        journal_entries_ = &journal_entries_master_;
        fillData();
    }

    virtual shared_ptr<DatabaseAccessor> clone() {
        shared_ptr<MockAccessor> cloned_accessor(new MockAccessor());
        cloned_accessor->readonly_records_ = &readonly_records_master_;
        cloned_accessor->update_records_ = &update_records_master_;
        cloned_accessor->empty_records_ = &empty_records_master_;
        cloned_accessor->journal_entries_ = &journal_entries_master_;
        latest_clone_ = cloned_accessor;
        return (cloned_accessor);
    }

    virtual void startTransaction() {
        // Currently we only use this transaction for simple read-only
        // operations.  So we just make a local copy of the data (we don't
        // care about what happens after commit() or rollback()).
        // Obviously as a consequence, if a test case tries to make multiple
        // transactions on a single mock accessor it will fail.

        // Check any attempt of multiple transactions
        if (did_transaction_) {
            isc_throw(isc::Unexpected, "MockAccessor::startTransaction() "
                      "called multiple times - likely a bug in the test");
        }

        readonly_records_copy_ = *readonly_records_;
        readonly_records_ = &readonly_records_copy_;
        did_transaction_ = true;
    }

private:
    class MockNameIteratorContext : public IteratorContext {
    public:
        MockNameIteratorContext(const MockAccessor& mock_accessor, int zone_id,
                                const std::string& name, bool subdomains) :
            searched_name_(name), cur_record_(0)
        {
            // 'hardcoded' names to trigger exceptions
            // On these names some exceptions are thrown, to test the robustness
            // of the find() method.
            if (searched_name_ == "dsexception.in.search.") {
                isc_throw(DataSourceError, "datasource exception on search");
            } else if (searched_name_ == "iscexception.in.search.") {
                isc_throw(isc::Exception, "isc exception on search");
            } else if (searched_name_ == "basicexception.in.search.") {
                throw std::exception();
            }

            cur_record_ = 0;
            const Domains& cur_records = mock_accessor.getMockRecords(zone_id);
            if (cur_records.count(name) > 0) {
                    // we're not aiming for efficiency in this test, simply
                    // copy the relevant vector from records
                    cur_name = cur_records.find(name)->second;
            } else if (subdomains) {
                cur_name.clear();
                // Just walk everything and check if it is a subdomain.
                // If it is, just copy all data from there.
                for (Domains::const_iterator i(cur_records.begin());
                     i != cur_records.end(); ++i) {
                    const Name local(i->first);
                    if (local.compare(Name(name)).getRelation() ==
                        isc::dns::NameComparisonResult::SUBDOMAIN) {
                        cur_name.insert(cur_name.end(), i->second.begin(),
                                        i->second.end());
                    }
                }
            } else {
                cur_name.clear();
            }
        }

        virtual bool getNext(std::string (&columns)[COLUMN_COUNT]) {
            if (searched_name_ == "dsexception.in.getnext.") {
                isc_throw(DataSourceError, "datasource exception on getnextrecord");
            } else if (searched_name_ == "iscexception.in.getnext.") {
                isc_throw(isc::Exception, "isc exception on getnextrecord");
            } else if (searched_name_ == "basicexception.in.getnext.") {
                throw std::exception();
            }

            if (cur_record_ < cur_name.size()) {
                for (size_t i = 0; i < COLUMN_COUNT; ++i) {
                    columns[i] = cur_name[cur_record_][i];
                }
                cur_record_++;
                return (true);
            } else {
                return (false);
            }
        }

    private:
        const std::string searched_name_;
        int cur_record_;
        std::vector< std::vector<std::string> > cur_name;
    };

    class MockIteratorContext : public IteratorContext {
    private:
        int step;
        const Domains& domains_;
    public:
        MockIteratorContext(const Domains& domains) :
            step(0), domains_(domains)
        { }
        virtual bool getNext(string (&data)[COLUMN_COUNT]) {
            // A special case: if the given set of domains is already empty,
            // we always return false.
            if (domains_.empty()) {
                return (false);
            }

            // Return faked data for tests
            switch (step ++) {
                case 0:
                    data[DatabaseAccessor::NAME_COLUMN] = "example.org";
                    data[DatabaseAccessor::TYPE_COLUMN] = "A";
                    data[DatabaseAccessor::TTL_COLUMN] = "3600";
                    data[DatabaseAccessor::RDATA_COLUMN] = "192.0.2.1";
                    return (true);
                case 1:
                    data[DatabaseAccessor::NAME_COLUMN] = "example.org";
                    data[DatabaseAccessor::TYPE_COLUMN] = "SOA";
                    data[DatabaseAccessor::TTL_COLUMN] = "3600";
                    data[DatabaseAccessor::RDATA_COLUMN] = "ns1.example.org. admin.example.org. "
                        "1234 3600 1800 2419200 7200";
                    return (true);
                case 2:
                    data[DatabaseAccessor::NAME_COLUMN] = "x.example.org";
                    data[DatabaseAccessor::TYPE_COLUMN] = "A";
                    data[DatabaseAccessor::TTL_COLUMN] = "300";
                    data[DatabaseAccessor::RDATA_COLUMN] = "192.0.2.1";
                    return (true);
                case 3:
                    data[DatabaseAccessor::NAME_COLUMN] = "x.example.org";
                    data[DatabaseAccessor::TYPE_COLUMN] = "A";
                    data[DatabaseAccessor::TTL_COLUMN] = "300";
                    data[DatabaseAccessor::RDATA_COLUMN] = "192.0.2.2";
                    return (true);
                case 4:
                    data[DatabaseAccessor::NAME_COLUMN] = "x.example.org";
                    data[DatabaseAccessor::TYPE_COLUMN] = "AAAA";
                    data[DatabaseAccessor::TTL_COLUMN] = "300";
                    data[DatabaseAccessor::RDATA_COLUMN] = "2001:db8::1";
                    return (true);
                case 5:
                    data[DatabaseAccessor::NAME_COLUMN] = "x.example.org";
                    data[DatabaseAccessor::TYPE_COLUMN] = "AAAA";
                    data[DatabaseAccessor::TTL_COLUMN] = "300";
                    data[DatabaseAccessor::RDATA_COLUMN] = "2001:db8::2";
                    return (true);
                case 6:
                    data[DatabaseAccessor::NAME_COLUMN] = "ttldiff.example.org";
                    data[DatabaseAccessor::TYPE_COLUMN] = "A";
                    data[DatabaseAccessor::TTL_COLUMN] = "300";
                    data[DatabaseAccessor::RDATA_COLUMN] = "192.0.2.1";
                    return (true);
                case 7:
                    data[DatabaseAccessor::NAME_COLUMN] = "ttldiff.example.org";
                    data[DatabaseAccessor::TYPE_COLUMN] = "A";
                    data[DatabaseAccessor::TTL_COLUMN] = "600";
                    data[DatabaseAccessor::RDATA_COLUMN] = "192.0.2.2";
                    return (true);
                default:
                    ADD_FAILURE() <<
                        "Request past the end of iterator context";
                case 8:
                    return (false);
            }
        }
    };
    class EmptyIteratorContext : public IteratorContext {
    public:
        virtual bool getNext(string(&)[COLUMN_COUNT]) {
            return (false);
        }
    };
    class BadIteratorContext : public IteratorContext {
    private:
        int step;
    public:
        BadIteratorContext() :
            step(0)
        { }
        virtual bool getNext(string (&data)[COLUMN_COUNT]) {
            switch (step ++) {
                case 0:
                    data[DatabaseAccessor::NAME_COLUMN] = "x.example.org";
                    data[DatabaseAccessor::TYPE_COLUMN] = "A";
                    data[DatabaseAccessor::TTL_COLUMN] = "300";
                    data[DatabaseAccessor::RDATA_COLUMN] = "192.0.2.1";
                    return (true);
                case 1:
                    data[DatabaseAccessor::NAME_COLUMN] = "x.example.org";
                    data[DatabaseAccessor::TYPE_COLUMN] = "A";
                    data[DatabaseAccessor::TTL_COLUMN] = "301";
                    data[DatabaseAccessor::RDATA_COLUMN] = "192.0.2.2";
                    return (true);
                default:
                    ADD_FAILURE() <<
                        "Request past the end of iterator context";
                case 2:
                    return (false);
            }
        }
    };
    class MockDiffIteratorContext : public IteratorContext {
        const vector<JournalEntry> diffs_;
        vector<JournalEntry>::const_iterator it_;
    public:
        MockDiffIteratorContext(const vector<JournalEntry>& diffs) :
            diffs_(diffs), it_(diffs_.begin())
        {}
        virtual bool getNext(string (&data)[COLUMN_COUNT]) {
            if (it_ == diffs_.end()) {
                return (false);
            }
            data[DatabaseAccessor::NAME_COLUMN] =
                (*it_).data_[DatabaseAccessor::DIFF_NAME];
            data[DatabaseAccessor::TYPE_COLUMN] =
                (*it_).data_[DatabaseAccessor::DIFF_TYPE];
            data[DatabaseAccessor::TTL_COLUMN] =
                (*it_).data_[DatabaseAccessor::DIFF_TTL];
            data[DatabaseAccessor::RDATA_COLUMN] =
                (*it_).data_[DatabaseAccessor::DIFF_RDATA];
            ++it_;
            return (true);
        }
    };
public:
    virtual IteratorContextPtr getAllRecords(int id) const {
        if (id == READONLY_ZONE_ID) {
            return (IteratorContextPtr(new MockIteratorContext(
                                           *readonly_records_)));
        } else if (id == 13) {
            return (IteratorContextPtr());
        } else if (id == 0) {
            return (IteratorContextPtr(new EmptyIteratorContext()));
        } else if (id == -1) {
            return (IteratorContextPtr(new BadIteratorContext()));
        } else {
            isc_throw(isc::Unexpected, "Unknown zone ID");
        }
    }

    virtual IteratorContextPtr getRecords(const std::string& name, int id,
                                          bool subdomains) const
    {
        if (id == READONLY_ZONE_ID || id == WRITABLE_ZONE_ID) {
            return (IteratorContextPtr(
                        new MockNameIteratorContext(*this, id, name,
                                                    subdomains)));
        } else {
            // This iterator is bogus, but for the cases tested below that's
            // sufficient.
            return (IteratorContextPtr(
                        new MockNameIteratorContext(*this, READONLY_ZONE_ID,
                                                    name, subdomains)));
        }
    }

    virtual pair<bool, int> startUpdateZone(const std::string& zone_name,
                                            bool replace)
    {
        const pair<bool, int> zone_info = getZone(zone_name);
        if (!zone_info.first) {
            return (pair<bool, int>(false, 0));
        }

        // Prepare the record set for update.  If replacing the existing one,
        // we use an empty set; otherwise we use a writable copy of the
        // original.
        if (replace) {
            update_records_->clear();
        } else {
            *update_records_ = *readonly_records_;
        }

        if (zone_name == "bad.example.org.") {
            return (pair<bool, int>(true, -1));
        } else if (zone_name == "null.example.org.") {
            return (pair<bool, int>(true, 13));
        } else {
            return (pair<bool, int>(true, WRITABLE_ZONE_ID));
        }
    }
    virtual void commit() {
        *readonly_records_ = *update_records_;
    }
    virtual void rollback() {
        // Special hook: if something with a name of "throw.example.org"
        // has been added, trigger an imaginary unexpected event with an
        // exception.
        if (update_records_->count("throw.example.org.") > 0) {
            isc_throw(DataSourceError, "unexpected failure in rollback");
        }

        rollbacked_ = true;
    }
    virtual void addRecordToZone(const string (&columns)[ADD_COLUMN_COUNT]) {
        // Copy the current value to cur_name.  If it doesn't exist,
        // operator[] will create a new one.
        cur_name_ = (*update_records_)[columns[DatabaseAccessor::ADD_NAME]];

        vector<string> record_columns;
        record_columns.push_back(columns[DatabaseAccessor::ADD_TYPE]);
        record_columns.push_back(columns[DatabaseAccessor::ADD_TTL]);
        record_columns.push_back(columns[DatabaseAccessor::ADD_SIGTYPE]);
        record_columns.push_back(columns[DatabaseAccessor::ADD_RDATA]);
        record_columns.push_back(columns[DatabaseAccessor::ADD_NAME]);

        // copy back the added entry
        cur_name_.push_back(record_columns);
        (*update_records_)[columns[DatabaseAccessor::ADD_NAME]] = cur_name_;

        // remember this one so that test cases can check it.
        copy(columns, columns + DatabaseAccessor::ADD_COLUMN_COUNT,
             columns_lastadded_);
    }

    // Helper predicate class used in deleteRecordInZone().
    struct deleteMatch {
        deleteMatch(const string& type, const string& rdata) :
            type_(type), rdata_(rdata)
        {}
        bool operator()(const vector<string>& row) const {
            return (row[0] == type_ && row[3] == rdata_);
        }
        const string& type_;
        const string& rdata_;
    };

    virtual void deleteRecordInZone(const string (&params)[DEL_PARAM_COUNT]) {
        vector<vector<string> >& records =
            (*update_records_)[params[DatabaseAccessor::DEL_NAME]];
        records.erase(remove_if(records.begin(), records.end(),
                                deleteMatch(
                                    params[DatabaseAccessor::DEL_TYPE],
                                    params[DatabaseAccessor::DEL_RDATA])),
                      records.end());
        if (records.empty()) {
            (*update_records_).erase(params[DatabaseAccessor::DEL_NAME]);
        }
    }

    //
    // Helper methods to keep track of some update related activities
    //
    bool isRollbacked() const {
        return (rollbacked_);
    }

    const string* getLastAdded() const {
        return (columns_lastadded_);
    }

    // This allows the test code to get the accessor used in an update context
    shared_ptr<const MockAccessor> getLatestClone() const {
        return (latest_clone_);
    }

    virtual std::string findPreviousName(int id, const std::string& rname)
        const
    {
        if (id == -1) {
            isc_throw(isc::NotImplemented, "Test not implemented behaviour");
        } else if (id == READONLY_ZONE_ID) {
            // For some specific names we intentionally return broken or
            // unexpected result.
            if (rname == "org.example.badnsec2.") {
                return ("badnsec1.example.org.");
            } else if (rname == "org.example.brokenname.") {
                return ("brokenname...example.org.");
            } else if (rname == "org.example.notimplnsec." ||
                       rname == "org.example.wild.here.") {
                isc_throw(isc::NotImplemented, "Not implemented in this test");
            }

            // For the general case, we search for the first name N in the
            // domains that meets N >= reverse(rname) using lower_bound.
            // The "previous name" is the name of the previous entry of N.
            // Note that Domains are internally sorted by the Name comparison
            // order.  Due to the API requirement we are given a reversed
            // name (rname), so we need to reverse it again to convert it
            // to the original name.
            Domains::const_iterator it(readonly_records_->lower_bound(
                                           Name(rname).reverse().toText()));
            if (it == readonly_records_->begin()) {
                isc_throw(isc::Unexpected, "Unexpected name");
            }
            if (it == readonly_records_->end()) {
                return ((*readonly_records_->rbegin()).first);
            }
            return ((*(--it)).first);
        } else {
            isc_throw(isc::Unexpected, "Unknown zone ID");
        }
    }
    virtual void addRecordDiff(int id, uint32_t serial,
                               DiffOperation operation,
                               const std::string (&data)[DIFF_PARAM_COUNT])
    {
        if (id == 13) { // The null zone doesn't support journaling
            isc_throw(isc::NotImplemented, "Test not implemented behaviour");
        } else if (id == -1) { // Bad zone throws
            isc_throw(DataSourceError, "Test error");
        } else {
            journal_entries_->push_back(JournalEntry(id, serial, operation,
                                                     data));
        }
    }

    virtual IteratorContextPtr getDiffs(int id, uint32_t start,
                                        uint32_t end) const
    {
        vector<JournalEntry> selected_jnl;

        for (vector<JournalEntry>::const_iterator it =
                 journal_entries_->begin();
             it != journal_entries_->end(); ++it)
        {
            // For simplicity we assume this method is called for the
            // "readonly" zone possibly after making updates on the "writable"
            // copy and committing them.
            if (id != READONLY_ZONE_ID) {
                continue;
            }

            // Note: the following logic is not 100% accurate in terms of
            // serial number arithmetic; we prefer brevity for testing.
            // Skip until we see the starting serial.  Once we started
            // recording this condition is ignored (to support wrap-around
            // case).  Also, it ignores the RR type; it only checks the
            // versions.
            if ((*it).serial_ < start && selected_jnl.empty()) {
                continue;
            }
            if ((*it).serial_ > end) { // gone over the end serial. we're done.
                break;
            }
            selected_jnl.push_back(*it);
        }

        // Check if we've found the requested range.  If not, throw.
        if (selected_jnl.empty() || selected_jnl.front().serial_ != start ||
            selected_jnl.back().serial_ != end) {
            isc_throw(NoSuchSerial, "requested diff range is not found");
        }

        return (IteratorContextPtr(new MockDiffIteratorContext(selected_jnl)));
    }

    // Check the journal is as expected and clear the journal
    void checkJournal(const std::vector<JournalEntry> &expected) const {
        std::vector<JournalEntry> journal;
        // Clean the journal, but keep local copy to check
        journal.swap(*journal_entries_);
        ASSERT_EQ(expected.size(), journal.size());
        for (size_t i(0); i < expected.size(); ++ i) {
            EXPECT_TRUE(expected[i] == journal[i]);
        }
    }

private:
    // The following member variables are storage and/or update work space
    // of the test zone.  The "master"s are the real objects that contain
    // the data, and they are shared among all accessors cloned from
    // an initially created one.  The "copy" data will be used for read-only
    // transaction.  The pointer members allow the sharing.
    // "readonly" is for normal lookups.  "update" is the workspace for
    // updates.  When update starts it will be initialized either as an
    // empty set (when replacing the entire zone) or as a copy of the
    // "readonly" one.  "empty" is a sentinel to produce negative results.
    Domains readonly_records_master_;
    Domains readonly_records_copy_;
    Domains* readonly_records_;
    Domains update_records_master_;
    Domains* update_records_;
    const Domains empty_records_master_;
    const Domains* empty_records_;

    // The journal data
    std::vector<JournalEntry> journal_entries_master_;
    std::vector<JournalEntry>* journal_entries_;

    // used as temporary storage after searchForRecord() and during
    // getNextRecord() calls, as well as during the building of the
    // fake data
    std::vector< std::vector<std::string> > cur_name_;

    // The columns that were most recently added via addRecordToZone()
    string columns_lastadded_[ADD_COLUMN_COUNT];

    // Whether rollback operation has been performed for the database.
    // Not useful except for purely testing purpose.
    bool rollbacked_;

    // Remember the mock accessor that was last cloned
    boost::shared_ptr<MockAccessor> latest_clone_;

    // Internal flag for duplicate check
    bool did_transaction_;

    const Domains& getMockRecords(int zone_id) const {
        if (zone_id == READONLY_ZONE_ID) {
            return (*readonly_records_);
        } else if (zone_id == WRITABLE_ZONE_ID) {
            return (*update_records_);
        }
        return (*empty_records_);
    }

    // Adds one record to the current name in the database
    // The actual data will not be added to 'records' until
    // addCurName() is called
    void addRecord(const std::string& type,
                   const std::string& ttl,
                   const std::string& sigtype,
                   const std::string& rdata) {
        std::vector<std::string> columns;
        columns.push_back(type);
        columns.push_back(ttl);
        columns.push_back(sigtype);
        columns.push_back(rdata);
        cur_name_.push_back(columns);
    }

    // Adds all records we just built with calls to addRecords
    // to the actual fake database. This will clear cur_name_,
    // so we can immediately start adding new records.
    void addCurName(const std::string& name) {
        ASSERT_EQ(0, readonly_records_->count(name));
        // Append the name to all of them
        for (std::vector<std::vector<std::string> >::iterator
             i(cur_name_.begin()); i != cur_name_.end(); ++ i) {
            i->push_back(name);
        }
        (*readonly_records_)[name] = cur_name_;
        cur_name_.clear();
    }

    // Fills the database with zone data.
    // This method constructs a number of resource records (with addRecord),
    // which will all be added for one domain name to the fake database
    // (with addCurName). So for instance the first set of calls create
    // data for the name 'www.example.org', which will consist of one A RRset
    // of one record, and one AAAA RRset of two records.
    // The order in which they are added is the order in which getNextRecord()
    // will return them (so we can test whether find() etc. support data that
    // might not come in 'normal' order)
    // It shall immediately fail if you try to add the same name twice.
    void fillData() {
        const char* prev_name = NULL;
        for (int i = 0; TEST_RECORDS[i][0] != NULL; ++i) {
            if (prev_name != NULL &&
                strcmp(prev_name, TEST_RECORDS[i][0]) != 0) {
                addCurName(prev_name);
            }
            prev_name = TEST_RECORDS[i][0];
            addRecord(TEST_RECORDS[i][1], TEST_RECORDS[i][2],
                      TEST_RECORDS[i][3], TEST_RECORDS[i][4]);
        }
        addCurName(prev_name);
    }
};

// This tests the default getRecords behaviour, throwing NotImplemented
TEST(DatabaseConnectionTest, getRecords) {
    EXPECT_THROW(NopAccessor().getRecords(".", 1, false),
                 isc::NotImplemented);
}

// This tests the default getAllRecords behaviour, throwing NotImplemented
TEST(DatabaseConnectionTest, getAllRecords) {
    // The parameters don't matter
    EXPECT_THROW(NopAccessor().getAllRecords(1),
                 isc::NotImplemented);
}

// This test fixture is templated so that we can share (most of) the test
// cases with different types of data sources.  Note that in test cases
// we need to use 'this' to refer to member variables of the test class.
template <typename ACCESSOR_TYPE>
class DatabaseClientTest : public ::testing::Test {
public:
    DatabaseClientTest() : zname_("example.org"), qname_("www.example.org"),
                           qclass_(RRClass::IN()), qtype_(RRType::A()),
                           rrttl_(3600)
    {
        createClient();

        // set up the commonly used finder.
        DataSourceClient::FindResult zone(client_->findZone(zname_));
        assert(zone.code == result::SUCCESS);
        finder_ = dynamic_pointer_cast<DatabaseClient::Finder>(
            zone.zone_finder);

        // Test IN/A RDATA to be added in update tests.  Intentionally using
        // different data than the initial data configured in the MockAccessor.
        rrset_.reset(new RRset(qname_, qclass_, qtype_, rrttl_));
        rrset_->addRdata(rdata::createRdata(rrset_->getType(),
                                            rrset_->getClass(), "192.0.2.2"));
        soa_.reset(new RRset(zname_, qclass_, RRType::SOA(), rrttl_));
        soa_->addRdata(rdata::createRdata(soa_->getType(), soa_->getClass(),
                                         "ns1.example.org. admin.example.org. "
                                         "1234 3600 1800 2419200 7200"));

        // And its RRSIG.  Also different from the configured one.
        rrsigset_.reset(new RRset(qname_, qclass_, RRType::RRSIG(),
                                  rrttl_));
        rrsigset_->addRdata(rdata::createRdata(rrsigset_->getType(),
                                               rrsigset_->getClass(),
                                               "A 5 3 0 20000101000000 "
                                               "20000201000000 0 example.org. "
                                               "FAKEFAKEFAKE"));
    }

    /*
     * We initialize the client from a function, so we can call it multiple
     * times per test.
     */
    void createClient() {
        // To make sure we always have empty diffs table at the beginning of
        // each test, we re-install the writable data source here.
        // Note: this is SQLite3 specific and a waste (though otherwise
        // harmless) for other types of data sources.  If and when we support
        // more types of data sources in this test framework, we should
        // probably move this to some specialized templated method specific
        // to SQLite3 (or for even a longer term we should add an API to
        // purge the diffs table).
        const char* const install_cmd = INSTALL_PROG " " TEST_DATA_DIR
            "/rwtest.sqlite3 " TEST_DATA_BUILDDIR
            "/rwtest.sqlite3.copied";
        if (system(install_cmd) != 0) {
            // any exception will do, this is failure in test setup, but nice
            // to show the command that fails, and shouldn't be caught
            isc_throw(isc::Exception,
                      "Error setting up; command failed: " << install_cmd);
        }

        current_accessor_ = new ACCESSOR_TYPE();
        is_mock_ = (dynamic_cast<MockAccessor*>(current_accessor_) != NULL);
        client_.reset(new DatabaseClient(qclass_,
                                         shared_ptr<ACCESSOR_TYPE>(
                                             current_accessor_)));
    }

    /**
     * Check the zone finder is a valid one and references the zone ID and
     * database available here.
     */
    void checkZoneFinder(const DataSourceClient::FindResult& zone) {
        ASSERT_NE(ZoneFinderPtr(), zone.zone_finder) << "No zone finder";
        shared_ptr<DatabaseClient::Finder> finder(
            dynamic_pointer_cast<DatabaseClient::Finder>(zone.zone_finder));
        ASSERT_NE(shared_ptr<DatabaseClient::Finder>(), finder) <<
            "Wrong type of finder";
        if (is_mock_) {
            EXPECT_EQ(READONLY_ZONE_ID, finder->zone_id());
        }
        EXPECT_EQ(current_accessor_, &finder->getAccessor());
    }

    shared_ptr<DatabaseClient::Finder> getFinder() {
        DataSourceClient::FindResult zone(client_->findZone(zname_));
        EXPECT_EQ(result::SUCCESS, zone.code);
        shared_ptr<DatabaseClient::Finder> finder(
            dynamic_pointer_cast<DatabaseClient::Finder>(zone.zone_finder));
        if (is_mock_) {
            EXPECT_EQ(READONLY_ZONE_ID, finder->zone_id());
        }

        return (finder);
    }

    // Helper methods for update tests
    bool isRollbacked(bool expected = false) const {
        if (is_mock_) {
            const MockAccessor& mock_accessor =
                dynamic_cast<const MockAccessor&>(*update_accessor_);
            return (mock_accessor.isRollbacked());
        } else {
            return (expected);
        }
    }

    void checkLastAdded(const char* const expected[]) const {
        if (is_mock_) {
            const MockAccessor* mock_accessor =
                dynamic_cast<const MockAccessor*>(current_accessor_);
            for (int i = 0; i < DatabaseAccessor::ADD_COLUMN_COUNT; ++i) {
                EXPECT_EQ(expected[i],
                          mock_accessor->getLatestClone()->getLastAdded()[i]);
            }
        }
    }

    void setUpdateAccessor() {
        if (is_mock_) {
            const MockAccessor* mock_accessor =
                dynamic_cast<const MockAccessor*>(current_accessor_);
            update_accessor_ = mock_accessor->getLatestClone();
        }
    }

    void checkJournal(const vector<JournalEntry>& expected) {
        if (is_mock_) {
            const MockAccessor* mock_accessor =
                dynamic_cast<const MockAccessor*>(current_accessor_);
            mock_accessor->checkJournal(expected);
        } else {
            // For other generic databases, retrieve the diff using the
            // reader class and compare the resulting sequence of RRset.
            // For simplicity we only consider the case where the expected
            // sequence is not empty.
            ASSERT_FALSE(expected.empty());
            const Name zone_name(expected.front().
                                 data_[DatabaseAccessor::DIFF_NAME]);
            ZoneJournalReaderPtr jnl_reader =
                client_->getJournalReader(zone_name,
                                          expected.front().serial_,
                                          expected.back().serial_).second;
            ASSERT_TRUE(jnl_reader);
            ConstRRsetPtr rrset;
            vector<JournalEntry>::const_iterator it = expected.begin();
            for (rrset = jnl_reader->getNextDiff();
                 rrset && it != expected.end();
                 rrset = jnl_reader->getNextDiff(), ++it) {
                typedef DatabaseAccessor Accessor;
                RRsetPtr expected_rrset(
                    new RRset(Name((*it).data_[Accessor::DIFF_NAME]),
                              qclass_,
                              RRType((*it).data_[Accessor::DIFF_TYPE]),
                              RRTTL((*it).data_[Accessor::DIFF_TTL])));
                expected_rrset->addRdata(
                    rdata::createRdata(expected_rrset->getType(),
                                       expected_rrset->getClass(),
                                       (*it).data_[Accessor::DIFF_RDATA]));
                isc::testutils::rrsetCheck(expected_rrset, rrset);
            }
            // We should have examined all entries of both expected and
            // actual data.
            EXPECT_TRUE(it == expected.end());
            ASSERT_FALSE(rrset);
        }
    }

    // Some tests only work for MockAccessor.  We remember whether our accessor
    // is of that type.
    bool is_mock_;

    // Will be deleted by client_, just keep the current value for comparison.
    ACCESSOR_TYPE* current_accessor_;
    shared_ptr<DatabaseClient> client_;
    const std::string database_name_;

    // The zone finder of the test zone commonly used in various tests.
    shared_ptr<DatabaseClient::Finder> finder_;

    // Some shortcut variables for commonly used test parameters
    const Name zname_; // the zone name stored in the test data source
    const Name qname_; // commonly used name to be found
    const RRClass qclass_;      // commonly used RR class used with qname
    const RRType qtype_;        // commonly used RR type used with qname
    const RRTTL rrttl_;         // commonly used RR TTL
    RRsetPtr rrset_;            // for adding/deleting an RRset
    RRsetPtr rrsigset_;         // for adding/deleting an RRset
    RRsetPtr soa_;              // for adding/deleting an RRset

    // update related objects to be tested
    ZoneUpdaterPtr updater_;
    shared_ptr<const DatabaseAccessor> update_accessor_;

    // placeholders
    const std::vector<std::string> empty_rdatas_; // for NXRRSET/NXDOMAIN
    std::vector<std::string> expected_rdatas_;
    std::vector<std::string> expected_sig_rdatas_;
};

class TestSQLite3Accessor : public SQLite3Accessor {
public:
    TestSQLite3Accessor() : SQLite3Accessor(
        TEST_DATA_BUILDDIR "/rwtest.sqlite3.copied", "IN")
    {
        startUpdateZone("example.org.", true);
        string columns[ADD_COLUMN_COUNT];
        for (int i = 0; TEST_RECORDS[i][0] != NULL; ++i) {
            columns[ADD_NAME] = TEST_RECORDS[i][0];
            columns[ADD_REV_NAME] = Name(columns[ADD_NAME]).reverse().toText();
            columns[ADD_TYPE] = TEST_RECORDS[i][1];
            columns[ADD_TTL] = TEST_RECORDS[i][2];
            columns[ADD_SIGTYPE] = TEST_RECORDS[i][3];
            columns[ADD_RDATA] = TEST_RECORDS[i][4];

            addRecordToZone(columns);
        }
        commit();
    }
};

// The following two lines instantiate test cases with concrete accessor
// classes to be tested.
// XXX: clang++ installed on our FreeBSD buildbot cannot complete compiling
// this file, seemingly due to the size of the code.  We'll consider more
// complete workaround, but for a short term workaround we'll reduce the
// number of tested accessor classes (thus reducing the amount of code
// to be compiled) for this particular environment.
#if defined(__clang__) && defined(__FreeBSD__)
typedef ::testing::Types<MockAccessor> TestAccessorTypes;
#else
typedef ::testing::Types<MockAccessor, TestSQLite3Accessor> TestAccessorTypes;
#endif

TYPED_TEST_CASE(DatabaseClientTest, TestAccessorTypes);

// In some cases the entire test fixture is for the mock accessor only.
// We use the usual TEST_F for them with the corresponding specialized class
// to make the code simpler.
typedef DatabaseClientTest<MockAccessor> MockDatabaseClientTest;

TYPED_TEST(DatabaseClientTest, zoneNotFound) {
    DataSourceClient::FindResult zone(
        this->client_->findZone(Name("example.com")));
    EXPECT_EQ(result::NOTFOUND, zone.code);
}

TYPED_TEST(DatabaseClientTest, exactZone) {
    DataSourceClient::FindResult zone(
        this->client_->findZone(Name("example.org")));
    EXPECT_EQ(result::SUCCESS, zone.code);
    this->checkZoneFinder(zone);
}

TYPED_TEST(DatabaseClientTest, superZone) {
    DataSourceClient::FindResult zone(this->client_->findZone(Name(
        "sub.example.org")));
    EXPECT_EQ(result::PARTIALMATCH, zone.code);
    this->checkZoneFinder(zone);
}

// This test doesn't depend on derived accessor class, so we use TEST().
TEST(GenericDatabaseClientTest, noAccessorException) {
    // We need a dummy variable here; some compiler would regard it a mere
    // declaration instead of an instantiation and make the test fail.
    EXPECT_THROW(DatabaseClient dummy(RRClass::IN(),
                                      shared_ptr<DatabaseAccessor>()),
                 isc::InvalidParameter);
}

// If the zone doesn't exist, exception is thrown
TYPED_TEST(DatabaseClientTest, noZoneIterator) {
    EXPECT_THROW(this->client_->getIterator(Name("example.com")),
                 DataSourceError);
}

// If the zone doesn't exist and iteration is not implemented, it still throws
// the exception it doesn't exist
TEST(GenericDatabaseClientTest, noZoneNotImplementedIterator) {
    EXPECT_THROW(DatabaseClient(RRClass::IN(),
                                boost::shared_ptr<DatabaseAccessor>(
                                    new NopAccessor())).getIterator(
                                        Name("example.com")),
                 DataSourceError);
}

TEST(GenericDatabaseClientTest, notImplementedIterator) {
    EXPECT_THROW(DatabaseClient(RRClass::IN(), shared_ptr<DatabaseAccessor>(
        new NopAccessor())).getIterator(Name("example.org")),
                 isc::NotImplemented);
}

// Pretend a bug in the connection and pass NULL as the context
// Should not crash, but gracefully throw.  Works for the mock accessor only.
TEST_F(MockDatabaseClientTest, nullIteratorContext) {
    EXPECT_THROW(this->client_->getIterator(Name("null.example.org")),
                 isc::Unexpected);
}

// It doesn't crash or anything if the zone is completely empty.
// Works for the mock accessor only.
TEST_F(MockDatabaseClientTest, emptyIterator) {
    ZoneIteratorPtr it(this->client_->getIterator(Name("empty.example.org")));
    EXPECT_EQ(ConstRRsetPtr(), it->getNextRRset());
    // This is past the end, it should throw
    EXPECT_THROW(it->getNextRRset(), isc::Unexpected);
}

// checks if the given rrset matches the
// given name, class, type and rdatas
void
checkRRset(isc::dns::ConstRRsetPtr rrset,
           const isc::dns::Name& name,
           const isc::dns::RRClass& rrclass,
           const isc::dns::RRType& rrtype,
           const isc::dns::RRTTL& rrttl,
           const std::vector<std::string>& rdatas) {
    isc::dns::RRsetPtr expected_rrset(
        new isc::dns::RRset(name, rrclass, rrtype, rrttl));
    for (unsigned int i = 0; i < rdatas.size(); ++i) {
        expected_rrset->addRdata(
            isc::dns::rdata::createRdata(rrtype, rrclass,
                                         rdatas[i]));
    }
    isc::testutils::rrsetCheck(expected_rrset, rrset);
}

// Iterate through a zone
TYPED_TEST(DatabaseClientTest, iterator) {
    ZoneIteratorPtr it(this->client_->getIterator(Name("example.org")));
    ConstRRsetPtr rrset(it->getNextRRset());
    ASSERT_NE(ConstRRsetPtr(), rrset);

    // The first name should be the zone origin.
    EXPECT_EQ(this->zname_, rrset->getName());

    // The rest of the checks work only for the mock accessor.
    if (!this->is_mock_) {
        return;
    }

    this->expected_rdatas_.clear();
    this->expected_rdatas_.push_back("192.0.2.1");
    checkRRset(rrset, Name("example.org"), this->qclass_, RRType::A(),
               this->rrttl_, this->expected_rdatas_);

    rrset = it->getNextRRset();
    this->expected_rdatas_.clear();
    this->expected_rdatas_.push_back("ns1.example.org. admin.example.org. "
                                     "1234 3600 1800 2419200 7200");
    checkRRset(rrset, Name("example.org"), this->qclass_, RRType::SOA(),
               this->rrttl_, this->expected_rdatas_);

    rrset = it->getNextRRset();
    this->expected_rdatas_.clear();
    this->expected_rdatas_.push_back("192.0.2.1");
    this->expected_rdatas_.push_back("192.0.2.2");
    checkRRset(rrset, Name("x.example.org"), this->qclass_, RRType::A(),
               RRTTL(300), this->expected_rdatas_);

    rrset = it->getNextRRset();
    this->expected_rdatas_.clear();
    this->expected_rdatas_.push_back("2001:db8::1");
    this->expected_rdatas_.push_back("2001:db8::2");
    checkRRset(rrset, Name("x.example.org"), this->qclass_, RRType::AAAA(),
               RRTTL(300), this->expected_rdatas_);

    rrset = it->getNextRRset();
    ASSERT_NE(ConstRRsetPtr(), rrset);
    this->expected_rdatas_.clear();
    this->expected_rdatas_.push_back("192.0.2.1");
    this->expected_rdatas_.push_back("192.0.2.2");
    checkRRset(rrset, Name("ttldiff.example.org"), this->qclass_, RRType::A(),
               RRTTL(300), this->expected_rdatas_);

    EXPECT_EQ(ConstRRsetPtr(), it->getNextRRset());
}

// This has inconsistent TTL in the set (the rest, like nonsense in
// the data is handled in rdata itself).  Works for the mock accessor only.
TEST_F(MockDatabaseClientTest, badIterator) {
    // It should not throw, but get the lowest one of them
    ZoneIteratorPtr it(this->client_->getIterator(Name("bad.example.org")));
    EXPECT_EQ(it->getNextRRset()->getTTL(), isc::dns::RRTTL(300));
}

TYPED_TEST(DatabaseClientTest, getSOAFromIterator) {
    vector<string> soa_data;
    soa_data.push_back("ns1.example.org. admin.example.org. "
                       "1234 3600 1800 2419200 7200");

    ZoneIteratorPtr it(this->client_->getIterator(this->zname_));
    ASSERT_TRUE(it);
    checkRRset(it->getSOA(), this->zname_, this->qclass_, RRType::SOA(),
               this->rrttl_, soa_data);

    // Iterate over the zone until we find an SOA.  Although there's a broken
    // RDATA that would trigger an exception in getNextRRset(), we should
    // reach the SOA as the sequence should be sorted and the SOA is at
    // the origin name (which has no bogus data).
    ConstRRsetPtr rrset;
    while ((rrset = it->getNextRRset()) != ConstRRsetPtr() &&
           rrset->getType() != RRType::SOA()) {
        ;
    }
    ASSERT_TRUE(rrset);
    // It should be identical to the result of getSOA().
    isc::testutils::rrsetCheck(it->getSOA(), rrset);
}

TYPED_TEST(DatabaseClientTest, noSOAFromIterator) {
    // First, empty the zone.
    this->updater_ = this->client_->getUpdater(this->zname_, true);
    this->updater_->commit();

    // Then getSOA() should return NULL.
    ZoneIteratorPtr it(this->client_->getIterator(this->zname_));
    ASSERT_TRUE(it);
    EXPECT_FALSE(it->getSOA());
}

TYPED_TEST(DatabaseClientTest, iterateThenUpdate) {
    ZoneIteratorPtr it(this->client_->getIterator(this->zname_));
    ASSERT_TRUE(it);

    // Try to empty the zone after getting the iterator.  Depending on the
    // underlying data source, it may result in an exception due to the
    // transaction for the iterator.  In either case the integrity of the
    // iterator result should be reserved.
    try {
        this->updater_ = this->client_->getUpdater(this->zname_, true);
        this->updater_->commit();

        // Confirm at least it doesn't contain any SOA
        EXPECT_EQ(ZoneFinder::NXDOMAIN,
                  this->getFinder()->find(this->zname_, RRType::SOA()).code);
    } catch (const DataSourceError&) {}

    ConstRRsetPtr rrset;
    while ((rrset = it->getNextRRset()) != ConstRRsetPtr() &&
           rrset->getType() != RRType::SOA()) {
        ;
    }
    ASSERT_TRUE(rrset);
    // It should be identical to the result of getSOA().
    isc::testutils::rrsetCheck(it->getSOA(), rrset);
}

TYPED_TEST(DatabaseClientTest, updateThenIterateThenUpdate) {
    // First clear the zone.
    this->updater_ = this->client_->getUpdater(this->zname_, true);
    this->updater_->commit();

    // Then iterate over it.  It should immediately reach the end, at which
    // point the transaction should be committed.
    ZoneIteratorPtr it(this->client_->getIterator(this->zname_));
    ASSERT_TRUE(it);
    EXPECT_FALSE(it->getNextRRset());

    // So another update attempt should succeed, too.
    this->updater_ = this->client_->getUpdater(this->zname_, true);
    this->updater_->commit();
}

TYPED_TEST(DatabaseClientTest, updateAfterDeleteIterator) {
    // Similar to the previous case, but we delete the iterator in the
    // middle of zone.  The transaction should be canceled (actually no
    // different from commit though) at that point.
    ZoneIteratorPtr it(this->client_->getIterator(this->zname_));
    ASSERT_TRUE(it);
    EXPECT_TRUE(it->getNextRRset());
    it.reset();

    // So another update attempt should succeed.
    this->updater_ = this->client_->getUpdater(this->zname_, true);
    this->updater_->commit();
}

void
doFindTest(ZoneFinder& finder,
           const isc::dns::Name& name,
           const isc::dns::RRType& type,
           const isc::dns::RRType& expected_type,
           const isc::dns::RRTTL expected_ttl,
           ZoneFinder::Result expected_result,
           const std::vector<std::string>& expected_rdatas,
           const std::vector<std::string>& expected_sig_rdatas,
           const isc::dns::Name& expected_name = isc::dns::Name::ROOT_NAME(),
           const ZoneFinder::FindOptions options = ZoneFinder::FIND_DEFAULT)
{
    SCOPED_TRACE("doFindTest " + name.toText() + " " + type.toText());
    const ZoneFinder::FindResult result = finder.find(name, type, NULL,
                                                      options);
    ASSERT_EQ(expected_result, result.code) << name << " " << type;
    if (!expected_rdatas.empty() && result.rrset) {
        checkRRset(result.rrset, expected_name != Name(".") ? expected_name :
                   name, finder.getClass(), expected_type, expected_ttl,
                   expected_rdatas);

        if (!expected_sig_rdatas.empty() && result.rrset->getRRsig()) {
            checkRRset(result.rrset->getRRsig(), expected_name != Name(".") ?
                       expected_name : name, finder.getClass(),
                       isc::dns::RRType::RRSIG(), expected_ttl,
                       expected_sig_rdatas);
        } else if (expected_sig_rdatas.empty()) {
            EXPECT_EQ(isc::dns::RRsetPtr(), result.rrset->getRRsig());
        } else {
            ADD_FAILURE() << "Missing RRSIG";
        }
    } else if (expected_rdatas.empty()) {
        EXPECT_EQ(isc::dns::RRsetPtr(), result.rrset);
    } else {
        ADD_FAILURE() << "Missing result";
    }
}

// When asking for an RRset where RRs somehow have different TTLs, it should 
// convert to the lowest one.
TEST_F(MockDatabaseClientTest, ttldiff) {
    ZoneIteratorPtr it(this->client_->getIterator(Name("example.org")));
    // Walk through the full iterator, we should see 1 rrset with name
    // ttldiff1.example.org., and two rdatas. Same for ttldiff2
    Name name("ttldiff.example.org.");
    bool found = false;
    //bool found2 = false;
    ConstRRsetPtr rrset = it->getNextRRset();
    while(rrset != ConstRRsetPtr()) {
        if (rrset->getName() == name) {
            ASSERT_FALSE(found);
            ASSERT_EQ(2, rrset->getRdataCount());
            ASSERT_EQ(RRTTL(300), rrset->getTTL());
            found = true;
        }
        rrset = it->getNextRRset();
    }
    ASSERT_TRUE(found);
}

// Unless we ask for individual RRs in our iterator request. In that case
// every RR should go into its own 'rrset'
TEST_F(MockDatabaseClientTest, ttldiff_no_adjust_ttl) {
    ZoneIteratorPtr it(this->client_->getIterator(Name("example.org"), false));

    // Walk through the full iterator, we should see 1 rrset with name
    // ttldiff1.example.org., and two rdatas. Same for ttldiff2
    Name name("ttldiff.example.org.");
    int found1 = false;
    int found2 = false;
    ConstRRsetPtr rrset = it->getNextRRset();
    while(rrset != ConstRRsetPtr()) {
        if (rrset->getName() == name) {
            ASSERT_EQ(1, rrset->getRdataCount());
            // We should find 1 'rrset' with TTL 300 and one with TTL 600
            if (rrset->getTTL() == RRTTL(300)) {
                ASSERT_FALSE(found1);
                found1 = true;
            } else if (rrset->getTTL() == RRTTL(600)) {
                ASSERT_FALSE(found2);
                found2 = true;
            } else {
                FAIL() << "Found unexpected TTL: " <<
                          rrset->getTTL().toText();
            }
        }
        rrset = it->getNextRRset();
    }
    ASSERT_TRUE(found1);
    ASSERT_TRUE(found2);
}

TYPED_TEST(DatabaseClientTest, find) {
    shared_ptr<DatabaseClient::Finder> finder(this->getFinder());

    this->expected_rdatas_.clear();
    this->expected_sig_rdatas_.clear();
    this->expected_rdatas_.push_back("192.0.2.1");
    doFindTest(*finder, isc::dns::Name("www.example.org."),
               this->qtype_, this->qtype_, this->rrttl_, ZoneFinder::SUCCESS,
               this->expected_rdatas_, this->expected_sig_rdatas_);

    this->expected_rdatas_.clear();
    this->expected_sig_rdatas_.clear();
    this->expected_rdatas_.push_back("192.0.2.1");
    this->expected_rdatas_.push_back("192.0.2.2");
    doFindTest(*finder, isc::dns::Name("www2.example.org."),
               this->qtype_, this->qtype_, this->rrttl_, ZoneFinder::SUCCESS,
               this->expected_rdatas_, this->expected_sig_rdatas_);

    this->expected_rdatas_.clear();
    this->expected_sig_rdatas_.clear();
    this->expected_rdatas_.push_back("2001:db8::1");
    this->expected_rdatas_.push_back("2001:db8::2");
    doFindTest(*finder, isc::dns::Name("www.example.org."),
               isc::dns::RRType::AAAA(), isc::dns::RRType::AAAA(),
               this->rrttl_,
               ZoneFinder::SUCCESS,
               this->expected_rdatas_, this->expected_sig_rdatas_);

    this->expected_rdatas_.clear();
    this->expected_sig_rdatas_.clear();
    doFindTest(*finder, isc::dns::Name("www.example.org."),
               isc::dns::RRType::TXT(), isc::dns::RRType::TXT(),
               this->rrttl_,
               ZoneFinder::NXRRSET,
               this->expected_rdatas_, this->expected_sig_rdatas_);

    this->expected_rdatas_.clear();
    this->expected_sig_rdatas_.clear();
    this->expected_rdatas_.push_back("www.example.org.");
    doFindTest(*finder, isc::dns::Name("cname.example.org."),
               this->qtype_, isc::dns::RRType::CNAME(), this->rrttl_,
               ZoneFinder::CNAME, this->expected_rdatas_,
               this->expected_sig_rdatas_);

    this->expected_rdatas_.clear();
    this->expected_sig_rdatas_.clear();
    this->expected_rdatas_.push_back("www.example.org.");
    doFindTest(*finder, isc::dns::Name("cname.example.org."),
               isc::dns::RRType::CNAME(), isc::dns::RRType::CNAME(),
               this->rrttl_, ZoneFinder::SUCCESS, this->expected_rdatas_,
               this->expected_sig_rdatas_);

    this->expected_rdatas_.clear();
    this->expected_sig_rdatas_.clear();
    doFindTest(*finder, isc::dns::Name("doesnotexist.example.org."),
               this->qtype_, this->qtype_, this->rrttl_, ZoneFinder::NXDOMAIN,
               this->expected_rdatas_, this->expected_sig_rdatas_);

    this->expected_rdatas_.clear();
    this->expected_sig_rdatas_.clear();
    this->expected_rdatas_.push_back("192.0.2.1");
    this->expected_sig_rdatas_.push_back("A 5 3 3600 20000101000000 20000201000000 12345 example.org. FAKEFAKEFAKE");
    this->expected_sig_rdatas_.push_back("A 5 3 3600 20000101000000 20000201000000 12346 example.org. FAKEFAKEFAKE");
    doFindTest(*finder, isc::dns::Name("signed1.example.org."),
               this->qtype_, this->qtype_, this->rrttl_, ZoneFinder::SUCCESS,
               this->expected_rdatas_, this->expected_sig_rdatas_);

    this->expected_rdatas_.clear();
    this->expected_sig_rdatas_.clear();
    this->expected_rdatas_.push_back("2001:db8::1");
    this->expected_rdatas_.push_back("2001:db8::2");
    this->expected_sig_rdatas_.push_back("AAAA 5 3 3600 20000101000000 20000201000000 12345 example.org. FAKEFAKEFAKE");
    doFindTest(*finder, isc::dns::Name("signed1.example.org."),
               isc::dns::RRType::AAAA(), isc::dns::RRType::AAAA(),
               this->rrttl_, ZoneFinder::SUCCESS, this->expected_rdatas_,
               this->expected_sig_rdatas_);

    this->expected_rdatas_.clear();
    this->expected_sig_rdatas_.clear();
    doFindTest(*finder, isc::dns::Name("signed1.example.org."),
               isc::dns::RRType::TXT(), isc::dns::RRType::TXT(), this->rrttl_,
               ZoneFinder::NXRRSET, this->expected_rdatas_,
               this->expected_sig_rdatas_);

    this->expected_rdatas_.clear();
    this->expected_sig_rdatas_.clear();
    this->expected_rdatas_.push_back("www.example.org.");
    this->expected_sig_rdatas_.push_back("CNAME 5 3 3600 20000101000000 20000201000000 12345 example.org. FAKEFAKEFAKE");
    doFindTest(*finder, isc::dns::Name("signedcname1.example.org."),
               this->qtype_, isc::dns::RRType::CNAME(), this->rrttl_,
               ZoneFinder::CNAME, this->expected_rdatas_,
               this->expected_sig_rdatas_);

    this->expected_rdatas_.clear();
    this->expected_sig_rdatas_.clear();
    this->expected_rdatas_.push_back("192.0.2.1");
    this->expected_sig_rdatas_.push_back("A 5 3 3600 20000101000000 20000201000000 12345 example.org. FAKEFAKEFAKE");
    this->expected_sig_rdatas_.push_back("A 5 3 3600 20000101000000 20000201000000 12346 example.org. FAKEFAKEFAKE");
    doFindTest(*finder, isc::dns::Name("signed2.example.org."),
               this->qtype_, this->qtype_, this->rrttl_, ZoneFinder::SUCCESS,
               this->expected_rdatas_, this->expected_sig_rdatas_);

    this->expected_rdatas_.clear();
    this->expected_sig_rdatas_.clear();
    this->expected_rdatas_.push_back("2001:db8::2");
    this->expected_rdatas_.push_back("2001:db8::1");
    this->expected_sig_rdatas_.push_back("AAAA 5 3 3600 20000101000000 20000201000000 12345 example.org. FAKEFAKEFAKE");
    doFindTest(*finder, isc::dns::Name("signed2.example.org."),
               isc::dns::RRType::AAAA(), isc::dns::RRType::AAAA(),
               this->rrttl_, ZoneFinder::SUCCESS, this->expected_rdatas_,
               this->expected_sig_rdatas_);

    this->expected_rdatas_.clear();
    this->expected_sig_rdatas_.clear();
    doFindTest(*finder, isc::dns::Name("signed2.example.org."),
               isc::dns::RRType::TXT(), isc::dns::RRType::TXT(), this->rrttl_,
               ZoneFinder::NXRRSET, this->expected_rdatas_,
               this->expected_sig_rdatas_);

    this->expected_rdatas_.clear();
    this->expected_sig_rdatas_.clear();
    this->expected_rdatas_.push_back("www.example.org.");
    this->expected_sig_rdatas_.push_back("CNAME 5 3 3600 20000101000000 20000201000000 12345 example.org. FAKEFAKEFAKE");
    doFindTest(*finder, isc::dns::Name("signedcname2.example.org."),
               this->qtype_, isc::dns::RRType::CNAME(), this->rrttl_,
               ZoneFinder::CNAME, this->expected_rdatas_,
               this->expected_sig_rdatas_);

    this->expected_rdatas_.clear();
    this->expected_sig_rdatas_.clear();
    this->expected_rdatas_.push_back("192.0.2.1");
    this->expected_sig_rdatas_.push_back("A 5 3 3600 20000101000000 20000201000000 12345 example.org. FAKEFAKEFAKE");
    doFindTest(*finder, isc::dns::Name("acnamesig1.example.org."),
               this->qtype_, this->qtype_, this->rrttl_, ZoneFinder::SUCCESS,
               this->expected_rdatas_, this->expected_sig_rdatas_);

    this->expected_rdatas_.clear();
    this->expected_sig_rdatas_.clear();
    this->expected_rdatas_.push_back("192.0.2.1");
    this->expected_sig_rdatas_.push_back("A 5 3 3600 20000101000000 20000201000000 12345 example.org. FAKEFAKEFAKE");
    doFindTest(*finder, isc::dns::Name("acnamesig2.example.org."),
               this->qtype_, this->qtype_, this->rrttl_, ZoneFinder::SUCCESS,
               this->expected_rdatas_, this->expected_sig_rdatas_);

    this->expected_rdatas_.clear();
    this->expected_sig_rdatas_.clear();
    this->expected_rdatas_.push_back("192.0.2.1");
    this->expected_sig_rdatas_.push_back("A 5 3 3600 20000101000000 20000201000000 12345 example.org. FAKEFAKEFAKE");
    doFindTest(*finder, isc::dns::Name("acnamesig3.example.org."),
               this->qtype_, this->qtype_, this->rrttl_, ZoneFinder::SUCCESS,
               this->expected_rdatas_, this->expected_sig_rdatas_);

    this->expected_rdatas_.clear();
    this->expected_sig_rdatas_.clear();
    this->expected_rdatas_.push_back("192.0.2.1");
    this->expected_rdatas_.push_back("192.0.2.2");
    doFindTest(*finder, isc::dns::Name("ttldiff1.example.org."),
               this->qtype_, this->qtype_, isc::dns::RRTTL(360),
               ZoneFinder::SUCCESS, this->expected_rdatas_,
               this->expected_sig_rdatas_);

    this->expected_rdatas_.clear();
    this->expected_sig_rdatas_.clear();
    this->expected_rdatas_.push_back("192.0.2.1");
    this->expected_rdatas_.push_back("192.0.2.2");
    doFindTest(*finder, isc::dns::Name("ttldiff2.example.org."),
               this->qtype_, this->qtype_, isc::dns::RRTTL(360),
               ZoneFinder::SUCCESS, this->expected_rdatas_,
               this->expected_sig_rdatas_);

    EXPECT_THROW(finder->find(isc::dns::Name("badcname1.example.org."),
                                              this->qtype_,
                                              NULL, ZoneFinder::FIND_DEFAULT),
                 DataSourceError);
    EXPECT_THROW(finder->find(isc::dns::Name("badcname2.example.org."),
                                              this->qtype_,
                                              NULL, ZoneFinder::FIND_DEFAULT),
                 DataSourceError);
    EXPECT_THROW(finder->find(isc::dns::Name("badcname3.example.org."),
                                              this->qtype_,
                                              NULL, ZoneFinder::FIND_DEFAULT),
                 DataSourceError);
    EXPECT_THROW(finder->find(isc::dns::Name("badrdata.example.org."),
                                              this->qtype_,
                                              NULL, ZoneFinder::FIND_DEFAULT),
                 DataSourceError);
    EXPECT_THROW(finder->find(isc::dns::Name("badtype.example.org."),
                                              this->qtype_,
                                              NULL, ZoneFinder::FIND_DEFAULT),
                 DataSourceError);
    EXPECT_THROW(finder->find(isc::dns::Name("badttl.example.org."),
                                              this->qtype_,
                                              NULL, ZoneFinder::FIND_DEFAULT),
                 DataSourceError);
    EXPECT_THROW(finder->find(isc::dns::Name("badsig.example.org."),
                                              this->qtype_,
                                              NULL, ZoneFinder::FIND_DEFAULT),
                 DataSourceError);

    // Trigger the hardcoded exceptions and see if find() has cleaned up
    if (this->is_mock_) {
        EXPECT_THROW(finder->find(isc::dns::Name("dsexception.in.search."),
                                  this->qtype_,
                                  NULL, ZoneFinder::FIND_DEFAULT),
                     DataSourceError);
        EXPECT_THROW(finder->find(isc::dns::Name("iscexception.in.search."),
                                  this->qtype_,
                                  NULL, ZoneFinder::FIND_DEFAULT),
                     isc::Exception);
        EXPECT_THROW(finder->find(isc::dns::Name("basicexception.in.search."),
                                  this->qtype_,
                                  NULL, ZoneFinder::FIND_DEFAULT),
                     std::exception);
        EXPECT_THROW(finder->find(isc::dns::Name("dsexception.in.getnext."),
                                  this->qtype_,
                                  NULL, ZoneFinder::FIND_DEFAULT),
                     DataSourceError);
        EXPECT_THROW(finder->find(isc::dns::Name("iscexception.in.getnext."),
                                  this->qtype_,
                                  NULL, ZoneFinder::FIND_DEFAULT),
                     isc::Exception);
        EXPECT_THROW(finder->find(isc::dns::Name("basicexception.in.getnext."),
                                  this->qtype_,
                                  NULL, ZoneFinder::FIND_DEFAULT),
                     std::exception);
    }

    // This RRSIG has the wrong sigtype field, which should be
    // an error if we decide to keep using that field
    // Right now the field is ignored, so it does not error
    this->expected_rdatas_.clear();
    this->expected_sig_rdatas_.clear();
    this->expected_rdatas_.push_back("192.0.2.1");
    this->expected_sig_rdatas_.push_back("A 5 3 3600 20000101000000 20000201000000 12345 example.org. FAKEFAKEFAKE");
    doFindTest(*finder, isc::dns::Name("badsigtype.example.org."),
               this->qtype_, this->qtype_, this->rrttl_, ZoneFinder::SUCCESS,
               this->expected_rdatas_, this->expected_sig_rdatas_);
}

TYPED_TEST(DatabaseClientTest, findDelegation) {
    shared_ptr<DatabaseClient::Finder> finder(this->getFinder());

    // The apex should not be considered delegation point and we can access
    // data
    this->expected_rdatas_.clear();
    this->expected_sig_rdatas_.clear();
    this->expected_rdatas_.push_back("192.0.2.1");
    doFindTest(*finder, isc::dns::Name("example.org."),
               this->qtype_, this->qtype_,
               this->rrttl_, ZoneFinder::SUCCESS, this->expected_rdatas_,
               this->expected_sig_rdatas_);

    this->expected_rdatas_.clear();
    this->expected_rdatas_.push_back("ns.example.com.");
    this->expected_sig_rdatas_.push_back("NS 5 3 3600 20000101000000 20000201000000 "
                                  "12345 example.org. FAKEFAKEFAKE");
    doFindTest(*finder, isc::dns::Name("example.org."),
               isc::dns::RRType::NS(), isc::dns::RRType::NS(),
               this->rrttl_, ZoneFinder::SUCCESS, this->expected_rdatas_,
               this->expected_sig_rdatas_);

    // Check when we ask for something below delegation point, we get the NS
    // (Both when the RRset there exists and doesn't)
    this->expected_rdatas_.clear();
    this->expected_sig_rdatas_.clear();
    this->expected_rdatas_.push_back("ns.example.com.");
    this->expected_rdatas_.push_back("ns.delegation.example.org.");
    this->expected_sig_rdatas_.push_back("NS 5 3 3600 20000101000000 20000201000000 "
                                  "12345 example.org. FAKEFAKEFAKE");
    doFindTest(*finder, isc::dns::Name("ns.delegation.example.org."),
               this->qtype_, isc::dns::RRType::NS(),
               this->rrttl_, ZoneFinder::DELEGATION, this->expected_rdatas_,
               this->expected_sig_rdatas_,
               isc::dns::Name("delegation.example.org."));
    doFindTest(*finder, isc::dns::Name("ns.delegation.example.org."),
               isc::dns::RRType::AAAA(), isc::dns::RRType::NS(),
               this->rrttl_, ZoneFinder::DELEGATION, this->expected_rdatas_,
               this->expected_sig_rdatas_,
               isc::dns::Name("delegation.example.org."));
    doFindTest(*finder, isc::dns::Name("deep.below.delegation.example.org."),
               isc::dns::RRType::AAAA(), isc::dns::RRType::NS(),
               this->rrttl_, ZoneFinder::DELEGATION, this->expected_rdatas_,
               this->expected_sig_rdatas_,
               isc::dns::Name("delegation.example.org."));

    // Even when we check directly at the delegation point, we should get
    // the NS
    doFindTest(*finder, isc::dns::Name("delegation.example.org."),
               isc::dns::RRType::AAAA(), isc::dns::RRType::NS(),
               this->rrttl_, ZoneFinder::DELEGATION, this->expected_rdatas_,
               this->expected_sig_rdatas_);

    // And when we ask direcly for the NS, we should still get delegation
    doFindTest(*finder, isc::dns::Name("delegation.example.org."),
               isc::dns::RRType::NS(), isc::dns::RRType::NS(),
               this->rrttl_, ZoneFinder::DELEGATION, this->expected_rdatas_,
               this->expected_sig_rdatas_);

    // Now test delegation. If it is below the delegation point, we should get
    // the DNAME (the one with data under DNAME is invalid zone, but we test
    // the behaviour anyway just to make sure)
    this->expected_rdatas_.clear();
    this->expected_rdatas_.push_back("dname.example.com.");
    this->expected_sig_rdatas_.clear();
    this->expected_sig_rdatas_.push_back("DNAME 5 3 3600 20000101000000 "
                                  "20000201000000 12345 example.org. "
                                  "FAKEFAKEFAKE");
    doFindTest(*finder, isc::dns::Name("below.dname.example.org."),
               this->qtype_, isc::dns::RRType::DNAME(),
               this->rrttl_, ZoneFinder::DNAME, this->expected_rdatas_,
               this->expected_sig_rdatas_, isc::dns::Name("dname.example.org."));
    doFindTest(*finder, isc::dns::Name("below.dname.example.org."),
               isc::dns::RRType::AAAA(), isc::dns::RRType::DNAME(),
               this->rrttl_, ZoneFinder::DNAME, this->expected_rdatas_,
               this->expected_sig_rdatas_, isc::dns::Name("dname.example.org."));
    doFindTest(*finder, isc::dns::Name("really.deep.below.dname.example.org."),
               isc::dns::RRType::AAAA(), isc::dns::RRType::DNAME(),
               this->rrttl_, ZoneFinder::DNAME, this->expected_rdatas_,
               this->expected_sig_rdatas_, isc::dns::Name("dname.example.org."));

    // Asking direcly for DNAME should give SUCCESS
    doFindTest(*finder, isc::dns::Name("dname.example.org."),
               isc::dns::RRType::DNAME(), isc::dns::RRType::DNAME(),
               this->rrttl_, ZoneFinder::SUCCESS, this->expected_rdatas_,
               this->expected_sig_rdatas_);

    // But we don't delegate at DNAME point
    this->expected_rdatas_.clear();
    this->expected_rdatas_.push_back("192.0.2.1");
    this->expected_sig_rdatas_.clear();
    doFindTest(*finder, isc::dns::Name("dname.example.org."),
               this->qtype_, this->qtype_,
               this->rrttl_, ZoneFinder::SUCCESS, this->expected_rdatas_,
               this->expected_sig_rdatas_);
    this->expected_rdatas_.clear();
    doFindTest(*finder, isc::dns::Name("dname.example.org."),
               isc::dns::RRType::AAAA(), isc::dns::RRType::AAAA(),
               this->rrttl_, ZoneFinder::NXRRSET, this->expected_rdatas_,
               this->expected_sig_rdatas_);

    // This is broken dname, it contains two targets
    EXPECT_THROW(finder->find(isc::dns::Name("below.baddname.example.org."),
                              this->qtype_, NULL,
                              ZoneFinder::FIND_DEFAULT),
                 DataSourceError);

    // Broken NS - it lives together with something else
    EXPECT_THROW(finder->find(isc::dns::Name("brokenns1.example.org."),
                              this->qtype_, NULL,
                              ZoneFinder::FIND_DEFAULT),
                 DataSourceError);
    EXPECT_THROW(finder->find(isc::dns::Name("brokenns2.example.org."),
                              this->qtype_, NULL,
                              ZoneFinder::FIND_DEFAULT),
                 DataSourceError);
}

TYPED_TEST(DatabaseClientTest, emptyDomain) {
    shared_ptr<DatabaseClient::Finder> finder(this->getFinder());

    // This domain doesn't exist, but a subdomain of it does.
    // Therefore we should pretend the domain is there, but contains no RRsets
    doFindTest(*finder, isc::dns::Name("b.example.org."), this->qtype_,
               this->qtype_, this->rrttl_, ZoneFinder::NXRRSET,
               this->expected_rdatas_, this->expected_sig_rdatas_);
}

// Glue-OK mode. Just go through NS delegations down (but not through
// DNAME) and pretend it is not there.
TYPED_TEST(DatabaseClientTest, glueOK) {
    shared_ptr<DatabaseClient::Finder> finder(this->getFinder());

    this->expected_rdatas_.clear();
    this->expected_sig_rdatas_.clear();
    doFindTest(*finder, isc::dns::Name("ns.delegation.example.org."),
               isc::dns::RRType::AAAA(), isc::dns::RRType::AAAA(),
               this->rrttl_, ZoneFinder::NXRRSET,
               this->expected_rdatas_, this->expected_sig_rdatas_,
               isc::dns::Name("ns.delegation.example.org."),
               ZoneFinder::FIND_GLUE_OK);
    doFindTest(*finder, isc::dns::Name("nothere.delegation.example.org."),
               isc::dns::RRType::AAAA(), isc::dns::RRType::AAAA(),
               this->rrttl_, ZoneFinder::NXDOMAIN,
               this->expected_rdatas_, this->expected_sig_rdatas_,
               isc::dns::Name("nothere.delegation.example.org."),
               ZoneFinder::FIND_GLUE_OK);
    this->expected_rdatas_.push_back("192.0.2.1");
    doFindTest(*finder, isc::dns::Name("ns.delegation.example.org."),
               this->qtype_, this->qtype_,
               this->rrttl_, ZoneFinder::SUCCESS,
               this->expected_rdatas_, this->expected_sig_rdatas_,
               isc::dns::Name("ns.delegation.example.org."),
               ZoneFinder::FIND_GLUE_OK);
    this->expected_rdatas_.clear();
    this->expected_rdatas_.push_back("ns.example.com.");
    this->expected_rdatas_.push_back("ns.delegation.example.org.");
    this->expected_sig_rdatas_.clear();
    this->expected_sig_rdatas_.push_back("NS 5 3 3600 20000101000000 "
                                   "20000201000000 12345 example.org. "
                                   "FAKEFAKEFAKE");
    // When we request the NS, it should be SUCCESS, not DELEGATION
    // (different in GLUE_OK)
    doFindTest(*finder, isc::dns::Name("delegation.example.org."),
               isc::dns::RRType::NS(), isc::dns::RRType::NS(),
               this->rrttl_, ZoneFinder::SUCCESS,
               this->expected_rdatas_, this->expected_sig_rdatas_,
               isc::dns::Name("delegation.example.org."),
               ZoneFinder::FIND_GLUE_OK);
    this->expected_rdatas_.clear();
    this->expected_rdatas_.push_back("dname.example.com.");
    this->expected_sig_rdatas_.clear();
    this->expected_sig_rdatas_.push_back("DNAME 5 3 3600 20000101000000 "
                                   "20000201000000 12345 example.org. "
                                   "FAKEFAKEFAKE");
    doFindTest(*finder, isc::dns::Name("below.dname.example.org."),
               this->qtype_, isc::dns::RRType::DNAME(),
               this->rrttl_, ZoneFinder::DNAME, this->expected_rdatas_,
               this->expected_sig_rdatas_,
               isc::dns::Name("dname.example.org."), ZoneFinder::FIND_GLUE_OK);
    doFindTest(*finder, isc::dns::Name("below.dname.example.org."),
               isc::dns::RRType::AAAA(), isc::dns::RRType::DNAME(),
               this->rrttl_, ZoneFinder::DNAME, this->expected_rdatas_,
               this->expected_sig_rdatas_,
               isc::dns::Name("dname.example.org."), ZoneFinder::FIND_GLUE_OK);
}

TYPED_TEST(DatabaseClientTest, wildcard) {
    shared_ptr<DatabaseClient::Finder> finder(this->getFinder());

    // First, simple wildcard match
    // Check also that the RRSIG is added from the wildcard (not modified)
    this->expected_rdatas_.push_back("192.0.2.5");
    this->expected_sig_rdatas_.push_back("A 5 3 3600 20000101000000 "
                                         "20000201000000 12345 example.org. "
                                         "FAKEFAKEFAKE");
    doFindTest(*finder, isc::dns::Name("a.wild.example.org"),
               this->qtype_, this->qtype_, this->rrttl_,
               ZoneFinder::WILDCARD, this->expected_rdatas_,
               this->expected_sig_rdatas_);
    doFindTest(*finder, isc::dns::Name("b.a.wild.example.org"),
               this->qtype_, this->qtype_, this->rrttl_, ZoneFinder::WILDCARD,
               this->expected_rdatas_, this->expected_sig_rdatas_);
    this->expected_rdatas_.clear();
    this->expected_sig_rdatas_.clear();
    doFindTest(*finder, isc::dns::Name("a.wild.example.org"),
               isc::dns::RRType::AAAA(), isc::dns::RRType::AAAA(),
               this->rrttl_, ZoneFinder::WILDCARD_NXRRSET,
               this->expected_rdatas_, this->expected_sig_rdatas_);
    doFindTest(*finder, isc::dns::Name("b.a.wild.example.org"),
               isc::dns::RRType::AAAA(), isc::dns::RRType::AAAA(),
               this->rrttl_, ZoneFinder::WILDCARD_NXRRSET,
               this->expected_rdatas_, this->expected_sig_rdatas_);

    // Direct request for this wildcard
    this->expected_rdatas_.push_back("192.0.2.5");
    this->expected_sig_rdatas_.push_back("A 5 3 3600 20000101000000 "
                                         "20000201000000 12345 example.org. "
                                         "FAKEFAKEFAKE");
    doFindTest(*finder, isc::dns::Name("*.wild.example.org"),
               this->qtype_, this->qtype_, this->rrttl_, ZoneFinder::SUCCESS,
               this->expected_rdatas_, this->expected_sig_rdatas_);
    this->expected_rdatas_.clear();
    this->expected_sig_rdatas_.clear();
    doFindTest(*finder, isc::dns::Name("*.wild.example.org"),
               isc::dns::RRType::AAAA(), isc::dns::RRType::AAAA(),
               this->rrttl_, ZoneFinder::NXRRSET, this->expected_rdatas_,
               this->expected_sig_rdatas_);
    // This is nonsense, but check it doesn't match by some stupid accident
    doFindTest(*finder, isc::dns::Name("a.*.wild.example.org"),
               this->qtype_, this->qtype_, this->rrttl_, ZoneFinder::NXDOMAIN,
               this->expected_rdatas_, this->expected_sig_rdatas_);
    // These should be canceled, since it is below a domain which exitsts
    doFindTest(*finder, isc::dns::Name("nothing.here.wild.example.org"),
               this->qtype_, this->qtype_, this->rrttl_, ZoneFinder::NXDOMAIN,
               this->expected_rdatas_, this->expected_sig_rdatas_);
    doFindTest(*finder, isc::dns::Name("cancel.here.wild.example.org"),
               this->qtype_, this->qtype_, this->rrttl_, ZoneFinder::NXRRSET,
               this->expected_rdatas_, this->expected_sig_rdatas_);
    doFindTest(*finder,
               isc::dns::Name("below.cancel.here.wild.example.org"),
               this->qtype_, this->qtype_, this->rrttl_, ZoneFinder::NXDOMAIN,
               this->expected_rdatas_, this->expected_sig_rdatas_);
    // And this should be just plain empty non-terminal domain, check
    // the wildcard doesn't hurt it
    doFindTest(*finder, isc::dns::Name("here.wild.example.org"),
               this->qtype_, this->qtype_, this->rrttl_, ZoneFinder::NXRRSET,
               this->expected_rdatas_, this->expected_sig_rdatas_);
    // Also make sure that the wildcard doesn't hurt the original data
    // below the wildcard
    this->expected_rdatas_.push_back("2001:db8::5");
    doFindTest(*finder, isc::dns::Name("cancel.here.wild.example.org"),
               isc::dns::RRType::AAAA(), isc::dns::RRType::AAAA(),
               this->rrttl_, ZoneFinder::SUCCESS,
               this->expected_rdatas_, this->expected_sig_rdatas_);
    this->expected_rdatas_.clear();

    // How wildcard go together with delegation
    this->expected_rdatas_.push_back("ns.example.com.");
    doFindTest(*finder, isc::dns::Name("below.delegatedwild.example.org"),
               this->qtype_, isc::dns::RRType::NS(), this->rrttl_,
               ZoneFinder::DELEGATION, this->expected_rdatas_,
               this->expected_sig_rdatas_,
               isc::dns::Name("delegatedwild.example.org"));
    // FIXME: This doesn't look logically OK, GLUE_OK should make it transparent,
    // so the match should either work or be canceled, but return NXDOMAIN
    doFindTest(*finder, isc::dns::Name("below.delegatedwild.example.org"),
               this->qtype_, isc::dns::RRType::NS(), this->rrttl_,
               ZoneFinder::DELEGATION, this->expected_rdatas_,
               this->expected_sig_rdatas_,
               isc::dns::Name("delegatedwild.example.org"),
               ZoneFinder::FIND_GLUE_OK);

    this->expected_rdatas_.clear();
    this->expected_rdatas_.push_back("192.0.2.5");
    // These are direct matches
    const char* positive_names[] = {
        "wild.*.foo.example.org.",
        "wild.*.foo.*.bar.example.org.",
        NULL
    };
    for (const char** name(positive_names); *name != NULL; ++ name) {
        doFindTest(*finder, isc::dns::Name(*name), this->qtype_,
                   this->qtype_, this->rrttl_, ZoneFinder::SUCCESS,
                   this->expected_rdatas_,
                   this->expected_sig_rdatas_);
    }

    // These are wildcard matches against empty nonterminal asterisk
    this->expected_rdatas_.clear();
    const char* negative_names[] = {
        "a.foo.example.org.",
        "*.foo.example.org.",
        "foo.example.org.",
        "wild.bar.foo.example.org.",
        "baz.foo.*.bar.example.org",
        "baz.foo.baz.bar.example.org",
        "*.foo.baz.bar.example.org",
        "*.foo.*.bar.example.org",
        "foo.*.bar.example.org",
        "*.bar.example.org",
        "bar.example.org",
        NULL
    };
    // Unless FIND_DNSSEC is specified, this is no different from other
    // NXRRSET case.
    for (const char** name(negative_names); *name != NULL; ++ name) {
        doFindTest(*finder, isc::dns::Name(*name), this->qtype_,
                   this->qtype_, this->rrttl_, ZoneFinder::NXRRSET,
                   this->expected_rdatas_, this->expected_sig_rdatas_);
    }

    // With FIND_DNSSEC, it should result in WILDCARD_NXRRSET.
    const char* negative_dnssec_names[] = {
        "a.bar.example.org.",
        "foo.baz.bar.example.org.",
        "a.foo.bar.example.org.",
        NULL
    };
    this->expected_rdatas_.clear();
    this->expected_rdatas_.push_back("wild.*.foo.*.bar.example.org. NSEC");
    this->expected_sig_rdatas_.clear();
    for (const char** name(negative_dnssec_names); *name != NULL; ++ name) {
        doFindTest(*finder, isc::dns::Name(*name), this->qtype_,
                   RRType::NSEC(), this->rrttl_, ZoneFinder::WILDCARD_NXRRSET,
                   this->expected_rdatas_, this->expected_sig_rdatas_,
                   Name("bao.example.org."), ZoneFinder::FIND_DNSSEC);
    }

    // CNAME on a wildcard.  Maybe not so common, but not disallowed.
    this->expected_rdatas_.clear();
    this->expected_rdatas_.push_back("www.example.org.");
    this->expected_sig_rdatas_.clear();
    doFindTest(*finder, isc::dns::Name("a.cnamewild.example.org."),
               isc::dns::RRType::TXT(), isc::dns::RRType::CNAME(),
               this->rrttl_, ZoneFinder::WILDCARD_CNAME,
               this->expected_rdatas_, this->expected_sig_rdatas_);

    // DNAME on a wildcard.  In our implementation we ignore DNAMEs on a
    // wildcard, but at a higher level we say the behavior is "unspecified".
    // rfc2672bis strongly discourages the mixture of DNAME and wildcard
    // (with SHOULD NOT).
    this->expected_rdatas_.clear();
    this->expected_sig_rdatas_.clear();
    doFindTest(*finder, Name("a.dnamewild.example.org."),
               this->qtype_, this->qtype_, this->rrttl_,
               ZoneFinder::WILDCARD_NXRRSET, this->expected_rdatas_,
               this->expected_sig_rdatas_);

    // Some strange things in the wild node
    this->expected_rdatas_.clear();
    this->expected_rdatas_.push_back("ns.example.com.");
    doFindTest(*finder, isc::dns::Name("a.nswild.example.org."),
               isc::dns::RRType::TXT(), isc::dns::RRType::NS(),
               this->rrttl_, ZoneFinder::DELEGATION,
               this->expected_rdatas_, this->expected_sig_rdatas_);
}

TYPED_TEST(DatabaseClientTest, noWildcard) {
    // Tests with the NO_WILDCARD flag.

    shared_ptr<DatabaseClient::Finder> finder(this->getFinder());

    // This would match *.wild.example.org, but with NO_WILDCARD should
    // result in NXDOMAIN.
    this->expected_rdatas_.push_back("cancel.here.wild.example.org. A "
                                     "NSEC RRSIG");
    this->expected_sig_rdatas_.push_back("NSEC 5 3 3600 20000101000000 "
                                         "20000201000000 12345 example.org. "
                                         "FAKEFAKEFAKE");
    doFindTest(*finder, isc::dns::Name("a.wild.example.org"),
               RRType::NSEC(), RRType::NSEC(), this->rrttl_,
               ZoneFinder::NXDOMAIN, this->expected_rdatas_,
               this->expected_sig_rdatas_, Name("*.wild.example.org."),
               ZoneFinder::FIND_DNSSEC | ZoneFinder::NO_WILDCARD);

    // Should be the same without FIND_DNSSEC (but in this case no RRsets
    // will be returned)
    doFindTest(*finder, isc::dns::Name("a.wild.example.org"),
               RRType::NSEC(), RRType::NSEC(), this->rrttl_,
               ZoneFinder::NXDOMAIN, this->empty_rdatas_,
               this->empty_rdatas_, Name::ROOT_NAME(), // name is dummy
               ZoneFinder::NO_WILDCARD);

    // Same for wildcard empty non terminal.
    this->expected_rdatas_.clear();
    this->expected_rdatas_.push_back("brokenns1.example.org. A NSEC");
    doFindTest(*finder, isc::dns::Name("a.bar.example.org"),
               RRType::NSEC(), RRType::NSEC(), this->rrttl_,
               ZoneFinder::NXDOMAIN, this->expected_rdatas_,
               this->empty_rdatas_, Name("wild.*.foo.*.bar.example.org"),
               ZoneFinder::FIND_DNSSEC | ZoneFinder::NO_WILDCARD);

    // Search for a wildcard name with NO_WILDCARD.  There should be no
    // difference.  This is, for example, necessary to provide non existence
    // of matching wildcard for isnx.nonterminal.example.org.
    this->expected_rdatas_.clear();
    this->expected_rdatas_.push_back("empty.nonterminal.example.org. NSEC");
    doFindTest(*finder, isc::dns::Name("*.nonterminal.example.org"),
               RRType::NSEC(), RRType::NSEC(), this->rrttl_,
               ZoneFinder::NXDOMAIN, this->expected_rdatas_,
               this->empty_rdatas_, Name("l.example.org"),
               ZoneFinder::FIND_DNSSEC | ZoneFinder::NO_WILDCARD);

    // On the other hand, if there's exact match for the wildcard name
    // it should be found regardless of NO_WILDCARD.
    this->expected_rdatas_.clear();
    this->expected_rdatas_.push_back("192.0.2.5");
    this->expected_sig_rdatas_.clear();
    this->expected_sig_rdatas_.push_back("A 5 3 3600 20000101000000 "
                                         "20000201000000 12345 example.org. "
                                         "FAKEFAKEFAKE");
    doFindTest(*finder, isc::dns::Name("*.wild.example.org"),
               this->qtype_, this->qtype_, this->rrttl_,
               ZoneFinder::SUCCESS, this->expected_rdatas_,
               this->expected_sig_rdatas_, Name("*.wild.example.org"),
               ZoneFinder::NO_WILDCARD);
}

TYPED_TEST(DatabaseClientTest, NXRRSET_NSEC) {
    // The domain exists, but doesn't have this RRType
    // So we should get its NSEC
    shared_ptr<DatabaseClient::Finder> finder(this->getFinder());

    this->expected_rdatas_.push_back("www2.example.org. A AAAA NSEC RRSIG");
    this->expected_sig_rdatas_.push_back("NSEC 5 3 3600 20000101000000 "
                                         "20000201000000 12345 example.org. "
                                         "FAKEFAKEFAKE");
    doFindTest(*finder, isc::dns::Name("www.example.org."),
               isc::dns::RRType::TXT(), isc::dns::RRType::NSEC(),
               this->rrttl_, ZoneFinder::NXRRSET,
               this->expected_rdatas_, this->expected_sig_rdatas_,
               Name::ROOT_NAME(), ZoneFinder::FIND_DNSSEC);
}

TYPED_TEST(DatabaseClientTest, wildcardNXRRSET_NSEC) {
    // The domain exists, but doesn't have this RRType
    // So we should get its NSEC
    //
    // The user will have to query us again to get the correct
    // answer (eg. prove there's not an exact match)
    shared_ptr<DatabaseClient::Finder> finder(this->getFinder());

    this->expected_rdatas_.push_back("cancel.here.wild.example.org. A NSEC "
                                     "RRSIG");
    this->expected_sig_rdatas_.push_back("NSEC 5 3 3600 20000101000000 "
                                         "20000201000000 12345 example.org. "
                                         "FAKEFAKEFAKE");
    // Note that the NSEC name should NOT be synthesized.
    doFindTest(*finder, isc::dns::Name("a.wild.example.org."),
               isc::dns::RRType::TXT(), isc::dns::RRType::NSEC(),
               this->rrttl_, ZoneFinder::WILDCARD_NXRRSET,
               this->expected_rdatas_, this->expected_sig_rdatas_,
               Name("*.wild.example.org"), ZoneFinder::FIND_DNSSEC);
}

TYPED_TEST(DatabaseClientTest, NXDOMAIN_NSEC) {
    // The domain doesn't exist, so we must get the right NSEC
    shared_ptr<DatabaseClient::Finder> finder(this->getFinder());

    this->expected_rdatas_.push_back("www2.example.org. A AAAA NSEC RRSIG");
    this->expected_sig_rdatas_.push_back("NSEC 5 3 3600 20000101000000 "
                                         "20000201000000 12345 example.org. "
                                         "FAKEFAKEFAKE");
    doFindTest(*finder, isc::dns::Name("www1.example.org."),
               isc::dns::RRType::TXT(), isc::dns::RRType::NSEC(),
               this->rrttl_, ZoneFinder::NXDOMAIN,
               this->expected_rdatas_, this->expected_sig_rdatas_,
               Name("www.example.org."), ZoneFinder::FIND_DNSSEC);
    this->expected_rdatas_.clear();
    this->expected_rdatas_.push_back("acnamesig1.example.org. NS A NSEC RRSIG");
    // This tests it works correctly in apex (there was a bug, where a check
    // for NS-alone was there and it would throw).
    doFindTest(*finder, isc::dns::Name("aa.example.org."),
               isc::dns::RRType::TXT(), isc::dns::RRType::NSEC(),
               this->rrttl_, ZoneFinder::NXDOMAIN,
               this->expected_rdatas_, this->expected_sig_rdatas_,
               Name("example.org."), ZoneFinder::FIND_DNSSEC);

    // Check that if the DB doesn't support it, the exception from there
    // is not propagated and it only does not include the NSEC
    if (!this->is_mock_) {
        return; // We don't make the real DB to throw
    }
    EXPECT_NO_THROW(doFindTest(*finder,
                               isc::dns::Name("notimplnsec.example.org."),
                               isc::dns::RRType::TXT(),
                               isc::dns::RRType::NSEC(), this->rrttl_,
                               ZoneFinder::NXDOMAIN, this->empty_rdatas_,
                               this->empty_rdatas_, Name::ROOT_NAME(),
                               ZoneFinder::FIND_DNSSEC));
}

TYPED_TEST(DatabaseClientTest, emptyNonterminalNSEC) {
    // Same as NXDOMAIN_NSEC, but with empty non-terminal
    shared_ptr<DatabaseClient::Finder> finder(this->getFinder());

    this->expected_rdatas_.push_back("empty.nonterminal.example.org. NSEC");
    doFindTest(*finder, isc::dns::Name("nonterminal.example.org."),
               isc::dns::RRType::TXT(), isc::dns::RRType::NSEC(), this->rrttl_,
               ZoneFinder::NXRRSET,
               this->expected_rdatas_, this->expected_sig_rdatas_,
               Name("l.example.org."), ZoneFinder::FIND_DNSSEC);

    // Check that if the DB doesn't support it, the exception from there
    // is not propagated and it only does not include the NSEC
    if (!this->is_mock_) {
        return; // We don't make the real DB to throw
    }
    EXPECT_NO_THROW(doFindTest(*finder,
                               isc::dns::Name("here.wild.example.org."),
                               isc::dns::RRType::TXT(),
                               isc::dns::RRType::NSEC(),
                               this->rrttl_, ZoneFinder::NXRRSET,
                               this->empty_rdatas_, this->empty_rdatas_,
                               Name::ROOT_NAME(), ZoneFinder::FIND_DNSSEC));
}

TYPED_TEST(DatabaseClientTest, getOrigin) {
    DataSourceClient::FindResult
        zone(this->client_->findZone(Name("example.org")));
    ASSERT_EQ(result::SUCCESS, zone.code);
    shared_ptr<DatabaseClient::Finder> finder(
        dynamic_pointer_cast<DatabaseClient::Finder>(zone.zone_finder));
    if (this->is_mock_) {
        EXPECT_EQ(READONLY_ZONE_ID, finder->zone_id());
    }
    EXPECT_EQ(this->zname_, finder->getOrigin());
}

TYPED_TEST(DatabaseClientTest, updaterFinder) {
    this->updater_ = this->client_->getUpdater(this->zname_, false);
    ASSERT_TRUE(this->updater_);

    // If this update isn't replacing the zone, the finder should work
    // just like the normal find() case.
    if (this->is_mock_) {
        DatabaseClient::Finder& finder = dynamic_cast<DatabaseClient::Finder&>(
            this->updater_->getFinder());
        EXPECT_EQ(WRITABLE_ZONE_ID, finder.zone_id());
    }
    this->expected_rdatas_.clear();
    this->expected_rdatas_.push_back("192.0.2.1");
    doFindTest(this->updater_->getFinder(), this->qname_,
               this->qtype_, this->qtype_, this->rrttl_, ZoneFinder::SUCCESS,
               this->expected_rdatas_, this->empty_rdatas_);

    // When replacing the zone, the updater's finder shouldn't see anything
    // in the zone until something is added.
    this->updater_.reset();
    this->updater_ = this->client_->getUpdater(this->zname_, true);
    ASSERT_TRUE(this->updater_);
    if (this->is_mock_) {
        DatabaseClient::Finder& finder = dynamic_cast<DatabaseClient::Finder&>(
            this->updater_->getFinder());
        EXPECT_EQ(WRITABLE_ZONE_ID, finder.zone_id());
    }
    doFindTest(this->updater_->getFinder(), this->qname_, this->qtype_,
               this->qtype_, this->rrttl_, ZoneFinder::NXDOMAIN,
               this->empty_rdatas_, this->empty_rdatas_);
}

TYPED_TEST(DatabaseClientTest, flushZone) {
    // A simple update case: flush the entire zone
    shared_ptr<DatabaseClient::Finder> finder(this->getFinder());

    // Before update, the name exists.
    EXPECT_EQ(ZoneFinder::SUCCESS, finder->find(this->qname_,
                                                this->qtype_).code);

    // start update in the replace mode.  the normal finder should still
    // be able to see the record, but the updater's finder shouldn't.
    this->updater_ = this->client_->getUpdater(this->zname_, true);
    this->setUpdateAccessor();
    EXPECT_EQ(ZoneFinder::SUCCESS,
              finder->find(this->qname_, this->qtype_).code);
    EXPECT_EQ(ZoneFinder::NXDOMAIN,
              this->updater_->getFinder().find(this->qname_,
                                               this->qtype_).code);

    // commit the update.  now the normal finder shouldn't see it.
    this->updater_->commit();
    EXPECT_EQ(ZoneFinder::NXDOMAIN, finder->find(this->qname_,
                                                 this->qtype_).code);

    // Check rollback wasn't accidentally performed.
    EXPECT_FALSE(this->isRollbacked());
}

TYPED_TEST(DatabaseClientTest, updateCancel) {
    // similar to the previous test, but destruct the updater before commit.

    ZoneFinderPtr finder = this->client_->findZone(this->zname_).zone_finder;
    EXPECT_EQ(ZoneFinder::SUCCESS, finder->find(this->qname_,
                                                this->qtype_).code);

    this->updater_ = this->client_->getUpdater(this->zname_, true);
    this->setUpdateAccessor();
    EXPECT_EQ(ZoneFinder::NXDOMAIN,
              this->updater_->getFinder().find(this->qname_,
                                               this->qtype_).code);
    // DB should not have been rolled back yet.
    EXPECT_FALSE(this->isRollbacked());
    this->updater_.reset();            // destruct without commit

    // reset() should have triggered rollback (although it doesn't affect
    // anything to the mock accessor implementation except for the result of
    // isRollbacked())
    EXPECT_TRUE(this->isRollbacked(true));
    EXPECT_EQ(ZoneFinder::SUCCESS, finder->find(this->qname_,
                                                this->qtype_).code);
}

TYPED_TEST(DatabaseClientTest, exceptionFromRollback) {
    this->updater_ = this->client_->getUpdater(this->zname_, true);

    this->rrset_.reset(new RRset(Name("throw.example.org"), this->qclass_,
                                 this->qtype_, this->rrttl_));
    this->rrset_->addRdata(rdata::createRdata(this->rrset_->getType(),
                                              this->rrset_->getClass(),
                                              "192.0.2.1"));
    this->updater_->addRRset(*this->rrset_);
    // destruct without commit.  The added name will result in an exception
    // in the MockAccessor's rollback method.  It shouldn't be propagated.
    EXPECT_NO_THROW(this->updater_.reset());
}

TYPED_TEST(DatabaseClientTest, duplicateCommit) {
    // duplicate commit.  should result in exception.
    this->updater_ = this->client_->getUpdater(this->zname_, true);
    this->updater_->commit();
    EXPECT_THROW(this->updater_->commit(), DataSourceError);
}

TYPED_TEST(DatabaseClientTest, addRRsetToNewZone) {
    // Add a single RRset to a fresh empty zone
    this->updater_ = this->client_->getUpdater(this->zname_, true);
    this->updater_->addRRset(*this->rrset_);

    this->expected_rdatas_.clear();
    this->expected_rdatas_.push_back("192.0.2.2");
    {
        SCOPED_TRACE("add RRset");
        doFindTest(this->updater_->getFinder(), this->qname_, this->qtype_,
                   this->qtype_, this->rrttl_, ZoneFinder::SUCCESS,
                   this->expected_rdatas_, this->empty_rdatas_);
    }

    // Similar to the previous case, but with RRSIG
    this->updater_.reset();
    this->updater_ = this->client_->getUpdater(this->zname_, true);
    this->updater_->addRRset(*this->rrset_);
    this->updater_->addRRset(*this->rrsigset_);

    // confirm the expected columns were passed to the accessor (if checkable).
    const char* const rrsig_added[] = {
        "www.example.org.", "org.example.www.", "3600", "RRSIG", "A",
        "A 5 3 0 20000101000000 20000201000000 0 example.org. FAKEFAKEFAKE"
    };
    this->checkLastAdded(rrsig_added);

    this->expected_sig_rdatas_.clear();
    this->expected_sig_rdatas_.push_back(
        rrsig_added[DatabaseAccessor::ADD_RDATA]);
    {
        SCOPED_TRACE("add RRset with RRSIG");
        doFindTest(this->updater_->getFinder(), this->qname_, this->qtype_,
                   this->qtype_, this->rrttl_, ZoneFinder::SUCCESS,
                   this->expected_rdatas_, this->expected_sig_rdatas_);
    }

    // Add the non RRSIG RRset again, to see the attempt of adding RRSIG
    // causes any unexpected effect, in particular, whether the SIGTYPE
    // field might remain.
    this->updater_->addRRset(*this->rrset_);
    const char* const rrset_added[] = {
        "www.example.org.", "org.example.www.", "3600", "A", "", "192.0.2.2"
    };
    this->checkLastAdded(rrset_added);
}

TYPED_TEST(DatabaseClientTest, addRRsetToCurrentZone) {
    // Similar to the previous test, but not replacing the existing data.
    shared_ptr<DatabaseClient::Finder> finder(this->getFinder());

    this->updater_ = this->client_->getUpdater(this->zname_, false);
    this->updater_->addRRset(*this->rrset_);

    // We should see both old and new data.
    this->expected_rdatas_.clear();
    this->expected_rdatas_.push_back("192.0.2.1");
    this->expected_rdatas_.push_back("192.0.2.2");
    {
        SCOPED_TRACE("add RRset");
        doFindTest(this->updater_->getFinder(), this->qname_, this->qtype_,
                   this->qtype_, this->rrttl_, ZoneFinder::SUCCESS,
                   this->expected_rdatas_, this->empty_rdatas_);
    }
    this->updater_->commit();
    {
        SCOPED_TRACE("add RRset after commit");
        doFindTest(*finder, this->qname_, this->qtype_, this->qtype_,
                   this->rrttl_, ZoneFinder::SUCCESS, this->expected_rdatas_,
                   this->empty_rdatas_);
    }
}

TYPED_TEST(DatabaseClientTest, addMultipleRRs) {
    // Similar to the previous case, but the added RRset contains multiple
    // RRs.
    this->updater_ = this->client_->getUpdater(this->zname_, false);
    this->rrset_->addRdata(rdata::createRdata(this->rrset_->getType(),
                                              this->rrset_->getClass(),
                                              "192.0.2.3"));
    this->updater_->addRRset(*this->rrset_);
    this->expected_rdatas_.clear();
    this->expected_rdatas_.push_back("192.0.2.1");
    this->expected_rdatas_.push_back("192.0.2.2");
    this->expected_rdatas_.push_back("192.0.2.3");
    {
        SCOPED_TRACE("add multiple RRs");
        doFindTest(this->updater_->getFinder(), this->qname_, this->qtype_,
                   this->qtype_, this->rrttl_, ZoneFinder::SUCCESS,
                   this->expected_rdatas_, this->empty_rdatas_);
    }
}

TYPED_TEST(DatabaseClientTest, addRRsetOfLargerTTL) {
    // Similar to the previous one, but the TTL of the added RRset is larger
    // than that of the existing record.  The finder should use the smaller
    // one.
    this->updater_ = this->client_->getUpdater(this->zname_, false);
    this->rrset_->setTTL(RRTTL(7200));
    this->updater_->addRRset(*this->rrset_);

    this->expected_rdatas_.clear();
    this->expected_rdatas_.push_back("192.0.2.1");
    this->expected_rdatas_.push_back("192.0.2.2");
    {
        SCOPED_TRACE("add RRset of larger TTL");
        doFindTest(this->updater_->getFinder(), this->qname_, this->qtype_,
                   this->qtype_, this->rrttl_, ZoneFinder::SUCCESS,
                   this->expected_rdatas_, this->empty_rdatas_);
    }
}

TYPED_TEST(DatabaseClientTest, addRRsetOfSmallerTTL) {
    // Similar to the previous one, but the added RRset has a smaller TTL.
    // The added TTL should be used by the finder.
    this->updater_ = this->client_->getUpdater(this->zname_, false);
    this->rrset_->setTTL(RRTTL(1800));
    this->updater_->addRRset(*this->rrset_);

    this->expected_rdatas_.clear();
    this->expected_rdatas_.push_back("192.0.2.1");
    this->expected_rdatas_.push_back("192.0.2.2");
    {
        SCOPED_TRACE("add RRset of smaller TTL");
        doFindTest(this->updater_->getFinder(), this->qname_, this->qtype_,
                   this->qtype_, RRTTL(1800), ZoneFinder::SUCCESS,
                   this->expected_rdatas_, this->empty_rdatas_);
    }
}

TYPED_TEST(DatabaseClientTest, addSameRR) {
    // Add the same RR as that is already in the data source.
    // Currently the add interface doesn't try to suppress the duplicate,
    // neither does the finder.  We may want to revisit it in future versions.

    this->updater_ = this->client_->getUpdater(this->zname_, false);
    this->rrset_.reset(new RRset(this->qname_, this->qclass_, this->qtype_,
                                 this->rrttl_));
    this->rrset_->addRdata(rdata::createRdata(this->rrset_->getType(),
                                              this->rrset_->getClass(),
                                              "192.0.2.1"));
    this->updater_->addRRset(*this->rrset_);
    this->expected_rdatas_.clear();
    this->expected_rdatas_.push_back("192.0.2.1");
    this->expected_rdatas_.push_back("192.0.2.1");
    {
        SCOPED_TRACE("add same RR");
        doFindTest(this->updater_->getFinder(), this->qname_, this->qtype_,
                   this->qtype_, this->rrttl_, ZoneFinder::SUCCESS,
                   this->expected_rdatas_, this->empty_rdatas_);
    }
}

TYPED_TEST(DatabaseClientTest, addDeviantRR) {
    this->updater_ = this->client_->getUpdater(this->zname_, false);

    // RR class mismatch.  This should be detected and rejected.
    this->rrset_.reset(new RRset(this->qname_, RRClass::CH(), RRType::TXT(),
                                 this->rrttl_));
    this->rrset_->addRdata(rdata::createRdata(this->rrset_->getType(),
                                              this->rrset_->getClass(),
                                              "test text"));
    EXPECT_THROW(this->updater_->addRRset(*this->rrset_), DataSourceError);

    // Out-of-zone owner name.  At a higher level this should be rejected,
    // but it doesn't happen in this interface.
    this->rrset_.reset(new RRset(Name("example.com"), this->qclass_,
                                 this->qtype_, this->rrttl_));
    this->rrset_->addRdata(rdata::createRdata(this->rrset_->getType(),
                                              this->rrset_->getClass(),
                                              "192.0.2.100"));
    this->updater_->addRRset(*this->rrset_);

    this->expected_rdatas_.clear();
    this->expected_rdatas_.push_back("192.0.2.100");
    {
        // Note: with the find() implementation being more strict about
        // zone cuts, this test may fail.  Then the test should be updated.
        SCOPED_TRACE("add out-of-zone RR");
        doFindTest(this->updater_->getFinder(), Name("example.com"),
                   this->qtype_, this->qtype_, this->rrttl_,
                   ZoneFinder::SUCCESS, this->expected_rdatas_,
                   this->empty_rdatas_);
    }
}

TYPED_TEST(DatabaseClientTest, addEmptyRRset) {
    this->updater_ = this->client_->getUpdater(this->zname_, false);
    this->rrset_.reset(new RRset(this->qname_, this->qclass_, this->qtype_,
                                 this->rrttl_));
    EXPECT_THROW(this->updater_->addRRset(*this->rrset_), DataSourceError);
}

TYPED_TEST(DatabaseClientTest, addAfterCommit) {
   this->updater_ = this->client_->getUpdater(this->zname_, false);
   this->updater_->commit();
   EXPECT_THROW(this->updater_->addRRset(*this->rrset_), DataSourceError);
}

TYPED_TEST(DatabaseClientTest, addRRsetWithRRSIG) {
    this->updater_ = this->client_->getUpdater(this->zname_, false);
    this->rrset_->addRRsig(*this->rrsigset_);
    EXPECT_THROW(this->updater_->addRRset(*this->rrset_), DataSourceError);
}

TYPED_TEST(DatabaseClientTest, deleteRRset) {
    shared_ptr<DatabaseClient::Finder> finder(this->getFinder());

    this->rrset_.reset(new RRset(this->qname_, this->qclass_, this->qtype_,
                                 this->rrttl_));
    this->rrset_->addRdata(rdata::createRdata(this->rrset_->getType(),
                                              this->rrset_->getClass(),
                                              "192.0.2.1"));

    // Delete one RR from an RRset
    this->updater_ = this->client_->getUpdater(this->zname_, false);
    this->updater_->deleteRRset(*this->rrset_);

    // Delete the only RR of a name
    this->rrset_.reset(new RRset(Name("cname.example.org"), this->qclass_,
                          RRType::CNAME(), this->rrttl_));
    this->rrset_->addRdata(rdata::createRdata(this->rrset_->getType(),
                                              this->rrset_->getClass(),
                                              "www.example.org"));
    this->updater_->deleteRRset(*this->rrset_);

    // The this->updater_ finder should immediately see the deleted results.
    {
        SCOPED_TRACE("delete RRset");
        doFindTest(this->updater_->getFinder(), this->qname_, this->qtype_,
                   this->qtype_, this->rrttl_, ZoneFinder::NXRRSET,
                   this->empty_rdatas_, this->empty_rdatas_);
        doFindTest(this->updater_->getFinder(), Name("cname.example.org"),
                   this->qtype_, this->qtype_, this->rrttl_,
                   ZoneFinder::NXDOMAIN, this->empty_rdatas_,
                   this->empty_rdatas_);
    }

    // before committing the change, the original finder should see the
    // original record.
    {
        SCOPED_TRACE("delete RRset before commit");
        this->expected_rdatas_.push_back("192.0.2.1");
        doFindTest(*finder, this->qname_, this->qtype_, this->qtype_,
                   this->rrttl_, ZoneFinder::SUCCESS, this->expected_rdatas_,
                   this->empty_rdatas_);

        this->expected_rdatas_.clear();
        this->expected_rdatas_.push_back("www.example.org.");
        doFindTest(*finder, Name("cname.example.org"), this->qtype_,
                   RRType::CNAME(), this->rrttl_, ZoneFinder::CNAME,
                   this->expected_rdatas_, this->empty_rdatas_);
    }

    // once committed, the record should be removed from the original finder's
    // view, too.
    this->updater_->commit();
    {
        SCOPED_TRACE("delete RRset after commit");
        doFindTest(*finder, this->qname_, this->qtype_, this->qtype_,
                   this->rrttl_, ZoneFinder::NXRRSET, this->empty_rdatas_,
                   this->empty_rdatas_);
        doFindTest(*finder, Name("cname.example.org"), this->qtype_,
                   this->qtype_, this->rrttl_, ZoneFinder::NXDOMAIN,
                   this->empty_rdatas_, this->empty_rdatas_);
    }
}

TYPED_TEST(DatabaseClientTest, deleteRRsetToNXDOMAIN) {
    // similar to the previous case, but it removes the only record of the
    // given name.  a subsequent find() should result in NXDOMAIN.
    this->rrset_.reset(new RRset(Name("cname.example.org"), this->qclass_,
                           RRType::CNAME(), this->rrttl_));
    this->rrset_->addRdata(rdata::createRdata(this->rrset_->getType(),
                                              this->rrset_->getClass(),
                                              "www.example.org"));

    this->updater_ = this->client_->getUpdater(this->zname_, false);
    this->updater_->deleteRRset(*this->rrset_);
    {
        SCOPED_TRACE("delete RRset to NXDOMAIN");
        doFindTest(this->updater_->getFinder(), Name("cname.example.org"),
                   this->qtype_, this->qtype_, this->rrttl_,
                   ZoneFinder::NXDOMAIN, this->empty_rdatas_,
                   this->empty_rdatas_);
    }
}

TYPED_TEST(DatabaseClientTest, deleteMultipleRRs) {
    this->rrset_.reset(new RRset(this->qname_, this->qclass_, RRType::AAAA(),
                                 this->rrttl_));
    this->rrset_->addRdata(rdata::createRdata(this->rrset_->getType(),
                                              this->rrset_->getClass(),
                                              "2001:db8::1"));
    this->rrset_->addRdata(rdata::createRdata(this->rrset_->getType(),
                                              this->rrset_->getClass(),
                                              "2001:db8::2"));

    this->updater_ = this->client_->getUpdater(this->zname_, false);
    this->updater_->deleteRRset(*this->rrset_);

    {
        SCOPED_TRACE("delete multiple RRs");
        doFindTest(this->updater_->getFinder(), this->qname_, RRType::AAAA(),
                   this->qtype_, this->rrttl_, ZoneFinder::NXRRSET,
                   this->empty_rdatas_, this->empty_rdatas_);
    }
}

TYPED_TEST(DatabaseClientTest, partialDelete) {
    this->rrset_.reset(new RRset(this->qname_, this->qclass_, RRType::AAAA(),
                                 this->rrttl_));
    this->rrset_->addRdata(rdata::createRdata(this->rrset_->getType(),
                                              this->rrset_->getClass(),
                                              "2001:db8::1"));
    // This does not exist in the test data source:
    this->rrset_->addRdata(rdata::createRdata(this->rrset_->getType(),
                                              this->rrset_->getClass(),
                                              "2001:db8::3"));

    // deleteRRset should succeed "silently", and subsequent find() should
    // find the remaining RR.
    this->updater_ = this->client_->getUpdater(this->zname_, false);
    this->updater_->deleteRRset(*this->rrset_);
    {
        SCOPED_TRACE("partial delete");
        this->expected_rdatas_.push_back("2001:db8::2");
        doFindTest(this->updater_->getFinder(), this->qname_, RRType::AAAA(),
                   RRType::AAAA(), this->rrttl_, ZoneFinder::SUCCESS,
                   this->expected_rdatas_, this->empty_rdatas_);
    }
}

TYPED_TEST(DatabaseClientTest, deleteNoMatch) {
    // similar to the previous test, but there's not even a match in the
    // specified RRset.  Essentially there's no difference in the result.
    this->updater_ = this->client_->getUpdater(this->zname_, false);
    this->updater_->deleteRRset(*this->rrset_);
    {
        SCOPED_TRACE("delete no match");
        this->expected_rdatas_.push_back("192.0.2.1");
        doFindTest(this->updater_->getFinder(), this->qname_, this->qtype_,
                   this->qtype_, this->rrttl_, ZoneFinder::SUCCESS,
                   this->expected_rdatas_, this->empty_rdatas_);
    }
}

TYPED_TEST(DatabaseClientTest, deleteWithDifferentTTL) {
    // Our delete interface simply ignores TTL (may change in a future version)
    this->rrset_.reset(new RRset(this->qname_, this->qclass_, this->qtype_,
                                 RRTTL(1800)));
    this->rrset_->addRdata(rdata::createRdata(this->rrset_->getType(),
                                              this->rrset_->getClass(),
                                              "192.0.2.1"));
    this->updater_ = this->client_->getUpdater(this->zname_, false);
    this->updater_->deleteRRset(*this->rrset_);
    {
        SCOPED_TRACE("delete RRset with a different TTL");
        doFindTest(this->updater_->getFinder(), this->qname_, this->qtype_,
                   this->qtype_, this->rrttl_, ZoneFinder::NXRRSET,
                   this->empty_rdatas_, this->empty_rdatas_);
    }
}

TYPED_TEST(DatabaseClientTest, deleteDeviantRR) {
    this->updater_ = this->client_->getUpdater(this->zname_, false);

    // RR class mismatch.  This should be detected and rejected.
    this->rrset_.reset(new RRset(this->qname_, RRClass::CH(), RRType::TXT(),
                                 this->rrttl_));
    this->rrset_->addRdata(rdata::createRdata(this->rrset_->getType(),
                                              this->rrset_->getClass(),
                                              "test text"));
    EXPECT_THROW(this->updater_->deleteRRset(*this->rrset_), DataSourceError);

    // Out-of-zone owner name.  At a higher level this should be rejected,
    // but it doesn't happen in this interface.
    this->rrset_.reset(new RRset(Name("example.com"), this->qclass_,
                                 this->qtype_, this->rrttl_));
    this->rrset_->addRdata(rdata::createRdata(this->rrset_->getType(),
                                              this->rrset_->getClass(),
                                              "192.0.2.100"));
    EXPECT_NO_THROW(this->updater_->deleteRRset(*this->rrset_));
}

TYPED_TEST(DatabaseClientTest, deleteAfterCommit) {
   this->updater_ = this->client_->getUpdater(this->zname_, false);
   this->updater_->commit();
   EXPECT_THROW(this->updater_->deleteRRset(*this->rrset_), DataSourceError);
}

TYPED_TEST(DatabaseClientTest, deleteEmptyRRset) {
    this->updater_ = this->client_->getUpdater(this->zname_, false);
    this->rrset_.reset(new RRset(this->qname_, this->qclass_, this->qtype_,
                                 this->rrttl_));
    EXPECT_THROW(this->updater_->deleteRRset(*this->rrset_), DataSourceError);
}

TYPED_TEST(DatabaseClientTest, deleteRRsetWithRRSIG) {
    this->updater_ = this->client_->getUpdater(this->zname_, false);
    this->rrset_->addRRsig(*this->rrsigset_);
    EXPECT_THROW(this->updater_->deleteRRset(*this->rrset_), DataSourceError);
}

TYPED_TEST(DatabaseClientTest, compoundUpdate) {
    // This test case performs an arbitrary chosen add/delete operations
    // in a single update transaction.  Essentially there is nothing new to
    // test here, but there may be some bugs that was overlooked and can
    // only happen in the compound update scenario, so we test it.

    this->updater_ = this->client_->getUpdater(this->zname_, false);

    // add a new RR to an existing RRset
    this->updater_->addRRset(*this->rrset_);
    this->expected_rdatas_.clear();
    this->expected_rdatas_.push_back("192.0.2.1");
    this->expected_rdatas_.push_back("192.0.2.2");
    doFindTest(this->updater_->getFinder(), this->qname_, this->qtype_,
               this->qtype_, this->rrttl_, ZoneFinder::SUCCESS,
               this->expected_rdatas_, this->empty_rdatas_);

    // delete an existing RR
    this->rrset_.reset(new RRset(Name("www.example.org"), this->qclass_,
                                 this->qtype_, this->rrttl_));
    this->rrset_->addRdata(rdata::createRdata(this->rrset_->getType(),
                                              this->rrset_->getClass(),
                                              "192.0.2.1"));
    this->updater_->deleteRRset(*this->rrset_);
    this->expected_rdatas_.clear();
    this->expected_rdatas_.push_back("192.0.2.2");
    doFindTest(this->updater_->getFinder(), this->qname_, this->qtype_,
               this->qtype_, this->rrttl_, ZoneFinder::SUCCESS,
               this->expected_rdatas_, this->empty_rdatas_);

    // re-add it
    this->updater_->addRRset(*this->rrset_);
    this->expected_rdatas_.push_back("192.0.2.1");
    doFindTest(this->updater_->getFinder(), this->qname_, this->qtype_,
               this->qtype_, this->rrttl_, ZoneFinder::SUCCESS,
               this->expected_rdatas_, this->empty_rdatas_);

    // add a new RR with a new name
    const Name newname("newname.example.org");
    const RRType newtype(RRType::AAAA());
    doFindTest(this->updater_->getFinder(), newname, newtype, newtype,
               this->rrttl_, ZoneFinder::NXDOMAIN, this->empty_rdatas_,
               this->empty_rdatas_);
    this->rrset_.reset(new RRset(newname, this->qclass_, newtype,
                                 this->rrttl_));
    this->rrset_->addRdata(rdata::createRdata(this->rrset_->getType(),
                                              this->rrset_->getClass(),
                                              "2001:db8::10"));
    this->rrset_->addRdata(rdata::createRdata(this->rrset_->getType(),
                                              this->rrset_->getClass(),
                                              "2001:db8::11"));
    this->updater_->addRRset(*this->rrset_);
    this->expected_rdatas_.clear();
    this->expected_rdatas_.push_back("2001:db8::10");
    this->expected_rdatas_.push_back("2001:db8::11");
    doFindTest(this->updater_->getFinder(), newname, newtype, newtype,
               this->rrttl_, ZoneFinder::SUCCESS, this->expected_rdatas_,
               this->empty_rdatas_);

    // delete one RR from the previous set
    this->rrset_.reset(new RRset(newname, this->qclass_, newtype,
                                 this->rrttl_));
    this->rrset_->addRdata(rdata::createRdata(this->rrset_->getType(),
                                              this->rrset_->getClass(),
                                              "2001:db8::11"));
    this->updater_->deleteRRset(*this->rrset_);
    this->expected_rdatas_.clear();
    this->expected_rdatas_.push_back("2001:db8::10");
    doFindTest(this->updater_->getFinder(), newname, newtype, newtype,
               this->rrttl_, ZoneFinder::SUCCESS, this->expected_rdatas_,
               this->empty_rdatas_);

    // Commit the changes, confirm the entire changes applied.
    this->updater_->commit();
    shared_ptr<DatabaseClient::Finder> finder(this->getFinder());
    this->expected_rdatas_.clear();
    this->expected_rdatas_.push_back("192.0.2.2");
    this->expected_rdatas_.push_back("192.0.2.1");
    doFindTest(*finder, this->qname_, this->qtype_, this->qtype_, this->rrttl_,
               ZoneFinder::SUCCESS, this->expected_rdatas_,
               this->empty_rdatas_);

    this->expected_rdatas_.clear();
    this->expected_rdatas_.push_back("2001:db8::10");
    doFindTest(*finder, newname, newtype, newtype, this->rrttl_,
               ZoneFinder::SUCCESS, this->expected_rdatas_,
               this->empty_rdatas_);
}

TYPED_TEST(DatabaseClientTest, previous) {
    shared_ptr<DatabaseClient::Finder> finder(this->getFinder());

    EXPECT_EQ(Name("www.example.org."),
              finder->findPreviousName(Name("www2.example.org.")));
    // Check a name that doesn't exist there
    EXPECT_EQ(Name("www.example.org."),
              finder->findPreviousName(Name("www1.example.org.")));
    if (this->is_mock_) { // We can't really force the DB to throw
        // Check it doesn't crash or anything if the underlying DB throws
        DataSourceClient::FindResult
            zone(this->client_->findZone(Name("bad.example.org")));
        finder =
            dynamic_pointer_cast<DatabaseClient::Finder>(zone.zone_finder);

        EXPECT_THROW(finder->findPreviousName(Name("bad.example.org")),
                     isc::NotImplemented);
    } else {
        // No need to test this on mock one, because we test only that
        // the exception gets through

        // A name before the origin
        EXPECT_THROW(finder->findPreviousName(Name("example.com")),
                     isc::NotImplemented);
    }
}

TYPED_TEST(DatabaseClientTest, invalidRdata) {
    shared_ptr<DatabaseClient::Finder> finder(this->getFinder());

    EXPECT_THROW(finder->find(Name("invalidrdata.example.org."), RRType::A()),
                 DataSourceError);
    EXPECT_THROW(finder->find(Name("invalidrdata2.example.org."), RRType::A()),
                 DataSourceError);
}

TEST_F(MockDatabaseClientTest, missingNSEC) {
    shared_ptr<DatabaseClient::Finder> finder(this->getFinder());

    /*
     * FIXME: For now, we can't really distinguish this bogus input
     * from not-signed zone so we can't throw. But once we can,
     * enable the original test.
     */
#if 0
    EXPECT_THROW(finder->find(Name("badnsec2.example.org."), RRType::A(), NULL,
                              ZoneFinder::FIND_DNSSEC),
                 DataSourceError);
#endif
    doFindTest(*finder, Name("badnsec2.example.org."), RRType::A(),
               RRType::A(), this->rrttl_, ZoneFinder::NXDOMAIN,
               this->expected_rdatas_, this->expected_sig_rdatas_);
}

TEST_F(MockDatabaseClientTest, badName) {
    shared_ptr<DatabaseClient::Finder> finder(this->getFinder());

    EXPECT_THROW(finder->findPreviousName(Name("brokenname.example.org.")),
                 DataSourceError);
}

/*
 * Test correct use of the updater with a journal.
 */
TYPED_TEST(DatabaseClientTest, journal) {
    this->updater_ = this->client_->getUpdater(this->zname_, false, true);
    this->updater_->deleteRRset(*this->soa_);
    this->updater_->deleteRRset(*this->rrset_);
    this->soa_.reset(new RRset(this->zname_, this->qclass_, RRType::SOA(),
                               this->rrttl_));
    this->soa_->addRdata(rdata::createRdata(this->soa_->getType(),
                                            this->soa_->getClass(),
                                            "ns1.example.org. "
                                            "admin.example.org. "
                                            "1235 3600 1800 2419200 7200"));
    this->updater_->addRRset(*this->soa_);
    this->updater_->addRRset(*this->rrset_);
    ASSERT_NO_THROW(this->updater_->commit());
    std::vector<JournalEntry> expected;
    expected.push_back(JournalEntry(WRITABLE_ZONE_ID, 1234,
                                    DatabaseAccessor::DIFF_DELETE,
                                    "example.org.", "SOA", "3600",
                                    "ns1.example.org. admin.example.org. "
                                    "1234 3600 1800 2419200 7200"));
    expected.push_back(JournalEntry(WRITABLE_ZONE_ID, 1234,
                                    DatabaseAccessor::DIFF_DELETE,
                                    "www.example.org.", "A", "3600",
                                    "192.0.2.2"));
    expected.push_back(JournalEntry(WRITABLE_ZONE_ID, 1235,
                                    DatabaseAccessor::DIFF_ADD,
                                    "example.org.", "SOA", "3600",
                                    "ns1.example.org. admin.example.org. "
                                    "1235 3600 1800 2419200 7200"));
    expected.push_back(JournalEntry(WRITABLE_ZONE_ID, 1235,
                                    DatabaseAccessor::DIFF_ADD,
                                    "www.example.org.", "A", "3600",
                                    "192.0.2.2"));
    this->checkJournal(expected);
}

/*
 * Push multiple delete-add sequences. Checks it is allowed and all is
 * saved.
 */
TYPED_TEST(DatabaseClientTest, journalMultiple) {
    std::vector<JournalEntry> expected;
    this->updater_ = this->client_->getUpdater(this->zname_, false, true);
    std::string soa_rdata = "ns1.example.org. admin.example.org. "
        "1234 3600 1800 2419200 7200";
    for (size_t i(1); i < 100; ++ i) {
        // Remove the old SOA
        this->updater_->deleteRRset(*this->soa_);
        expected.push_back(JournalEntry(WRITABLE_ZONE_ID, 1234 + i - 1,
                                        DatabaseAccessor::DIFF_DELETE,
                                        "example.org.", "SOA", "3600",
                                        soa_rdata));
        // Create a new SOA
        soa_rdata = "ns1.example.org. admin.example.org. " +
            lexical_cast<std::string>(1234 + i) + " 3600 1800 2419200 7200";
        this->soa_.reset(new RRset(this->zname_, this->qclass_, RRType::SOA(),
                                   this->rrttl_));
        this->soa_->addRdata(rdata::createRdata(this->soa_->getType(),
                                                this->soa_->getClass(),
                                                soa_rdata));
        // Add the new SOA
        this->updater_->addRRset(*this->soa_);
        expected.push_back(JournalEntry(WRITABLE_ZONE_ID, 1234 + i,
                                        DatabaseAccessor::DIFF_ADD,
                                        "example.org.", "SOA", "3600",
                                        soa_rdata));
    }
    ASSERT_NO_THROW(this->updater_->commit());
    // Check the journal contains everything.
    this->checkJournal(expected);
}

/*
 * Test passing a forbidden sequence to it and expect it to throw.
 *
 * Note that we implicitly test in different testcases (these for add and
 * delete) that if the journaling is false, it doesn't expect the order.
 *
 * In this test we don't check with the real databases as this case shouldn't
 * contain backend specific behavior.
 */
TEST_F(MockDatabaseClientTest, journalBadSequence) {
    std::vector<JournalEntry> expected;
    {
        SCOPED_TRACE("Delete A before SOA");
        this->updater_ = this->client_->getUpdater(this->zname_, false, true);
        EXPECT_THROW(this->updater_->deleteRRset(*this->rrset_),
                     isc::BadValue);
        // Make sure the journal is empty now
        this->checkJournal(expected);
    }

    {
        SCOPED_TRACE("Add before delete");
        this->updater_ = this->client_->getUpdater(this->zname_, false, true);
        EXPECT_THROW(this->updater_->addRRset(*this->soa_), isc::BadValue);
        // Make sure the journal is empty now
        this->checkJournal(expected);
    }

    {
        SCOPED_TRACE("Add A before SOA");
        this->updater_ = this->client_->getUpdater(this->zname_, false, true);
        // So far OK
        EXPECT_NO_THROW(this->updater_->deleteRRset(*this->soa_));
        // But we miss the add SOA here
        EXPECT_THROW(this->updater_->addRRset(*this->rrset_), isc::BadValue);
        // Make sure the journal contains only the first one
        expected.push_back(JournalEntry(WRITABLE_ZONE_ID, 1234,
                                        DatabaseAccessor::DIFF_DELETE,
                                        "example.org.", "SOA", "3600",
                                        "ns1.example.org. admin.example.org. "
                                        "1234 3600 1800 2419200 7200"));
        this->checkJournal(expected);
    }

    {
        SCOPED_TRACE("Commit before add");
        this->updater_ = this->client_->getUpdater(this->zname_, false, true);
        // So far OK
        EXPECT_NO_THROW(this->updater_->deleteRRset(*this->soa_));
        // Commit at the wrong time
<<<<<<< HEAD
        EXPECT_THROW(updater_->commit(), isc::BadValue);
        current_accessor_->checkJournal(expected);
=======
        EXPECT_THROW(this->updater_->commit(), isc::Unexpected);
        this->checkJournal(expected);
>>>>>>> 9f89f07a
    }

    {
        SCOPED_TRACE("Delete two SOAs");
        this->updater_ = this->client_->getUpdater(this->zname_, false, true);
        // So far OK
        EXPECT_NO_THROW(this->updater_->deleteRRset(*this->soa_));
        // Delete the SOA again
        EXPECT_THROW(this->updater_->deleteRRset(*this->soa_), isc::BadValue);
        this->checkJournal(expected);
    }

    {
        SCOPED_TRACE("Add two SOAs");
        this->updater_ = this->client_->getUpdater(this->zname_, false, true);
        // So far OK
        EXPECT_NO_THROW(this->updater_->deleteRRset(*this->soa_));
        // Still OK
        EXPECT_NO_THROW(this->updater_->addRRset(*this->soa_));
        // But this one is added again
        EXPECT_THROW(this->updater_->addRRset(*this->soa_), isc::BadValue);
        expected.push_back(JournalEntry(WRITABLE_ZONE_ID, 1234,
                                        DatabaseAccessor::DIFF_ADD,
                                        "example.org.", "SOA", "3600",
                                        "ns1.example.org. admin.example.org. "
                                        "1234 3600 1800 2419200 7200"));
        this->checkJournal(expected);
    }
}

/*
 * Test it rejects to store journals when we request it together with
 * erasing the whole zone.
 */
TYPED_TEST(DatabaseClientTest, journalOnErase) {
    EXPECT_THROW(this->client_->getUpdater(this->zname_, true, true),
                 isc::BadValue);
}

/*
 * Check that exception is propagated when the journal is not implemented.
 */
TEST_F(MockDatabaseClientTest, journalNotImplemented) {
    updater_ = client_->getUpdater(Name("null.example.org"), false, true);
    EXPECT_THROW(updater_->deleteRRset(*soa_), isc::NotImplemented);
    soa_.reset(new RRset(zname_, qclass_, RRType::SOA(), rrttl_));
    soa_->addRdata(rdata::createRdata(soa_->getType(), soa_->getClass(),
                                      "ns1.example.org. admin.example.org. "
                                      "1234 3600 1800 2419201 7200"));
    EXPECT_THROW(updater_->addRRset(*soa_), isc::NotImplemented);
}

/*
 * Test that different exceptions are propagated.
 */
TEST_F(MockDatabaseClientTest, journalException) {
    updater_ = client_->getUpdater(Name("bad.example.org"), false, true);
    EXPECT_THROW(updater_->deleteRRset(*soa_), DataSourceError);
}

//
// Tests for the ZoneJournalReader
//

// Install a simple, commonly used diff sequence: making an update from one
// SOA to another.  Return the end SOA RRset for the convenience of the caller.
ConstRRsetPtr
makeSimpleDiff(DataSourceClient& client, const Name& zname,
               const RRClass& rrclass, ConstRRsetPtr begin_soa)
{
    ZoneUpdaterPtr updater = client.getUpdater(zname, false, true);
    updater->deleteRRset(*begin_soa);
    RRsetPtr soa_end(new RRset(zname, rrclass, RRType::SOA(), RRTTL(3600)));
    soa_end->addRdata(rdata::createRdata(RRType::SOA(), rrclass,
                                         "ns1.example.org. admin.example.org. "
                                         "1235 3600 1800 2419200 7200"));
    updater->addRRset(*soa_end);
    updater->commit();

    return (soa_end);
}

TYPED_TEST(DatabaseClientTest, journalReader) {
    // Check the simple case made by makeSimpleDiff.
    ConstRRsetPtr soa_end = makeSimpleDiff(*this->client_, this->zname_,
                                           this->qclass_, this->soa_);
    pair<ZoneJournalReader::Result, ZoneJournalReaderPtr> result =
        this->client_->getJournalReader(this->zname_, 1234, 1235);
    EXPECT_EQ(ZoneJournalReader::SUCCESS, result.first);
    ZoneJournalReaderPtr jnl_reader = result.second;
    ASSERT_TRUE(jnl_reader);
    ConstRRsetPtr rrset = jnl_reader->getNextDiff();
    ASSERT_TRUE(rrset);
    isc::testutils::rrsetCheck(this->soa_, rrset);
    rrset = jnl_reader->getNextDiff();
    ASSERT_TRUE(rrset);
    isc::testutils::rrsetCheck(soa_end, rrset);
    rrset = jnl_reader->getNextDiff();
    ASSERT_FALSE(rrset);

    // Once it reaches the end of the sequence, further read attempt will
    // result in exception.
    EXPECT_THROW(jnl_reader->getNextDiff(), isc::InvalidOperation);
}

TYPED_TEST(DatabaseClientTest, readLargeJournal) {
    // Similar to journalMultiple, but check that at a higher level.

    this->updater_ = this->client_->getUpdater(this->zname_, false, true);

    vector<ConstRRsetPtr> expected;
    for (size_t i = 0; i < 100; ++i) {
        // Create the old SOA and remove it, and record it in the expected list
        RRsetPtr rrset1(new RRset(this->zname_, this->qclass_, RRType::SOA(),
                                  this->rrttl_));
        string soa_rdata = "ns1.example.org. admin.example.org. " +
            lexical_cast<std::string>(1234 + i) + " 3600 1800 2419200 7200";
        rrset1->addRdata(rdata::createRdata(RRType::SOA(), this->qclass_,
                                            soa_rdata));
        this->updater_->deleteRRset(*rrset1);
        expected.push_back(rrset1);

        // Create a new SOA, add it, and record it.
        RRsetPtr rrset2(new RRset(this->zname_, this->qclass_, RRType::SOA(),
                                  this->rrttl_));
        soa_rdata = "ns1.example.org. admin.example.org. " +
            lexical_cast<std::string>(1234 + i + 1) +
            " 3600 1800 2419200 7200";
        rrset2->addRdata(rdata::createRdata(RRType::SOA(), this->qclass_,
                                            soa_rdata));
        this->updater_->addRRset(*rrset2);
        expected.push_back(rrset2);
    }
    this->updater_->commit();

    ZoneJournalReaderPtr jnl_reader(this->client_->getJournalReader(
                                        this->zname_, 1234, 1334).second);
    ConstRRsetPtr actual;
    int i = 0;
    while ((actual = jnl_reader->getNextDiff()) != NULL) {
        isc::testutils::rrsetCheck(expected.at(i++), actual);
    }
    EXPECT_EQ(expected.size(), i); // we should have eaten all expected data
}

TYPED_TEST(DatabaseClientTest, readJournalForNoRange) {
    makeSimpleDiff(*this->client_, this->zname_, this->qclass_, this->soa_);

    // The specified range does not exist in the diff storage.  The factory
    // method should result in NO_SUCH_VERSION
    pair<ZoneJournalReader::Result, ZoneJournalReaderPtr> result =
        this->client_->getJournalReader(this->zname_, 1200, 1235);
    EXPECT_EQ(ZoneJournalReader::NO_SUCH_VERSION, result.first);
    EXPECT_FALSE(result.second);
}

TYPED_TEST(DatabaseClientTest, journalReaderForNXZone) {
    pair<ZoneJournalReader::Result, ZoneJournalReaderPtr> result =
        this->client_->getJournalReader(Name("nosuchzone"), 0, 1);
    EXPECT_EQ(ZoneJournalReader::NO_SUCH_ZONE, result.first);
    EXPECT_FALSE(result.second);
}

// A helper function for journalWithBadData.  It installs a simple diff
// from one serial (of 'begin') to another ('begin' + 1), tweaking a specified
// field of data with some invalid value.
void
installBadDiff(MockAccessor& accessor, uint32_t begin,
               DatabaseAccessor::DiffRecordParams modify_param,
               const char* const data)
{
    string data1[] = {"example.org.", "SOA", "3600", "ns. root. 1 1 1 1 1"};
    string data2[] = {"example.org.", "SOA", "3600", "ns. root. 2 1 1 1 1"};
    data1[modify_param] = data;
    accessor.addRecordDiff(READONLY_ZONE_ID, begin,
                           DatabaseAccessor::DIFF_DELETE, data1);
    accessor.addRecordDiff(READONLY_ZONE_ID, begin + 1,
                           DatabaseAccessor::DIFF_ADD, data2);
}

TEST_F(MockDatabaseClientTest, journalWithBadData) {
    MockAccessor& mock_accessor =
        dynamic_cast<MockAccessor&>(*current_accessor_);

    // One of the fields from the data source is broken as an RR parameter.
    // The journal reader should still be constructed, but getNextDiff()
    // should result in exception.
    installBadDiff(mock_accessor, 1, DatabaseAccessor::DIFF_NAME,
                   "example..org");
    installBadDiff(mock_accessor, 3, DatabaseAccessor::DIFF_TYPE,
                   "bad-rrtype");
    installBadDiff(mock_accessor, 5, DatabaseAccessor::DIFF_TTL,
                   "bad-ttl");
    installBadDiff(mock_accessor, 7, DatabaseAccessor::DIFF_RDATA,
                   "bad rdata");
    EXPECT_THROW(this->client_->getJournalReader(this->zname_, 1, 2).
                 second->getNextDiff(), DataSourceError);
    EXPECT_THROW(this->client_->getJournalReader(this->zname_, 3, 4).
                 second->getNextDiff(), DataSourceError);
    EXPECT_THROW(this->client_->getJournalReader(this->zname_, 5, 6).
                 second->getNextDiff(), DataSourceError);
    EXPECT_THROW(this->client_->getJournalReader(this->zname_, 7, 8).
                 second->getNextDiff(), DataSourceError);
}

}<|MERGE_RESOLUTION|>--- conflicted
+++ resolved
@@ -264,11 +264,7 @@
 
     virtual IteratorContextPtr getDiffs(int, uint32_t, uint32_t) const {
         isc_throw(isc::NotImplemented,
-<<<<<<< HEAD
-                  "This database datasource can't be iterated");
-=======
                   "This database datasource doesn't support diffs");
->>>>>>> 9f89f07a
     }
 
     virtual std::string findPreviousName(int, const std::string&) const {
@@ -3054,13 +3050,8 @@
         // So far OK
         EXPECT_NO_THROW(this->updater_->deleteRRset(*this->soa_));
         // Commit at the wrong time
-<<<<<<< HEAD
-        EXPECT_THROW(updater_->commit(), isc::BadValue);
-        current_accessor_->checkJournal(expected);
-=======
         EXPECT_THROW(this->updater_->commit(), isc::Unexpected);
         this->checkJournal(expected);
->>>>>>> 9f89f07a
     }
 
     {
