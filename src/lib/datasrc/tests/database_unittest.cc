// Copyright (C) 2011  Internet Systems Consortium, Inc. ("ISC")
//
// Permission to use, copy, modify, and/or distribute this software for any
// purpose with or without fee is hereby granted, provided that the above
// copyright notice and this permission notice appear in all copies.
//
// THE SOFTWARE IS PROVIDED "AS IS" AND ISC DISCLAIMS ALL WARRANTIES WITH
// REGARD TO THIS SOFTWARE INCLUDING ALL IMPLIED WARRANTIES OF MERCHANTABILITY
// AND FITNESS.  IN NO EVENT SHALL ISC BE LIABLE FOR ANY SPECIAL, DIRECT,
// INDIRECT, OR CONSEQUENTIAL DAMAGES OR ANY DAMAGES WHATSOEVER RESULTING FROM
// LOSS OF USE, DATA OR PROFITS, WHETHER IN AN ACTION OF CONTRACT, NEGLIGENCE
// OR OTHER TORTIOUS ACTION, ARISING OUT OF OR IN CONNECTION WITH THE USE OR
// PERFORMANCE OF THIS SOFTWARE.

#include <boost/foreach.hpp>

#include <gtest/gtest.h>

#include <dns/name.h>
#include <dns/rrttl.h>
#include <dns/rrset.h>
#include <exceptions/exceptions.h>

#include <datasrc/database.h>
#include <datasrc/zone.h>
#include <datasrc/data_source.h>
#include <datasrc/iterator.h>

#include <testutils/dnsmessage_test.h>

#include <map>

using namespace isc::datasrc;
using namespace std;
using namespace boost;
using namespace isc::dns;

namespace {

// Imaginary zone IDs used in the mock accessor below.
const int READONLY_ZONE_ID = 42;
const int WRITABLE_ZONE_ID = 4200;

/*
 * An accessor with minimum implementation, keeping the original
 * "NotImplemented" methods.
 */
class NopAccessor : public DatabaseAccessor {
public:
    NopAccessor() : database_name_("mock_database")
    { }

    virtual std::pair<bool, int> getZone(const std::string& name) const {
        if (name == "example.org.") {
            return (std::pair<bool, int>(true, READONLY_ZONE_ID));
        } else if (name == "null.example.org.") {
            return (std::pair<bool, int>(true, 13));
        } else if (name == "empty.example.org.") {
            return (std::pair<bool, int>(true, 0));
        } else if (name == "bad.example.org.") {
            return (std::pair<bool, int>(true, -1));
        } else {
            return (std::pair<bool, int>(false, 0));
        }
    }

    virtual shared_ptr<DatabaseAccessor> clone() {
        return (shared_ptr<DatabaseAccessor>()); // bogus data, but unused
    }

    virtual std::pair<bool, int> startUpdateZone(const std::string&, bool) {
        // return dummy value.  unused anyway.
        return (pair<bool, int>(true, 0));
    }
    virtual void commitUpdateZone() {}
    virtual void rollbackUpdateZone() {}
    virtual void addRecordToZone(const string (&)[ADD_COLUMN_COUNT]) {}
    virtual void deleteRecordInZone(const string (&)[DEL_PARAM_COUNT]) {}

    virtual const std::string& getDBName() const {
        return (database_name_);
    }

    virtual IteratorContextPtr getRecords(const std::string&, int, bool)
        const
        {
        isc_throw(isc::NotImplemented,
                  "This database datasource can't be iterated");
    }

    virtual IteratorContextPtr getAllRecords(int) const {
        isc_throw(isc::NotImplemented,
                  "This database datasource can't be iterated");
    }

private:
    const std::string database_name_;

};

/*
 * A virtual database accessor that pretends it contains single zone --
 * example.org.
 *
 * It has the same getZone method as NopConnection, but it provides
 * implementation of the optional functionality.
 */
class MockAccessor : public NopAccessor {
    // Type of mock database "row"s
    typedef std::map<std::string, std::vector< std::vector<std::string> > >
        Domains;

public:
    MockAccessor() : rollbacked_(false) {
        readonly_records_ = &readonly_records_master_;
        update_records_ = &update_records_master_;
        empty_records_ = &empty_records_master_;
        fillData();
    }

    virtual shared_ptr<DatabaseAccessor> clone() {
        shared_ptr<MockAccessor> cloned_accessor(new MockAccessor());
        cloned_accessor->readonly_records_ = &readonly_records_master_;
        cloned_accessor->update_records_ = &update_records_master_;
        cloned_accessor->empty_records_ = &empty_records_master_;
        latest_clone_ = cloned_accessor;
        return (cloned_accessor);
    }

private:
    class MockNameIteratorContext : public IteratorContext {
    public:
        MockNameIteratorContext(const MockAccessor& mock_accessor, int zone_id,
                                const std::string& name, bool subdomains) :
            searched_name_(name), cur_record_(0)
        {
            // 'hardcoded' names to trigger exceptions
            // On these names some exceptions are thrown, to test the robustness
            // of the find() method.
            if (searched_name_ == "dsexception.in.search.") {
                isc_throw(DataSourceError, "datasource exception on search");
            } else if (searched_name_ == "iscexception.in.search.") {
                isc_throw(isc::Exception, "isc exception on search");
            } else if (searched_name_ == "basicexception.in.search.") {
                throw std::exception();
            }

            cur_record_ = 0;
            const Domains& cur_records = mock_accessor.getMockRecords(zone_id);
            if (cur_records.count(name) > 0) {
                    // we're not aiming for efficiency in this test, simply
                    // copy the relevant vector from records
                    cur_name = cur_records.find(name)->second;
            } else if (subdomains) {
                cur_name.clear();
                // Just walk everything and check if it is a subdomain.
                // If it is, just copy all data from there.
                for (Domains::const_iterator i(cur_records.begin());
                     i != cur_records.end(); ++i) {
                    const Name local(i->first);
                    if (local.compare(Name(name)).getRelation() ==
                        isc::dns::NameComparisonResult::SUBDOMAIN) {
                        cur_name.insert(cur_name.end(), i->second.begin(),
                                        i->second.end());
                    }
                }
            } else {
                cur_name.clear();
            }
        }

        virtual bool getNext(std::string (&columns)[COLUMN_COUNT]) {
            if (searched_name_ == "dsexception.in.getnext.") {
                isc_throw(DataSourceError, "datasource exception on getnextrecord");
            } else if (searched_name_ == "iscexception.in.getnext.") {
                isc_throw(isc::Exception, "isc exception on getnextrecord");
            } else if (searched_name_ == "basicexception.in.getnext.") {
                throw std::exception();
            }

            if (cur_record_ < cur_name.size()) {
                for (size_t i = 0; i < COLUMN_COUNT; ++i) {
                    columns[i] = cur_name[cur_record_][i];
                }
                cur_record_++;
                return (true);
            } else {
                return (false);
            }
        }

    private:
        const std::string searched_name_;
        int cur_record_;
        std::vector< std::vector<std::string> > cur_name;
    };

    class MockIteratorContext : public IteratorContext {
    private:
        int step;
    public:
        MockIteratorContext() :
            step(0)
        { }
        virtual bool getNext(string (&data)[COLUMN_COUNT]) {
            switch (step ++) {
                case 0:
                    data[DatabaseAccessor::NAME_COLUMN] = "example.org";
                    data[DatabaseAccessor::TYPE_COLUMN] = "SOA";
                    data[DatabaseAccessor::TTL_COLUMN] = "300";
                    data[DatabaseAccessor::RDATA_COLUMN] = "ns1.example.org. admin.example.org. "
                        "1234 3600 1800 2419200 7200";
                    return (true);
                case 1:
                    data[DatabaseAccessor::NAME_COLUMN] = "x.example.org";
                    data[DatabaseAccessor::TYPE_COLUMN] = "A";
                    data[DatabaseAccessor::TTL_COLUMN] = "300";
                    data[DatabaseAccessor::RDATA_COLUMN] = "192.0.2.1";
                    return (true);
                case 2:
                    data[DatabaseAccessor::NAME_COLUMN] = "x.example.org";
                    data[DatabaseAccessor::TYPE_COLUMN] = "A";
                    data[DatabaseAccessor::TTL_COLUMN] = "300";
                    data[DatabaseAccessor::RDATA_COLUMN] = "192.0.2.2";
                    return (true);
                case 3:
                    data[DatabaseAccessor::NAME_COLUMN] = "x.example.org";
                    data[DatabaseAccessor::TYPE_COLUMN] = "AAAA";
                    data[DatabaseAccessor::TTL_COLUMN] = "300";
                    data[DatabaseAccessor::RDATA_COLUMN] = "2001:db8::1";
                    return (true);
                case 4:
                    data[DatabaseAccessor::NAME_COLUMN] = "x.example.org";
                    data[DatabaseAccessor::TYPE_COLUMN] = "AAAA";
                    data[DatabaseAccessor::TTL_COLUMN] = "300";
                    data[DatabaseAccessor::RDATA_COLUMN] = "2001:db8::2";
                    return (true);
                default:
                    ADD_FAILURE() <<
                        "Request past the end of iterator context";
                case 5:
                    return (false);
            }
        }
    };
    class EmptyIteratorContext : public IteratorContext {
    public:
        virtual bool getNext(string(&)[COLUMN_COUNT]) {
            return (false);
        }
    };
    class BadIteratorContext : public IteratorContext {
    private:
        int step;
    public:
        BadIteratorContext() :
            step(0)
        { }
        virtual bool getNext(string (&data)[COLUMN_COUNT]) {
            switch (step ++) {
                case 0:
                    data[DatabaseAccessor::NAME_COLUMN] = "x.example.org";
                    data[DatabaseAccessor::TYPE_COLUMN] = "A";
                    data[DatabaseAccessor::TTL_COLUMN] = "300";
                    data[DatabaseAccessor::RDATA_COLUMN] = "192.0.2.1";
                    return (true);
                case 1:
                    data[DatabaseAccessor::NAME_COLUMN] = "x.example.org";
                    data[DatabaseAccessor::TYPE_COLUMN] = "A";
                    data[DatabaseAccessor::TTL_COLUMN] = "301";
                    data[DatabaseAccessor::RDATA_COLUMN] = "192.0.2.2";
                    return (true);
                default:
                    ADD_FAILURE() <<
                        "Request past the end of iterator context";
                case 2:
                    return (false);
            }
        }
    };
public:
    virtual IteratorContextPtr getAllRecords(int id) const {
        if (id == READONLY_ZONE_ID) {
            return (IteratorContextPtr(new MockIteratorContext()));
        } else if (id == 13) {
            return (IteratorContextPtr());
        } else if (id == 0) {
            return (IteratorContextPtr(new EmptyIteratorContext()));
        } else if (id == -1) {
            return (IteratorContextPtr(new BadIteratorContext()));
        } else {
            isc_throw(isc::Unexpected, "Unknown zone ID");
        }
    }

    virtual IteratorContextPtr getRecords(const std::string& name, int id,
                                          bool subdomains) const
    {
        if (id == READONLY_ZONE_ID || id == WRITABLE_ZONE_ID) {
            return (IteratorContextPtr(
                        new MockNameIteratorContext(*this, id, name,
                                                    subdomains)));
        } else {
            isc_throw(isc::Unexpected, "Unknown zone ID");
        }
    }

    virtual pair<bool, int> startUpdateZone(const std::string& zone_name,
                                            bool replace)
    {
        const pair<bool, int> zone_info = getZone(zone_name);
        if (!zone_info.first) {
            return (pair<bool, int>(false, 0));
        }

        // Prepare the record set for update.  If replacing the existing one,
        // we use an empty set; otherwise we use a writable copy of the
        // original.
        if (replace) {
            update_records_->clear();
        } else {
            *update_records_ = *readonly_records_;
        }

        return (pair<bool, int>(true, WRITABLE_ZONE_ID));
    }
    virtual void commitUpdateZone() {
        *readonly_records_ = *update_records_;
    }
    virtual void rollbackUpdateZone() {
        // Special hook: if something with a name of "throw.example.org"
        // has been added, trigger an imaginary unexpected event with an
        // exception.
        if (update_records_->count("throw.example.org.") > 0) {
            isc_throw(DataSourceError, "unexpected failure in rollback");
        }

        rollbacked_ = true;
    }
    virtual void addRecordToZone(const string (&columns)[ADD_COLUMN_COUNT]) {
        // Copy the current value to cur_name.  If it doesn't exist,
        // operator[] will create a new one.
        cur_name_ = (*update_records_)[columns[DatabaseAccessor::ADD_NAME]];

        vector<string> record_columns;
        record_columns.push_back(columns[DatabaseAccessor::ADD_TYPE]);
        record_columns.push_back(columns[DatabaseAccessor::ADD_TTL]);
        record_columns.push_back(columns[DatabaseAccessor::ADD_SIGTYPE]);
        record_columns.push_back(columns[DatabaseAccessor::ADD_RDATA]);
        record_columns.push_back(columns[DatabaseAccessor::ADD_NAME]);

        // copy back the added entry
        cur_name_.push_back(record_columns);
        (*update_records_)[columns[DatabaseAccessor::ADD_NAME]] = cur_name_;

        // remember this one so that test cases can check it.
        copy(columns, columns + DatabaseAccessor::ADD_COLUMN_COUNT,
             columns_lastadded_);
    }

    // Helper predicate class used in deleteRecordInZone().
    struct deleteMatch {
        deleteMatch(const string& type, const string& rdata) :
            type_(type), rdata_(rdata)
        {}
        bool operator()(const vector<string>& row) const {
            return (row[0] == type_ && row[3] == rdata_);
        }
        const string& type_;
        const string& rdata_;
    };

    virtual void deleteRecordInZone(const string (&params)[DEL_PARAM_COUNT]) {
        vector<vector<string> >& records =
            (*update_records_)[params[DatabaseAccessor::DEL_NAME]];
        records.erase(remove_if(records.begin(), records.end(),
                                deleteMatch(
                                    params[DatabaseAccessor::DEL_TYPE],
                                    params[DatabaseAccessor::DEL_RDATA])),
                      records.end());
        if (records.empty()) {
            (*update_records_).erase(params[DatabaseAccessor::DEL_NAME]);
        }
    }

    //
    // Helper methods to keep track of some update related activities
    //
    bool isRollbacked() const {
        return (rollbacked_);
    }

    const string* getLastAdded() const {
        return (columns_lastadded_);
    }

    // This allows the test code to get the accessor used in an update context
    shared_ptr<const MockAccessor> getLatestClone() const {
        return (latest_clone_);
    }

private:
    // The following member variables are storage and/or update work space
    // of the test zone.  The "master"s are the real objects that contain
    // the data, and they are shared among all accessors cloned from
    // an initially created one.  The pointer members allow the sharing.
    // "readonly" is for normal lookups.  "update" is the workspace for
    // updates.  When update starts it will be initialized either as an
    // empty set (when replacing the entire zone) or as a copy of the
    // "readonly" one.  "empty" is a sentinel to produce negative results.
    Domains readonly_records_master_;
    Domains* readonly_records_;
    Domains update_records_master_;
    Domains* update_records_;
    const Domains empty_records_master_;
    const Domains* empty_records_;

    // used as temporary storage during the building of the fake data

    // used as temporary storage after searchForRecord() and during
    // getNextRecord() calls, as well as during the building of the
    // fake data
    std::vector< std::vector<std::string> > cur_name_;

    // The columns that were most recently added via addRecordToZone()
    string columns_lastadded_[ADD_COLUMN_COUNT];

    // Whether rollback operation has been performed for the database.
    // Not useful except for purely testing purpose.
    bool rollbacked_;

    // Remember the mock accessor that was last cloned
    boost::shared_ptr<MockAccessor> latest_clone_;

    const Domains& getMockRecords(int zone_id) const {
        if (zone_id == READONLY_ZONE_ID) {
            return (*readonly_records_);
        } else if (zone_id == WRITABLE_ZONE_ID) {
            return (*update_records_);
        }
        return (*empty_records_);
    }

    // Adds one record to the current name in the database
    // The actual data will not be added to 'records' until
    // addCurName() is called
    void addRecord(const std::string& type,
                   const std::string& ttl,
                   const std::string& sigtype,
                   const std::string& rdata) {
        std::vector<std::string> columns;
        columns.push_back(type);
        columns.push_back(ttl);
        columns.push_back(sigtype);
        columns.push_back(rdata);
        cur_name_.push_back(columns);
    }

    // Adds all records we just built with calls to addRecords
    // to the actual fake database. This will clear cur_name_,
    // so we can immediately start adding new records.
    void addCurName(const std::string& name) {
        ASSERT_EQ(0, readonly_records_->count(name));
        // Append the name to all of them
        for (std::vector<std::vector<std::string> >::iterator
             i(cur_name_.begin()); i != cur_name_.end(); ++ i) {
            i->push_back(name);
        }
        (*readonly_records_)[name] = cur_name_;
        cur_name_.clear();
    }

    // Fills the database with zone data.
    // This method constructs a number of resource records (with addRecord),
    // which will all be added for one domain name to the fake database
    // (with addCurName). So for instance the first set of calls create
    // data for the name 'www.example.org', which will consist of one A RRset
    // of one record, and one AAAA RRset of two records.
    // The order in which they are added is the order in which getNextRecord()
    // will return them (so we can test whether find() etc. support data that
    // might not come in 'normal' order)
    // It shall immediately fail if you try to add the same name twice.
    void fillData() {
        // some plain data
        addRecord("A", "3600", "", "192.0.2.1");
        addRecord("AAAA", "3600", "", "2001:db8::1");
        addRecord("AAAA", "3600", "", "2001:db8::2");
        addCurName("www.example.org.");

        addRecord("A", "3600", "", "192.0.2.1");
        addRecord("AAAA", "3600", "", "2001:db8::1");
        addRecord("A", "3600", "", "192.0.2.2");
        addCurName("www2.example.org.");

        addRecord("CNAME", "3600", "", "www.example.org.");
        addCurName("cname.example.org.");

        // some DNSSEC-'signed' data
        addRecord("A", "3600", "", "192.0.2.1");
        addRecord("RRSIG", "3600", "", "A 5 3 3600 20000101000000 20000201000000 12345 example.org. FAKEFAKEFAKE");
        addRecord("RRSIG", "3600", "", "A 5 3 3600 20000101000000 20000201000000 12346 example.org. FAKEFAKEFAKE");
        addRecord("AAAA", "3600", "", "2001:db8::1");
        addRecord("AAAA", "3600", "", "2001:db8::2");
        addRecord("RRSIG", "3600", "", "AAAA 5 3 3600 20000101000000 20000201000000 12345 example.org. FAKEFAKEFAKE");
        addCurName("signed1.example.org.");
        addRecord("CNAME", "3600", "", "www.example.org.");
        addRecord("RRSIG", "3600", "", "CNAME 5 3 3600 20000101000000 20000201000000 12345 example.org. FAKEFAKEFAKE");
        addCurName("signedcname1.example.org.");
        // special case might fail; sig is for cname, which isn't there (should be ignored)
        // (ignoring of 'normal' other type is done above by www.)
        addRecord("A", "3600", "", "192.0.2.1");
        addRecord("RRSIG", "3600", "", "A 5 3 3600 20000101000000 20000201000000 12345 example.org. FAKEFAKEFAKE");
        addRecord("RRSIG", "3600", "", "CNAME 5 3 3600 20000101000000 20000201000000 12345 example.org. FAKEFAKEFAKE");
        addCurName("acnamesig1.example.org.");

        // let's pretend we have a database that is not careful
        // about the order in which it returns data
        addRecord("RRSIG", "3600", "", "A 5 3 3600 20000101000000 20000201000000 12345 example.org. FAKEFAKEFAKE");
        addRecord("AAAA", "3600", "", "2001:db8::2");
        addRecord("RRSIG", "3600", "", "A 5 3 3600 20000101000000 20000201000000 12346 example.org. FAKEFAKEFAKE");
        addRecord("A", "3600", "", "192.0.2.1");
        addRecord("RRSIG", "3600", "", "AAAA 5 3 3600 20000101000000 20000201000000 12345 example.org. FAKEFAKEFAKE");
        addRecord("AAAA", "3600", "", "2001:db8::1");
        addCurName("signed2.example.org.");
        addRecord("RRSIG", "3600", "", "CNAME 5 3 3600 20000101000000 20000201000000 12345 example.org. FAKEFAKEFAKE");
        addRecord("CNAME", "3600", "", "www.example.org.");
        addCurName("signedcname2.example.org.");

        addRecord("RRSIG", "3600", "", "CNAME 5 3 3600 20000101000000 20000201000000 12345 example.org. FAKEFAKEFAKE");
        addRecord("A", "3600", "", "192.0.2.1");
        addRecord("RRSIG", "3600", "", "A 5 3 3600 20000101000000 20000201000000 12345 example.org. FAKEFAKEFAKE");
        addCurName("acnamesig2.example.org.");

        addRecord("RRSIG", "3600", "", "CNAME 5 3 3600 20000101000000 20000201000000 12345 example.org. FAKEFAKEFAKE");
        addRecord("RRSIG", "3600", "", "A 5 3 3600 20000101000000 20000201000000 12345 example.org. FAKEFAKEFAKE");
        addRecord("A", "3600", "", "192.0.2.1");
        addCurName("acnamesig3.example.org.");

        addRecord("A", "3600", "", "192.0.2.1");
        addRecord("A", "360", "", "192.0.2.2");
        addCurName("ttldiff1.example.org.");
        addRecord("A", "360", "", "192.0.2.1");
        addRecord("A", "3600", "", "192.0.2.2");
        addCurName("ttldiff2.example.org.");

        // also add some intentionally bad data
        addRecord("A", "3600", "", "192.0.2.1");
        addRecord("CNAME", "3600", "", "www.example.org.");
        addCurName("badcname1.example.org.");

        addRecord("CNAME", "3600", "", "www.example.org.");
        addRecord("A", "3600", "", "192.0.2.1");
        addCurName("badcname2.example.org.");

        addRecord("CNAME", "3600", "", "www.example.org.");
        addRecord("CNAME", "3600", "", "www.example2.org.");
        addCurName("badcname3.example.org.");

        addRecord("A", "3600", "", "bad");
        addCurName("badrdata.example.org.");

        addRecord("BAD_TYPE", "3600", "", "192.0.2.1");
        addCurName("badtype.example.org.");

        addRecord("A", "badttl", "", "192.0.2.1");
        addCurName("badttl.example.org.");

        addRecord("A", "badttl", "", "192.0.2.1");
        addRecord("RRSIG", "3600", "", "A 5 3 3600 somebaddata 20000101000000 20000201000000 12345 example.org. FAKEFAKEFAKE");
        addCurName("badsig.example.org.");

        addRecord("A", "3600", "", "192.0.2.1");
        addRecord("RRSIG", "3600", "TXT", "A 5 3 3600 20000101000000 20000201000000 12345 example.org. FAKEFAKEFAKE");
        addCurName("badsigtype.example.org.");

        // Data for testing delegation (with NS and DNAME)
        addRecord("NS", "3600", "", "ns.example.com.");
        addRecord("NS", "3600", "", "ns.delegation.example.org.");
        addRecord("RRSIG", "3600", "", "NS 5 3 3600 20000101000000 "
                  "20000201000000 12345 example.org. FAKEFAKEFAKE");
        addCurName("delegation.example.org.");
        addRecord("A", "3600", "", "192.0.2.1");
        addCurName("ns.delegation.example.org.");
        addRecord("A", "3600", "", "192.0.2.1");
        addCurName("deep.below.delegation.example.org.");

        addRecord("A", "3600", "", "192.0.2.1");
        addRecord("DNAME", "3600", "", "dname.example.com.");
        addRecord("RRSIG", "3600", "", "DNAME 5 3 3600 20000101000000 "
                  "20000201000000 12345 example.org. FAKEFAKEFAKE");
        addCurName("dname.example.org.");
        addRecord("A", "3600", "", "192.0.2.1");
        addCurName("below.dname.example.org.");

        // Broken NS
        addRecord("A", "3600", "", "192.0.2.1");
        addRecord("NS", "3600", "", "ns.example.com.");
        addCurName("brokenns1.example.org.");
        addRecord("NS", "3600", "", "ns.example.com.");
        addRecord("A", "3600", "", "192.0.2.1");
        addCurName("brokenns2.example.org.");

        // Now double DNAME, to test failure mode
        addRecord("DNAME", "3600", "", "dname1.example.com.");
        addRecord("DNAME", "3600", "", "dname2.example.com.");
        addCurName("baddname.example.org.");

        // Put some data into apex (including NS) so we can check our NS
        // doesn't break anything
        addRecord("NS", "3600", "", "ns.example.com.");
        addRecord("A", "3600", "", "192.0.2.1");
        addRecord("RRSIG", "3600", "", "NS 5 3 3600 20000101000000 "
                  "20000201000000 12345 example.org. FAKEFAKEFAKE");
        addCurName("example.org.");

        // This is because of empty domain test
        addRecord("A", "3600", "", "192.0.2.1");
        addCurName("a.b.example.org.");

        // Something for wildcards
        addRecord("A", "3600", "", "192.0.2.5");
        addRecord("RRSIG", "3600", "", "A 5 3 3600 20000101000000 20000201000000 12345 example.org. FAKEFAKEFAKE");
        addCurName("*.wild.example.org.");
        addRecord("AAAA", "3600", "", "2001:db8::5");
        addCurName("cancel.here.wild.example.org.");
        addRecord("NS", "3600", "", "ns.example.com.");
        addCurName("delegatedwild.example.org.");
        addRecord("A", "3600", "", "192.0.2.5");
        addCurName("*.delegatedwild.example.org.");
        addRecord("A", "3600", "", "192.0.2.5");
        addCurName("wild.*.foo.example.org.");
        addRecord("A", "3600", "", "192.0.2.5");
        addCurName("wild.*.foo.*.bar.example.org.");
    }
};

// This tests the default getRecords behaviour, throwing NotImplemented
TEST(DatabaseConnectionTest, getRecords) {
    EXPECT_THROW(NopAccessor().getRecords(".", 1, false),
                 isc::NotImplemented);
}

// This tests the default getAllRecords behaviour, throwing NotImplemented
TEST(DatabaseConnectionTest, getAllRecords) {
    // The parameters don't matter
    EXPECT_THROW(NopAccessor().getAllRecords(1),
                 isc::NotImplemented);
}

class DatabaseClientTest : public ::testing::Test {
public:
    DatabaseClientTest() : zname_("example.org"), qname_("www.example.org"),
                           qclass_(RRClass::IN()), qtype_(RRType::A()),
                           rrttl_(3600)
    {
        createClient();

        // set up the commonly used finder.
        DataSourceClient::FindResult zone(client_->findZone(zname_));
        assert(zone.code == result::SUCCESS);
        finder_ = dynamic_pointer_cast<DatabaseClient::Finder>(
            zone.zone_finder);

        // Test IN/A RDATA to be added in update tests.  Intentionally using
        // different data than the initial data configured in the MockAccessor.
        rrset_.reset(new RRset(qname_, qclass_, qtype_, rrttl_));
        rrset_->addRdata(rdata::createRdata(rrset_->getType(),
                                            rrset_->getClass(), "192.0.2.2"));

        // And its RRSIG.  Also different from the configured one.
        rrsigset_.reset(new RRset(qname_, qclass_, RRType::RRSIG(),
                                  rrttl_));
        rrsigset_->addRdata(rdata::createRdata(rrsigset_->getType(),
                                               rrsigset_->getClass(),
                                               "A 5 3 0 20000101000000 "
                                               "20000201000000 0 example.org. "
                                               "FAKEFAKEFAKE"));
    }

    /*
     * We initialize the client from a function, so we can call it multiple
     * times per test.
     */
    void createClient() {
        current_accessor_ = new MockAccessor();
        client_.reset(new DatabaseClient(qclass_,
                                         shared_ptr<DatabaseAccessor>(
                                             current_accessor_)));
    }

    /**
     * Check the zone finder is a valid one and references the zone ID and
     * database available here.
     */
    void checkZoneFinder(const DataSourceClient::FindResult& zone) {
        ASSERT_NE(ZoneFinderPtr(), zone.zone_finder) << "No zone finder";
        shared_ptr<DatabaseClient::Finder> finder(
            dynamic_pointer_cast<DatabaseClient::Finder>(zone.zone_finder));
        ASSERT_NE(shared_ptr<DatabaseClient::Finder>(), finder) <<
            "Wrong type of finder";
        EXPECT_EQ(READONLY_ZONE_ID, finder->zone_id());
        EXPECT_EQ(current_accessor_, &finder->getAccessor());
    }

    shared_ptr<DatabaseClient::Finder> getFinder() {
        DataSourceClient::FindResult zone(client_->findZone(zname_));
        EXPECT_EQ(result::SUCCESS, zone.code);
        shared_ptr<DatabaseClient::Finder> finder(
            dynamic_pointer_cast<DatabaseClient::Finder>(zone.zone_finder));
        EXPECT_EQ(READONLY_ZONE_ID, finder->zone_id());

        return (finder);
    }

    // Helper methods for update tests
    bool isRollbacked() const {
        return (update_accessor_->isRollbacked());
    }

    void checkLastAdded(const char* const expected[]) const {
        for (int i = 0; i < DatabaseAccessor::ADD_COLUMN_COUNT; ++i) {
            EXPECT_EQ(expected[i],
                      current_accessor_->getLatestClone()->getLastAdded()[i]);
        }
    }

    void setUpdateAccessor() {
        update_accessor_ = current_accessor_->getLatestClone();
    }

    // Will be deleted by client_, just keep the current value for comparison.
    MockAccessor* current_accessor_;
    shared_ptr<DatabaseClient> client_;
    const std::string database_name_;

    // The zone finder of the test zone commonly used in various tests.
    shared_ptr<DatabaseClient::Finder> finder_;

    // Some shortcut variables for commonly used test parameters
    const Name zname_; // the zone name stored in the test data source
    const Name qname_; // commonly used name to be found
    const RRClass qclass_;      // commonly used RR class used with qname
    const RRType qtype_;        // commonly used RR type used with qname
    const RRTTL rrttl_;         // commonly used RR TTL
    RRsetPtr rrset_;            // for adding/deleting an RRset
    RRsetPtr rrsigset_;         // for adding/deleting an RRset

    // update related objects to be tested
    ZoneUpdaterPtr updater_;
    shared_ptr<const MockAccessor> update_accessor_;

    // placeholders
    const std::vector<std::string> empty_rdatas_; // for NXRRSET/NXDOMAIN
    std::vector<std::string> expected_rdatas_;
    std::vector<std::string> expected_sig_rdatas_;
};

TEST_F(DatabaseClientTest, zoneNotFound) {
    DataSourceClient::FindResult zone(client_->findZone(Name("example.com")));
    EXPECT_EQ(result::NOTFOUND, zone.code);
}

TEST_F(DatabaseClientTest, exactZone) {
    DataSourceClient::FindResult zone(client_->findZone(Name("example.org")));
    EXPECT_EQ(result::SUCCESS, zone.code);
    checkZoneFinder(zone);
}

TEST_F(DatabaseClientTest, superZone) {
    DataSourceClient::FindResult zone(client_->findZone(Name(
        "sub.example.org")));
    EXPECT_EQ(result::PARTIALMATCH, zone.code);
    checkZoneFinder(zone);
}

TEST_F(DatabaseClientTest, noAccessorException) {
    // We need a dummy variable here; some compiler would regard it a mere
    // declaration instead of an instantiation and make the test fail.
    EXPECT_THROW(DatabaseClient dummy(RRClass::IN(),
                                      shared_ptr<DatabaseAccessor>()),
                 isc::InvalidParameter);
}

// If the zone doesn't exist, exception is thrown
TEST_F(DatabaseClientTest, noZoneIterator) {
    EXPECT_THROW(client_->getIterator(Name("example.com")), DataSourceError);
}

// If the zone doesn't exist and iteration is not implemented, it still throws
// the exception it doesn't exist
TEST_F(DatabaseClientTest, noZoneNotImplementedIterator) {
    EXPECT_THROW(DatabaseClient(RRClass::IN(),
                                boost::shared_ptr<DatabaseAccessor>(
                                    new NopAccessor())).getIterator(
                                        Name("example.com")),
                 DataSourceError);
}

TEST_F(DatabaseClientTest, notImplementedIterator) {
    EXPECT_THROW(DatabaseClient(RRClass::IN(), shared_ptr<DatabaseAccessor>(
        new NopAccessor())).getIterator(Name("example.org")),
                 isc::NotImplemented);
}

// Pretend a bug in the connection and pass NULL as the context
// Should not crash, but gracefully throw
TEST_F(DatabaseClientTest, nullIteratorContext) {
    EXPECT_THROW(client_->getIterator(Name("null.example.org")),
                 isc::Unexpected);
}

// It doesn't crash or anything if the zone is completely empty
TEST_F(DatabaseClientTest, emptyIterator) {
    ZoneIteratorPtr it(client_->getIterator(Name("empty.example.org")));
    EXPECT_EQ(ConstRRsetPtr(), it->getNextRRset());
    // This is past the end, it should throw
    EXPECT_THROW(it->getNextRRset(), isc::Unexpected);
}

// Iterate trough a zone
TEST_F(DatabaseClientTest, iterator) {
    ZoneIteratorPtr it(client_->getIterator(Name("example.org")));
    ConstRRsetPtr rrset(it->getNextRRset());
    ASSERT_NE(ConstRRsetPtr(), rrset);
    EXPECT_EQ(Name("example.org"), rrset->getName());
    EXPECT_EQ(RRClass::IN(), rrset->getClass());
    EXPECT_EQ(RRType::SOA(), rrset->getType());
    EXPECT_EQ(RRTTL(300), rrset->getTTL());
    RdataIteratorPtr rit(rrset->getRdataIterator());
    ASSERT_FALSE(rit->isLast());
    rit->next();
    EXPECT_TRUE(rit->isLast());

    rrset = it->getNextRRset();
    ASSERT_NE(ConstRRsetPtr(), rrset);
    EXPECT_EQ(Name("x.example.org"), rrset->getName());
    EXPECT_EQ(RRClass::IN(), rrset->getClass());
    EXPECT_EQ(RRType::A(), rrset->getType());
    EXPECT_EQ(RRTTL(300), rrset->getTTL());
    rit = rrset->getRdataIterator();
    ASSERT_FALSE(rit->isLast());
    EXPECT_EQ("192.0.2.1", rit->getCurrent().toText());
    rit->next();
    ASSERT_FALSE(rit->isLast());
    EXPECT_EQ("192.0.2.2", rit->getCurrent().toText());
    rit->next();
    EXPECT_TRUE(rit->isLast());

    rrset = it->getNextRRset();
    ASSERT_NE(ConstRRsetPtr(), rrset);
    EXPECT_EQ(Name("x.example.org"), rrset->getName());
    EXPECT_EQ(RRClass::IN(), rrset->getClass());
    EXPECT_EQ(RRType::AAAA(), rrset->getType());
    EXPECT_EQ(RRTTL(300), rrset->getTTL());
    EXPECT_EQ(ConstRRsetPtr(), it->getNextRRset());
    rit = rrset->getRdataIterator();
    ASSERT_FALSE(rit->isLast());
    EXPECT_EQ("2001:db8::1", rit->getCurrent().toText());
    rit->next();
    ASSERT_FALSE(rit->isLast());
    EXPECT_EQ("2001:db8::2", rit->getCurrent().toText());
    rit->next();
    EXPECT_TRUE(rit->isLast());
}

// This has inconsistent TTL in the set (the rest, like nonsense in
// the data is handled in rdata itself).
TEST_F(DatabaseClientTest, badIterator) {
    // It should not throw, but get the lowest one of them
    ZoneIteratorPtr it(client_->getIterator(Name("bad.example.org")));
    EXPECT_EQ(it->getNextRRset()->getTTL(), isc::dns::RRTTL(300));
}

// checks if the given rrset matches the
// given name, class, type and rdatas
void
checkRRset(isc::dns::ConstRRsetPtr rrset,
           const isc::dns::Name& name,
           const isc::dns::RRClass& rrclass,
           const isc::dns::RRType& rrtype,
           const isc::dns::RRTTL& rrttl,
           const std::vector<std::string>& rdatas) {
    isc::dns::RRsetPtr expected_rrset(
        new isc::dns::RRset(name, rrclass, rrtype, rrttl));
    for (unsigned int i = 0; i < rdatas.size(); ++i) {
        expected_rrset->addRdata(
            isc::dns::rdata::createRdata(rrtype, rrclass,
                                         rdatas[i]));
    }
    isc::testutils::rrsetCheck(expected_rrset, rrset);
}

void
doFindTest(ZoneFinder& finder,
           const isc::dns::Name& name,
           const isc::dns::RRType& type,
           const isc::dns::RRType& expected_type,
           const isc::dns::RRTTL expected_ttl,
           ZoneFinder::Result expected_result,
           const std::vector<std::string>& expected_rdatas,
           const std::vector<std::string>& expected_sig_rdatas,
           const isc::dns::Name& expected_name = isc::dns::Name::ROOT_NAME(),
           const ZoneFinder::FindOptions options = ZoneFinder::FIND_DEFAULT)
{
    SCOPED_TRACE("doFindTest " + name.toText() + " " + type.toText());
    ZoneFinder::FindResult result =
        finder.find(name, type, NULL, options);
    ASSERT_EQ(expected_result, result.code) << name << " " << type;
    if (!expected_rdatas.empty()) {
        checkRRset(result.rrset, expected_name != Name(".") ? expected_name :
                   name, finder.getClass(), expected_type, expected_ttl,
                   expected_rdatas);

        if (!expected_sig_rdatas.empty()) {
            checkRRset(result.rrset->getRRsig(), expected_name != Name(".") ?
                       expected_name : name, finder.getClass(),
                       isc::dns::RRType::RRSIG(), expected_ttl,
                       expected_sig_rdatas);
        } else {
            EXPECT_EQ(isc::dns::RRsetPtr(), result.rrset->getRRsig());
        }
    } else {
        EXPECT_EQ(isc::dns::RRsetPtr(), result.rrset);
    }
}

TEST_F(DatabaseClientTest, find) {
    shared_ptr<DatabaseClient::Finder> finder(getFinder());

    expected_rdatas_.clear();
    expected_sig_rdatas_.clear();
    expected_rdatas_.push_back("192.0.2.1");
    doFindTest(*finder, isc::dns::Name("www.example.org."),
               isc::dns::RRType::A(), isc::dns::RRType::A(),
               isc::dns::RRTTL(3600),
               ZoneFinder::SUCCESS,
               expected_rdatas_, expected_sig_rdatas_);

    expected_rdatas_.clear();
    expected_sig_rdatas_.clear();
    expected_rdatas_.push_back("192.0.2.1");
    expected_rdatas_.push_back("192.0.2.2");
    doFindTest(*finder, isc::dns::Name("www2.example.org."),
               isc::dns::RRType::A(), isc::dns::RRType::A(),
               isc::dns::RRTTL(3600),
               ZoneFinder::SUCCESS,
               expected_rdatas_, expected_sig_rdatas_);

    expected_rdatas_.clear();
    expected_sig_rdatas_.clear();
    expected_rdatas_.push_back("2001:db8::1");
    expected_rdatas_.push_back("2001:db8::2");
    doFindTest(*finder, isc::dns::Name("www.example.org."),
               isc::dns::RRType::AAAA(), isc::dns::RRType::AAAA(),
               isc::dns::RRTTL(3600),
               ZoneFinder::SUCCESS,
               expected_rdatas_, expected_sig_rdatas_);

    expected_rdatas_.clear();
    expected_sig_rdatas_.clear();
    doFindTest(*finder, isc::dns::Name("www.example.org."),
               isc::dns::RRType::TXT(), isc::dns::RRType::TXT(),
               isc::dns::RRTTL(3600),
               ZoneFinder::NXRRSET,
               expected_rdatas_, expected_sig_rdatas_);

    expected_rdatas_.clear();
    expected_sig_rdatas_.clear();
    expected_rdatas_.push_back("www.example.org.");
    doFindTest(*finder, isc::dns::Name("cname.example.org."),
               isc::dns::RRType::A(), isc::dns::RRType::CNAME(),
               isc::dns::RRTTL(3600),
               ZoneFinder::CNAME,
               expected_rdatas_, expected_sig_rdatas_);

    expected_rdatas_.clear();
    expected_sig_rdatas_.clear();
    expected_rdatas_.push_back("www.example.org.");
    doFindTest(*finder, isc::dns::Name("cname.example.org."),
               isc::dns::RRType::CNAME(), isc::dns::RRType::CNAME(),
               isc::dns::RRTTL(3600),
               ZoneFinder::SUCCESS,
               expected_rdatas_, expected_sig_rdatas_);

    expected_rdatas_.clear();
    expected_sig_rdatas_.clear();
    doFindTest(*finder, isc::dns::Name("doesnotexist.example.org."),
               isc::dns::RRType::A(), isc::dns::RRType::A(),
               isc::dns::RRTTL(3600),
               ZoneFinder::NXDOMAIN,
               expected_rdatas_, expected_sig_rdatas_);

    expected_rdatas_.clear();
    expected_sig_rdatas_.clear();
    expected_rdatas_.push_back("192.0.2.1");
    expected_sig_rdatas_.push_back("A 5 3 3600 20000101000000 20000201000000 12345 example.org. FAKEFAKEFAKE");
    expected_sig_rdatas_.push_back("A 5 3 3600 20000101000000 20000201000000 12346 example.org. FAKEFAKEFAKE");
    doFindTest(*finder, isc::dns::Name("signed1.example.org."),
               isc::dns::RRType::A(), isc::dns::RRType::A(),
               isc::dns::RRTTL(3600),
               ZoneFinder::SUCCESS,
               expected_rdatas_, expected_sig_rdatas_);

    expected_rdatas_.clear();
    expected_sig_rdatas_.clear();
    expected_rdatas_.push_back("2001:db8::1");
    expected_rdatas_.push_back("2001:db8::2");
    expected_sig_rdatas_.push_back("AAAA 5 3 3600 20000101000000 20000201000000 12345 example.org. FAKEFAKEFAKE");
    doFindTest(*finder, isc::dns::Name("signed1.example.org."),
               isc::dns::RRType::AAAA(), isc::dns::RRType::AAAA(),
               isc::dns::RRTTL(3600),
               ZoneFinder::SUCCESS,
               expected_rdatas_, expected_sig_rdatas_);

    expected_rdatas_.clear();
    expected_sig_rdatas_.clear();
    doFindTest(*finder, isc::dns::Name("signed1.example.org."),
               isc::dns::RRType::TXT(), isc::dns::RRType::TXT(),
               isc::dns::RRTTL(3600),
               ZoneFinder::NXRRSET,
               expected_rdatas_, expected_sig_rdatas_);

    expected_rdatas_.clear();
    expected_sig_rdatas_.clear();
    expected_rdatas_.push_back("www.example.org.");
    expected_sig_rdatas_.push_back("CNAME 5 3 3600 20000101000000 20000201000000 12345 example.org. FAKEFAKEFAKE");
    doFindTest(*finder, isc::dns::Name("signedcname1.example.org."),
               isc::dns::RRType::A(), isc::dns::RRType::CNAME(),
               isc::dns::RRTTL(3600),
               ZoneFinder::CNAME,
               expected_rdatas_, expected_sig_rdatas_);

    expected_rdatas_.clear();
    expected_sig_rdatas_.clear();
    expected_rdatas_.push_back("192.0.2.1");
    expected_sig_rdatas_.push_back("A 5 3 3600 20000101000000 20000201000000 12345 example.org. FAKEFAKEFAKE");
    expected_sig_rdatas_.push_back("A 5 3 3600 20000101000000 20000201000000 12346 example.org. FAKEFAKEFAKE");
    doFindTest(*finder, isc::dns::Name("signed2.example.org."),
               isc::dns::RRType::A(), isc::dns::RRType::A(),
               isc::dns::RRTTL(3600),
               ZoneFinder::SUCCESS,
               expected_rdatas_, expected_sig_rdatas_);

    expected_rdatas_.clear();
    expected_sig_rdatas_.clear();
    expected_rdatas_.push_back("2001:db8::2");
    expected_rdatas_.push_back("2001:db8::1");
    expected_sig_rdatas_.push_back("AAAA 5 3 3600 20000101000000 20000201000000 12345 example.org. FAKEFAKEFAKE");
    doFindTest(*finder, isc::dns::Name("signed2.example.org."),
               isc::dns::RRType::AAAA(), isc::dns::RRType::AAAA(),
               isc::dns::RRTTL(3600),
               ZoneFinder::SUCCESS,
               expected_rdatas_, expected_sig_rdatas_);

    expected_rdatas_.clear();
    expected_sig_rdatas_.clear();
    doFindTest(*finder, isc::dns::Name("signed2.example.org."),
               isc::dns::RRType::TXT(), isc::dns::RRType::TXT(),
               isc::dns::RRTTL(3600),
               ZoneFinder::NXRRSET,
               expected_rdatas_, expected_sig_rdatas_);

    expected_rdatas_.clear();
    expected_sig_rdatas_.clear();
    expected_rdatas_.push_back("www.example.org.");
    expected_sig_rdatas_.push_back("CNAME 5 3 3600 20000101000000 20000201000000 12345 example.org. FAKEFAKEFAKE");
    doFindTest(*finder, isc::dns::Name("signedcname2.example.org."),
               isc::dns::RRType::A(), isc::dns::RRType::CNAME(),
               isc::dns::RRTTL(3600),
               ZoneFinder::CNAME,
               expected_rdatas_, expected_sig_rdatas_);

    expected_rdatas_.clear();
    expected_sig_rdatas_.clear();
    expected_rdatas_.push_back("192.0.2.1");
    expected_sig_rdatas_.push_back("A 5 3 3600 20000101000000 20000201000000 12345 example.org. FAKEFAKEFAKE");
    doFindTest(*finder, isc::dns::Name("acnamesig1.example.org."),
               isc::dns::RRType::A(), isc::dns::RRType::A(),
               isc::dns::RRTTL(3600),
               ZoneFinder::SUCCESS,
               expected_rdatas_, expected_sig_rdatas_);

    expected_rdatas_.clear();
    expected_sig_rdatas_.clear();
    expected_rdatas_.push_back("192.0.2.1");
    expected_sig_rdatas_.push_back("A 5 3 3600 20000101000000 20000201000000 12345 example.org. FAKEFAKEFAKE");
    doFindTest(*finder, isc::dns::Name("acnamesig2.example.org."),
               isc::dns::RRType::A(), isc::dns::RRType::A(),
               isc::dns::RRTTL(3600),
               ZoneFinder::SUCCESS,
               expected_rdatas_, expected_sig_rdatas_);

    expected_rdatas_.clear();
    expected_sig_rdatas_.clear();
    expected_rdatas_.push_back("192.0.2.1");
    expected_sig_rdatas_.push_back("A 5 3 3600 20000101000000 20000201000000 12345 example.org. FAKEFAKEFAKE");
    doFindTest(*finder, isc::dns::Name("acnamesig3.example.org."),
               isc::dns::RRType::A(), isc::dns::RRType::A(),
               isc::dns::RRTTL(3600),
               ZoneFinder::SUCCESS,
               expected_rdatas_, expected_sig_rdatas_);

    expected_rdatas_.clear();
    expected_sig_rdatas_.clear();
    expected_rdatas_.push_back("192.0.2.1");
    expected_rdatas_.push_back("192.0.2.2");
    doFindTest(*finder, isc::dns::Name("ttldiff1.example.org."),
               isc::dns::RRType::A(), isc::dns::RRType::A(),
               isc::dns::RRTTL(360),
               ZoneFinder::SUCCESS,
               expected_rdatas_, expected_sig_rdatas_);

    expected_rdatas_.clear();
    expected_sig_rdatas_.clear();
    expected_rdatas_.push_back("192.0.2.1");
    expected_rdatas_.push_back("192.0.2.2");
    doFindTest(*finder, isc::dns::Name("ttldiff2.example.org."),
               isc::dns::RRType::A(), isc::dns::RRType::A(),
               isc::dns::RRTTL(360),
               ZoneFinder::SUCCESS,
               expected_rdatas_, expected_sig_rdatas_);

    EXPECT_THROW(finder->find(isc::dns::Name("badcname1.example.org."),
                                              isc::dns::RRType::A(),
                                              NULL, ZoneFinder::FIND_DEFAULT),
                 DataSourceError);
    EXPECT_THROW(finder->find(isc::dns::Name("badcname2.example.org."),
                                              isc::dns::RRType::A(),
                                              NULL, ZoneFinder::FIND_DEFAULT),
                 DataSourceError);
    EXPECT_THROW(finder->find(isc::dns::Name("badcname3.example.org."),
                                              isc::dns::RRType::A(),
                                              NULL, ZoneFinder::FIND_DEFAULT),
                 DataSourceError);
    EXPECT_THROW(finder->find(isc::dns::Name("badrdata.example.org."),
                                              isc::dns::RRType::A(),
                                              NULL, ZoneFinder::FIND_DEFAULT),
                 DataSourceError);
    EXPECT_THROW(finder->find(isc::dns::Name("badtype.example.org."),
                                              isc::dns::RRType::A(),
                                              NULL, ZoneFinder::FIND_DEFAULT),
                 DataSourceError);
    EXPECT_THROW(finder->find(isc::dns::Name("badttl.example.org."),
                                              isc::dns::RRType::A(),
                                              NULL, ZoneFinder::FIND_DEFAULT),
                 DataSourceError);
    EXPECT_THROW(finder->find(isc::dns::Name("badsig.example.org."),
                                              isc::dns::RRType::A(),
                                              NULL, ZoneFinder::FIND_DEFAULT),
                 DataSourceError);

    // Trigger the hardcoded exceptions and see if find() has cleaned up
    EXPECT_THROW(finder->find(isc::dns::Name("dsexception.in.search."),
                                              isc::dns::RRType::A(),
                                              NULL, ZoneFinder::FIND_DEFAULT),
                 DataSourceError);
    EXPECT_THROW(finder->find(isc::dns::Name("iscexception.in.search."),
                                              isc::dns::RRType::A(),
                                              NULL, ZoneFinder::FIND_DEFAULT),
                 isc::Exception);
    EXPECT_THROW(finder->find(isc::dns::Name("basicexception.in.search."),
                                              isc::dns::RRType::A(),
                                              NULL, ZoneFinder::FIND_DEFAULT),
                 std::exception);
    EXPECT_THROW(finder->find(isc::dns::Name("dsexception.in.getnext."),
                                              isc::dns::RRType::A(),
                                              NULL, ZoneFinder::FIND_DEFAULT),
                 DataSourceError);
    EXPECT_THROW(finder->find(isc::dns::Name("iscexception.in.getnext."),
                                              isc::dns::RRType::A(),
                                              NULL, ZoneFinder::FIND_DEFAULT),
                 isc::Exception);
    EXPECT_THROW(finder->find(isc::dns::Name("basicexception.in.getnext."),
                                              isc::dns::RRType::A(),
                                              NULL, ZoneFinder::FIND_DEFAULT),
                 std::exception);

    // This RRSIG has the wrong sigtype field, which should be
    // an error if we decide to keep using that field
    // Right now the field is ignored, so it does not error
    expected_rdatas_.clear();
    expected_sig_rdatas_.clear();
    expected_rdatas_.push_back("192.0.2.1");
    expected_sig_rdatas_.push_back("A 5 3 3600 20000101000000 20000201000000 12345 example.org. FAKEFAKEFAKE");
    doFindTest(*finder, isc::dns::Name("badsigtype.example.org."),
               isc::dns::RRType::A(), isc::dns::RRType::A(),
               isc::dns::RRTTL(3600),
               ZoneFinder::SUCCESS,
               expected_rdatas_, expected_sig_rdatas_);
}

TEST_F(DatabaseClientTest, findDelegation) {
    shared_ptr<DatabaseClient::Finder> finder(getFinder());

    // The apex should not be considered delegation point and we can access
    // data
    expected_rdatas_.clear();
    expected_sig_rdatas_.clear();
    expected_rdatas_.push_back("192.0.2.1");
    doFindTest(*finder, isc::dns::Name("example.org."),
               isc::dns::RRType::A(), isc::dns::RRType::A(),
               isc::dns::RRTTL(3600), ZoneFinder::SUCCESS, expected_rdatas_,
               expected_sig_rdatas_);

    expected_rdatas_.clear();
    expected_rdatas_.push_back("ns.example.com.");
    expected_sig_rdatas_.push_back("NS 5 3 3600 20000101000000 20000201000000 "
                                  "12345 example.org. FAKEFAKEFAKE");
    doFindTest(*finder, isc::dns::Name("example.org."),
               isc::dns::RRType::NS(), isc::dns::RRType::NS(),
               isc::dns::RRTTL(3600), ZoneFinder::SUCCESS, expected_rdatas_,
               expected_sig_rdatas_);

    // Check when we ask for something below delegation point, we get the NS
    // (Both when the RRset there exists and doesn't)
    expected_rdatas_.clear();
    expected_sig_rdatas_.clear();
    expected_rdatas_.push_back("ns.example.com.");
    expected_rdatas_.push_back("ns.delegation.example.org.");
    expected_sig_rdatas_.push_back("NS 5 3 3600 20000101000000 20000201000000 "
                                  "12345 example.org. FAKEFAKEFAKE");
    doFindTest(*finder, isc::dns::Name("ns.delegation.example.org."),
               isc::dns::RRType::A(), isc::dns::RRType::NS(),
               isc::dns::RRTTL(3600), ZoneFinder::DELEGATION, expected_rdatas_,
               expected_sig_rdatas_,
               isc::dns::Name("delegation.example.org."));
    doFindTest(*finder, isc::dns::Name("ns.delegation.example.org."),
               isc::dns::RRType::AAAA(), isc::dns::RRType::NS(),
               isc::dns::RRTTL(3600), ZoneFinder::DELEGATION, expected_rdatas_,
               expected_sig_rdatas_,
               isc::dns::Name("delegation.example.org."));
    doFindTest(*finder, isc::dns::Name("deep.below.delegation.example.org."),
               isc::dns::RRType::AAAA(), isc::dns::RRType::NS(),
               isc::dns::RRTTL(3600), ZoneFinder::DELEGATION, expected_rdatas_,
               expected_sig_rdatas_,
               isc::dns::Name("delegation.example.org."));

    // Even when we check directly at the delegation point, we should get
    // the NS
    doFindTest(*finder, isc::dns::Name("delegation.example.org."),
               isc::dns::RRType::AAAA(), isc::dns::RRType::NS(),
               isc::dns::RRTTL(3600), ZoneFinder::DELEGATION, expected_rdatas_,
               expected_sig_rdatas_);

    // And when we ask direcly for the NS, we should still get delegation
    doFindTest(*finder, isc::dns::Name("delegation.example.org."),
               isc::dns::RRType::NS(), isc::dns::RRType::NS(),
               isc::dns::RRTTL(3600), ZoneFinder::DELEGATION, expected_rdatas_,
               expected_sig_rdatas_);

    // Now test delegation. If it is below the delegation point, we should get
    // the DNAME (the one with data under DNAME is invalid zone, but we test
    // the behaviour anyway just to make sure)
    expected_rdatas_.clear();
    expected_rdatas_.push_back("dname.example.com.");
    expected_sig_rdatas_.clear();
    expected_sig_rdatas_.push_back("DNAME 5 3 3600 20000101000000 "
                                  "20000201000000 12345 example.org. "
                                  "FAKEFAKEFAKE");
    doFindTest(*finder, isc::dns::Name("below.dname.example.org."),
               isc::dns::RRType::A(), isc::dns::RRType::DNAME(),
               isc::dns::RRTTL(3600), ZoneFinder::DNAME, expected_rdatas_,
               expected_sig_rdatas_, isc::dns::Name("dname.example.org."));
    doFindTest(*finder, isc::dns::Name("below.dname.example.org."),
               isc::dns::RRType::AAAA(), isc::dns::RRType::DNAME(),
               isc::dns::RRTTL(3600), ZoneFinder::DNAME, expected_rdatas_,
               expected_sig_rdatas_, isc::dns::Name("dname.example.org."));
    doFindTest(*finder, isc::dns::Name("really.deep.below.dname.example.org."),
               isc::dns::RRType::AAAA(), isc::dns::RRType::DNAME(),
               isc::dns::RRTTL(3600), ZoneFinder::DNAME, expected_rdatas_,
               expected_sig_rdatas_, isc::dns::Name("dname.example.org."));

    // Asking direcly for DNAME should give SUCCESS
    doFindTest(*finder, isc::dns::Name("dname.example.org."),
               isc::dns::RRType::DNAME(), isc::dns::RRType::DNAME(),
               isc::dns::RRTTL(3600), ZoneFinder::SUCCESS, expected_rdatas_,
               expected_sig_rdatas_);

    // But we don't delegate at DNAME point
    expected_rdatas_.clear();
    expected_rdatas_.push_back("192.0.2.1");
    expected_sig_rdatas_.clear();
    doFindTest(*finder, isc::dns::Name("dname.example.org."),
               isc::dns::RRType::A(), isc::dns::RRType::A(),
               isc::dns::RRTTL(3600), ZoneFinder::SUCCESS, expected_rdatas_,
               expected_sig_rdatas_);
    expected_rdatas_.clear();
    doFindTest(*finder, isc::dns::Name("dname.example.org."),
               isc::dns::RRType::AAAA(), isc::dns::RRType::AAAA(),
               isc::dns::RRTTL(3600), ZoneFinder::NXRRSET, expected_rdatas_,
               expected_sig_rdatas_);

    // This is broken dname, it contains two targets
    EXPECT_THROW(finder->find(isc::dns::Name("below.baddname.example.org."),
                              isc::dns::RRType::A(), NULL,
                              ZoneFinder::FIND_DEFAULT),
                 DataSourceError);

    // Broken NS - it lives together with something else
    EXPECT_THROW(finder->find(isc::dns::Name("brokenns1.example.org."),
                              isc::dns::RRType::A(), NULL,
                              ZoneFinder::FIND_DEFAULT),
                 DataSourceError);
    EXPECT_THROW(finder->find(isc::dns::Name("brokenns2.example.org."),
                              isc::dns::RRType::A(), NULL,
                              ZoneFinder::FIND_DEFAULT),
                 DataSourceError);
}

TEST_F(DatabaseClientTest, emptyDomain) {
    shared_ptr<DatabaseClient::Finder> finder(getFinder());

    // This domain doesn't exist, but a subdomain of it does.
    // Therefore we should pretend the domain is there, but contains no RRsets
    doFindTest(*finder, isc::dns::Name("b.example.org."), isc::dns::RRType::A(),
               isc::dns::RRType::A(), isc::dns::RRTTL(3600),
               ZoneFinder::NXRRSET, expected_rdatas_, expected_sig_rdatas_);
}

// Glue-OK mode. Just go trough NS delegations down (but not trough
// DNAME) and pretend it is not there.
TEST_F(DatabaseClientTest, glueOK) {
    shared_ptr<DatabaseClient::Finder> finder(getFinder());

    expected_rdatas_.clear();
    expected_sig_rdatas_.clear();
    doFindTest(*finder, isc::dns::Name("ns.delegation.example.org."),
               isc::dns::RRType::AAAA(), isc::dns::RRType::AAAA(),
               isc::dns::RRTTL(3600), ZoneFinder::NXRRSET,
               expected_rdatas_, expected_sig_rdatas_,
               isc::dns::Name("ns.delegation.example.org."),
               ZoneFinder::FIND_GLUE_OK);
    doFindTest(*finder, isc::dns::Name("nothere.delegation.example.org."),
               isc::dns::RRType::AAAA(), isc::dns::RRType::AAAA(),
               isc::dns::RRTTL(3600), ZoneFinder::NXDOMAIN,
               expected_rdatas_, expected_sig_rdatas_,
               isc::dns::Name("nothere.delegation.example.org."),
               ZoneFinder::FIND_GLUE_OK);
    expected_rdatas_.push_back("192.0.2.1");
    doFindTest(*finder, isc::dns::Name("ns.delegation.example.org."),
               isc::dns::RRType::A(), isc::dns::RRType::A(),
               isc::dns::RRTTL(3600), ZoneFinder::SUCCESS,
               expected_rdatas_, expected_sig_rdatas_,
               isc::dns::Name("ns.delegation.example.org."),
               ZoneFinder::FIND_GLUE_OK);
    expected_rdatas_.clear();
    expected_rdatas_.push_back("ns.example.com.");
    expected_rdatas_.push_back("ns.delegation.example.org.");
    expected_sig_rdatas_.clear();
    expected_sig_rdatas_.push_back("NS 5 3 3600 20000101000000 "
                                   "20000201000000 12345 example.org. "
                                   "FAKEFAKEFAKE");
    // When we request the NS, it should be SUCCESS, not DELEGATION
    // (different in GLUE_OK)
    doFindTest(*finder, isc::dns::Name("delegation.example.org."),
               isc::dns::RRType::NS(), isc::dns::RRType::NS(),
               isc::dns::RRTTL(3600), ZoneFinder::SUCCESS,
               expected_rdatas_, expected_sig_rdatas_,
               isc::dns::Name("delegation.example.org."),
               ZoneFinder::FIND_GLUE_OK);
    expected_rdatas_.clear();
    expected_rdatas_.push_back("dname.example.com.");
    expected_sig_rdatas_.clear();
    expected_sig_rdatas_.push_back("DNAME 5 3 3600 20000101000000 "
                                   "20000201000000 12345 example.org. "
                                   "FAKEFAKEFAKE");
    doFindTest(*finder, isc::dns::Name("below.dname.example.org."),
               isc::dns::RRType::A(), isc::dns::RRType::DNAME(),
               isc::dns::RRTTL(3600), ZoneFinder::DNAME, expected_rdatas_,
               expected_sig_rdatas_, isc::dns::Name("dname.example.org."),
               ZoneFinder::FIND_GLUE_OK);
    doFindTest(*finder, isc::dns::Name("below.dname.example.org."),
               isc::dns::RRType::AAAA(), isc::dns::RRType::DNAME(),
               isc::dns::RRTTL(3600), ZoneFinder::DNAME, expected_rdatas_,
               expected_sig_rdatas_, isc::dns::Name("dname.example.org."),
               ZoneFinder::FIND_GLUE_OK);
}

TEST_F(DatabaseClientTest, wildcard) {
    shared_ptr<DatabaseClient::Finder> finder(getFinder());

    // First, simple wildcard match
    // Check also that the RRSIG is added from the wildcard (not modified)
    expected_rdatas_.push_back("192.0.2.5");
<<<<<<< HEAD
    expected_sig_rdatas_.push_back("A 5 3 3600 20000101000000 20000201000000 "
                                   "12345 example.org. FAKEFAKEFAKE");
    doFindTest(finder, isc::dns::Name("a.wild.example.org"),
=======
    doFindTest(*finder, isc::dns::Name("a.wild.example.org"),
>>>>>>> 83a58b81
               isc::dns::RRType::A(), isc::dns::RRType::A(),
               isc::dns::RRTTL(3600), ZoneFinder::SUCCESS, expected_rdatas_,
               expected_sig_rdatas_);
    doFindTest(*finder, isc::dns::Name("b.a.wild.example.org"),
               isc::dns::RRType::A(), isc::dns::RRType::A(),
               isc::dns::RRTTL(3600), ZoneFinder::SUCCESS, expected_rdatas_,
               expected_sig_rdatas_);
    expected_rdatas_.clear();
<<<<<<< HEAD
    expected_sig_rdatas_.clear();
    doFindTest(finder, isc::dns::Name("a.wild.example.org"),
=======
    doFindTest(*finder, isc::dns::Name("a.wild.example.org"),
>>>>>>> 83a58b81
               isc::dns::RRType::AAAA(), isc::dns::RRType::AAAA(),
               isc::dns::RRTTL(3600), ZoneFinder::NXRRSET, expected_rdatas_,
               expected_sig_rdatas_);
    doFindTest(*finder, isc::dns::Name("b.a.wild.example.org"),
               isc::dns::RRType::AAAA(), isc::dns::RRType::AAAA(),
               isc::dns::RRTTL(3600), ZoneFinder::NXRRSET, expected_rdatas_,
               expected_sig_rdatas_);

    // Direct request for thi wildcard
    expected_rdatas_.push_back("192.0.2.5");
<<<<<<< HEAD
    expected_sig_rdatas_.push_back("A 5 3 3600 20000101000000 20000201000000 "
                                   "12345 example.org. FAKEFAKEFAKE");
    doFindTest(finder, isc::dns::Name("*.wild.example.org"),
=======
    doFindTest(*finder, isc::dns::Name("*.wild.example.org"),
>>>>>>> 83a58b81
               isc::dns::RRType::A(), isc::dns::RRType::A(),
               isc::dns::RRTTL(3600), ZoneFinder::SUCCESS, expected_rdatas_,
               expected_sig_rdatas_);
    expected_rdatas_.clear();
<<<<<<< HEAD
    expected_sig_rdatas_.clear();
    doFindTest(finder, isc::dns::Name("*.wild.example.org"),
=======
    doFindTest(*finder, isc::dns::Name("*.wild.example.org"),
>>>>>>> 83a58b81
               isc::dns::RRType::AAAA(), isc::dns::RRType::AAAA(),
               isc::dns::RRTTL(3600), ZoneFinder::NXRRSET, expected_rdatas_,
               expected_sig_rdatas_);
    // This is nonsense, but check it doesn't match by some stupid accident
    doFindTest(*finder, isc::dns::Name("a.*.wild.example.org"),
               isc::dns::RRType::A(), isc::dns::RRType::A(),
               isc::dns::RRTTL(3600), ZoneFinder::NXDOMAIN,
               expected_rdatas_, expected_sig_rdatas_);
    // These should be canceled, since it is below a domain which exitsts
    doFindTest(*finder, isc::dns::Name("nothing.here.wild.example.org"),
               isc::dns::RRType::A(), isc::dns::RRType::A(),
               isc::dns::RRTTL(3600), ZoneFinder::NXDOMAIN,
               expected_rdatas_, expected_sig_rdatas_);
    doFindTest(*finder, isc::dns::Name("cancel.here.wild.example.org"),
               isc::dns::RRType::A(), isc::dns::RRType::A(),
               isc::dns::RRTTL(3600), ZoneFinder::NXRRSET,
               expected_rdatas_, expected_sig_rdatas_);
    doFindTest(*finder,
               isc::dns::Name("below.cancel.here.wild.example.org"),
               isc::dns::RRType::A(), isc::dns::RRType::A(),
               isc::dns::RRTTL(3600), ZoneFinder::NXDOMAIN,
               expected_rdatas_, expected_sig_rdatas_);
    // And this should be just plain empty non-terminal domain, check
    // the wildcard doesn't hurt it
    doFindTest(*finder, isc::dns::Name("here.wild.example.org"),
               isc::dns::RRType::A(), isc::dns::RRType::A(),
               isc::dns::RRTTL(3600), ZoneFinder::NXRRSET, expected_rdatas_,
               expected_sig_rdatas_);
    // Also make sure that the wildcard doesn't hurt the original data
    // below the wildcard
    expected_rdatas_.push_back("2001:db8::5");
    doFindTest(*finder, isc::dns::Name("cancel.here.wild.example.org"),
               isc::dns::RRType::AAAA(), isc::dns::RRType::AAAA(),
               isc::dns::RRTTL(3600), ZoneFinder::SUCCESS,
               expected_rdatas_, expected_sig_rdatas_);
    expected_rdatas_.clear();

    // How wildcard go together with delegation
    expected_rdatas_.push_back("ns.example.com.");
    doFindTest(*finder, isc::dns::Name("below.delegatedwild.example.org"),
               isc::dns::RRType::A(), isc::dns::RRType::NS(),
               isc::dns::RRTTL(3600), ZoneFinder::DELEGATION, expected_rdatas_,
               expected_sig_rdatas_,
               isc::dns::Name("delegatedwild.example.org"));
    // FIXME: This doesn't look logically OK, GLUE_OK should make it transparent,
    // so the match should either work or be canceled, but return NXDOMAIN
    doFindTest(*finder, isc::dns::Name("below.delegatedwild.example.org"),
               isc::dns::RRType::A(), isc::dns::RRType::NS(),
               isc::dns::RRTTL(3600), ZoneFinder::DELEGATION, expected_rdatas_,
               expected_sig_rdatas_,
               isc::dns::Name("delegatedwild.example.org"),
               ZoneFinder::FIND_GLUE_OK);

    expected_rdatas_.clear();
    expected_rdatas_.push_back("192.0.2.5");
    // These are direct matches
    const char* positive_names[] = {
        "wild.*.foo.example.org.",
        "wild.*.foo.*.bar.example.org.",
        NULL
    };
    for (const char** name(positive_names); *name != NULL; ++ name) {
        doFindTest(*finder, isc::dns::Name(*name), isc::dns::RRType::A(),
                   isc::dns::RRType::A(), isc::dns::RRTTL(3600),
                   ZoneFinder::SUCCESS, expected_rdatas_,
                   expected_sig_rdatas_);
    }

    // These are wildcard matches against empty nonterminal asterisk
    expected_rdatas_.clear();
    const char* negative_names[] = {
        "a.foo.example.org.",
        "*.foo.example.org.",
        "foo.example.org.",
        "wild.bar.foo.example.org.",
        "baz.foo.*.bar.example.org",
        "baz.foo.baz.bar.example.org",
        "*.foo.baz.bar.example.org",
        "*.foo.*.bar.example.org",
        "foo.*.bar.example.org",
        "*.bar.example.org",
        "bar.example.org",
        NULL
    };
    for (const char** name(negative_names); *name != NULL; ++ name) {
        doFindTest(*finder, isc::dns::Name(*name), isc::dns::RRType::A(),
                   isc::dns::RRType::A(), isc::dns::RRTTL(3600),
                   ZoneFinder::NXRRSET, expected_rdatas_,
                   expected_sig_rdatas_);
    }
}

TEST_F(DatabaseClientTest, getOrigin) {
    DataSourceClient::FindResult zone(client_->findZone(Name("example.org")));
    ASSERT_EQ(result::SUCCESS, zone.code);
    shared_ptr<DatabaseClient::Finder> finder(
        dynamic_pointer_cast<DatabaseClient::Finder>(zone.zone_finder));
    EXPECT_EQ(READONLY_ZONE_ID, finder->zone_id());
    EXPECT_EQ(isc::dns::Name("example.org"), finder->getOrigin());
}

TEST_F(DatabaseClientTest, updaterFinder) {
    updater_ = client_->getUpdater(zname_, false);
    ASSERT_TRUE(updater_);

    // If this update isn't replacing the zone, the finder should work
    // just like the normal find() case.
    EXPECT_EQ(WRITABLE_ZONE_ID, dynamic_cast<DatabaseClient::Finder&>(
                  updater_->getFinder()).zone_id());
    expected_rdatas_.clear();
    expected_rdatas_.push_back("192.0.2.1");
    doFindTest(updater_->getFinder(), qname_,
               qtype_, qtype_, rrttl_, ZoneFinder::SUCCESS,
               expected_rdatas_, empty_rdatas_);

    // When replacing the zone, the updater's finder shouldn't see anything
    // in the zone until something is added.
    updater_.reset();
    updater_ = client_->getUpdater(zname_, true);
    ASSERT_TRUE(updater_);
    EXPECT_EQ(WRITABLE_ZONE_ID, dynamic_cast<DatabaseClient::Finder&>(
                  updater_->getFinder()).zone_id());
    doFindTest(updater_->getFinder(), qname_, qtype_, qtype_, rrttl_,
               ZoneFinder::NXDOMAIN, empty_rdatas_, empty_rdatas_);
}

TEST_F(DatabaseClientTest, flushZone) {
    // A simple update case: flush the entire zone
    shared_ptr<DatabaseClient::Finder> finder(getFinder());

    // Before update, the name exists.
    EXPECT_EQ(ZoneFinder::SUCCESS, finder->find(qname_, qtype_).code);

    // start update in the replace mode.  the normal finder should still
    // be able to see the record, but the updater's finder shouldn't.
    updater_ = client_->getUpdater(zname_, true);
    setUpdateAccessor();
    EXPECT_EQ(ZoneFinder::SUCCESS,
              finder->find(qname_, qtype_).code);
    EXPECT_EQ(ZoneFinder::NXDOMAIN,
              updater_->getFinder().find(qname_, qtype_).code);

    // commit the update.  now the normal finder shouldn't see it.
    updater_->commit();
    EXPECT_EQ(ZoneFinder::NXDOMAIN, finder->find(qname_, qtype_).code);

    // Check rollback wasn't accidentally performed.
    EXPECT_FALSE(isRollbacked());
}

TEST_F(DatabaseClientTest, updateCancel) {
    // similar to the previous test, but destruct the updater before commit.

    ZoneFinderPtr finder = client_->findZone(zname_).zone_finder;
    EXPECT_EQ(ZoneFinder::SUCCESS, finder->find(qname_, qtype_).code);

    updater_ = client_->getUpdater(zname_, true);
    setUpdateAccessor();
    EXPECT_EQ(ZoneFinder::NXDOMAIN,
              updater_->getFinder().find(qname_, qtype_).code);
    // DB should not have been rolled back yet.
    EXPECT_FALSE(isRollbacked());
    updater_.reset();            // destruct without commit

    // reset() should have triggered rollback (although it doesn't affect
    // anything to the mock accessor implementation except for the result of
    // isRollbacked())
    EXPECT_TRUE(isRollbacked());
    EXPECT_EQ(ZoneFinder::SUCCESS, finder->find(qname_, qtype_).code);
}

TEST_F(DatabaseClientTest, exceptionFromRollback) {
    updater_ = client_->getUpdater(zname_, true);

    rrset_.reset(new RRset(Name("throw.example.org"), qclass_, qtype_,
                           rrttl_));
    rrset_->addRdata(rdata::createRdata(rrset_->getType(),
                                        rrset_->getClass(), "192.0.2.1"));
    updater_->addRRset(*rrset_);
    // destruct without commit.  The added name will result in an exception
    // in the MockAccessor's rollback method.  It shouldn't be propagated.
    EXPECT_NO_THROW(updater_.reset());
}

TEST_F(DatabaseClientTest, duplicateCommit) {
    // duplicate commit.  should result in exception.
    updater_ = client_->getUpdater(zname_, true);
    updater_->commit();
    EXPECT_THROW(updater_->commit(), DataSourceError);
}

TEST_F(DatabaseClientTest, addRRsetToNewZone) {
    // Add a single RRset to a fresh empty zone
    updater_ = client_->getUpdater(zname_, true);
    updater_->addRRset(*rrset_);

    expected_rdatas_.clear();
    expected_rdatas_.push_back("192.0.2.2");
    {
        SCOPED_TRACE("add RRset");
        doFindTest(updater_->getFinder(), qname_, qtype_,
                   qtype_, rrttl_, ZoneFinder::SUCCESS,
                   expected_rdatas_, empty_rdatas_);
    }

    // Similar to the previous case, but with RRSIG
    updater_.reset();
    updater_ = client_->getUpdater(zname_, true);
    updater_->addRRset(*rrset_);
    updater_->addRRset(*rrsigset_);

    // confirm the expected columns were passed to the accessor (if checkable).
    const char* const rrsig_added[] = {
        "www.example.org.", "org.example.www.", "3600", "RRSIG", "A",
        "A 5 3 0 20000101000000 20000201000000 0 example.org. FAKEFAKEFAKE"
    };
    checkLastAdded(rrsig_added);

    expected_sig_rdatas_.clear();
    expected_sig_rdatas_.push_back(rrsig_added[DatabaseAccessor::ADD_RDATA]);
    {
        SCOPED_TRACE("add RRset with RRSIG");
        doFindTest(updater_->getFinder(), qname_, qtype_,
                   qtype_, rrttl_, ZoneFinder::SUCCESS,
                   expected_rdatas_, expected_sig_rdatas_);
    }

    // Add the non RRSIG RRset again, to see the attempt of adding RRSIG
    // causes any unexpected effect, in particular, whether the SIGTYPE
    // field might remain.
    updater_->addRRset(*rrset_);
    const char* const rrset_added[] = {
        "www.example.org.", "org.example.www.", "3600", "A", "", "192.0.2.2"
    };
    checkLastAdded(rrset_added);
}

TEST_F(DatabaseClientTest, addRRsetToCurrentZone) {
    // Similar to the previous test, but not replacing the existing data.
    shared_ptr<DatabaseClient::Finder> finder(getFinder());

    updater_ = client_->getUpdater(zname_, false);
    updater_->addRRset(*rrset_);

    // We should see both old and new data.
    expected_rdatas_.clear();
    expected_rdatas_.push_back("192.0.2.1");
    expected_rdatas_.push_back("192.0.2.2");
    {
        SCOPED_TRACE("add RRset");
        doFindTest(updater_->getFinder(), qname_, qtype_,
                   qtype_, rrttl_, ZoneFinder::SUCCESS,
                   expected_rdatas_, empty_rdatas_);
    }
    updater_->commit();
    {
        SCOPED_TRACE("add RRset after commit");
        doFindTest(*finder, qname_, qtype_, qtype_,
                   rrttl_, ZoneFinder::SUCCESS, expected_rdatas_,
                   empty_rdatas_);
    }
}

TEST_F(DatabaseClientTest, addMultipleRRs) {
    // Similar to the previous case, but the added RRset contains multiple
    // RRs.
    updater_ = client_->getUpdater(zname_, false);
    rrset_->addRdata(rdata::createRdata(rrset_->getType(), rrset_->getClass(),
                                        "192.0.2.3"));
    updater_->addRRset(*rrset_);
    expected_rdatas_.clear();
    expected_rdatas_.push_back("192.0.2.1");
    expected_rdatas_.push_back("192.0.2.2");
    expected_rdatas_.push_back("192.0.2.3");
    {
        SCOPED_TRACE("add multiple RRs");
        doFindTest(updater_->getFinder(), qname_, qtype_,
                   qtype_, rrttl_, ZoneFinder::SUCCESS,
                   expected_rdatas_, empty_rdatas_);
    }
}

TEST_F(DatabaseClientTest, addRRsetOfLargerTTL) {
    // Similar to the previous one, but the TTL of the added RRset is larger
    // than that of the existing record.  The finder should use the smaller
    // one.
    updater_ = client_->getUpdater(zname_, false);
    rrset_->setTTL(RRTTL(7200));
    updater_->addRRset(*rrset_);

    expected_rdatas_.clear();
    expected_rdatas_.push_back("192.0.2.1");
    expected_rdatas_.push_back("192.0.2.2");
    {
        SCOPED_TRACE("add RRset of larger TTL");
        doFindTest(updater_->getFinder(), qname_, qtype_,
                   qtype_, rrttl_, ZoneFinder::SUCCESS,
                   expected_rdatas_, empty_rdatas_);
    }
}

TEST_F(DatabaseClientTest, addRRsetOfSmallerTTL) {
    // Similar to the previous one, but the added RRset has a smaller TTL.
    // The added TTL should be used by the finder.
    updater_ = client_->getUpdater(zname_, false);
    rrset_->setTTL(RRTTL(1800));
    updater_->addRRset(*rrset_);

    expected_rdatas_.clear();
    expected_rdatas_.push_back("192.0.2.1");
    expected_rdatas_.push_back("192.0.2.2");
    {
        SCOPED_TRACE("add RRset of smaller TTL");
        doFindTest(updater_->getFinder(), qname_, qtype_,
                   qtype_, RRTTL(1800), ZoneFinder::SUCCESS,
                   expected_rdatas_, empty_rdatas_);
    }
}

TEST_F(DatabaseClientTest, addSameRR) {
    // Add the same RR as that is already in the data source.
    // Currently the add interface doesn't try to suppress the duplicate,
    // neither does the finder.  We may want to revisit it in future versions.

    updater_ = client_->getUpdater(zname_, false);
    rrset_.reset(new RRset(qname_, qclass_, qtype_, rrttl_));
    rrset_->addRdata(rdata::createRdata(rrset_->getType(), rrset_->getClass(),
                                        "192.0.2.1"));
    updater_->addRRset(*rrset_);
    expected_rdatas_.clear();
    expected_rdatas_.push_back("192.0.2.1");
    expected_rdatas_.push_back("192.0.2.1");
    {
        SCOPED_TRACE("add same RR");
        doFindTest(updater_->getFinder(), qname_, qtype_,
                   qtype_, rrttl_, ZoneFinder::SUCCESS,
                   expected_rdatas_, empty_rdatas_);
    }
}

TEST_F(DatabaseClientTest, addDeviantRR) {
    updater_ = client_->getUpdater(zname_, false);

    // RR class mismatch.  This should be detected and rejected.
    rrset_.reset(new RRset(qname_, RRClass::CH(), RRType::TXT(), rrttl_));
    rrset_->addRdata(rdata::createRdata(rrset_->getType(), rrset_->getClass(),
                                        "test text"));
    EXPECT_THROW(updater_->addRRset(*rrset_), DataSourceError);

    // Out-of-zone owner name.  At a higher level this should be rejected,
    // but it doesn't happen in this interface.
    rrset_.reset(new RRset(Name("example.com"), qclass_, qtype_, rrttl_));
    rrset_->addRdata(rdata::createRdata(rrset_->getType(), rrset_->getClass(),
                                        "192.0.2.100"));
    updater_->addRRset(*rrset_);

    expected_rdatas_.clear();
    expected_rdatas_.push_back("192.0.2.100");
    {
        // Note: with the find() implementation being more strict about
        // zone cuts, this test may fail.  Then the test should be updated.
        SCOPED_TRACE("add out-of-zone RR");
        doFindTest(updater_->getFinder(), Name("example.com"),
                   qtype_, qtype_, rrttl_, ZoneFinder::SUCCESS,
                   expected_rdatas_, empty_rdatas_);
    }
}

TEST_F(DatabaseClientTest, addEmptyRRset) {
    updater_ = client_->getUpdater(zname_, false);
    rrset_.reset(new RRset(qname_, qclass_, qtype_, rrttl_));
    EXPECT_THROW(updater_->addRRset(*rrset_), DataSourceError);
}

TEST_F(DatabaseClientTest, addRRsetWithRRSIG) {
    updater_ = client_->getUpdater(zname_, false);
    rrset_->addRRsig(*rrsigset_);
    EXPECT_THROW(updater_->addRRset(*rrset_), DataSourceError);
}

TEST_F(DatabaseClientTest, addAfterCommit) {
   updater_ = client_->getUpdater(zname_, false);
   updater_->commit();
   EXPECT_THROW(updater_->addRRset(*rrset_), DataSourceError);
}

TEST_F(DatabaseClientTest, deleteRRset) {
    shared_ptr<DatabaseClient::Finder> finder(getFinder());

    rrset_.reset(new RRset(qname_, qclass_, qtype_, rrttl_));
    rrset_->addRdata(rdata::createRdata(rrset_->getType(), rrset_->getClass(),
                                        "192.0.2.1"));

    // Delete one RR from an RRset
    updater_ = client_->getUpdater(zname_, false);
    updater_->deleteRRset(*rrset_);

    // Delete the only RR of a name
    rrset_.reset(new RRset(Name("cname.example.org"), qclass_,
                          RRType::CNAME(), rrttl_));
    rrset_->addRdata(rdata::createRdata(rrset_->getType(), rrset_->getClass(),
                                        "www.example.org"));
    updater_->deleteRRset(*rrset_);

    // The updater_ finder should immediately see the deleted results.
    {
        SCOPED_TRACE("delete RRset");
        doFindTest(updater_->getFinder(), qname_, qtype_,
                   qtype_, rrttl_, ZoneFinder::NXRRSET,
                   empty_rdatas_, empty_rdatas_);
        doFindTest(updater_->getFinder(), Name("cname.example.org"),
                   qtype_, qtype_, rrttl_, ZoneFinder::NXDOMAIN,
                   empty_rdatas_, empty_rdatas_);
    }

    // before committing the change, the original finder should see the
    // original record.
    {
        SCOPED_TRACE("delete RRset before commit");
        expected_rdatas_.push_back("192.0.2.1");
        doFindTest(*finder, qname_, qtype_, qtype_,
                   rrttl_, ZoneFinder::SUCCESS, expected_rdatas_,
                   empty_rdatas_);

        expected_rdatas_.clear();
        expected_rdatas_.push_back("www.example.org.");
        doFindTest(*finder, Name("cname.example.org"), qtype_,
                   RRType::CNAME(), rrttl_, ZoneFinder::CNAME,
                   expected_rdatas_, empty_rdatas_);
    }

    // once committed, the record should be removed from the original finder's
    // view, too.
    updater_->commit();
    {
        SCOPED_TRACE("delete RRset after commit");
        doFindTest(*finder, qname_, qtype_, qtype_,
                   rrttl_, ZoneFinder::NXRRSET, empty_rdatas_,
                   empty_rdatas_);
        doFindTest(*finder, Name("cname.example.org"),
                   qtype_, qtype_, rrttl_, ZoneFinder::NXDOMAIN,
                   empty_rdatas_, empty_rdatas_);
    }
}

TEST_F(DatabaseClientTest, deleteRRsetToNXDOMAIN) {
    // similar to the previous case, but it removes the only record of the
    // given name.  a subsequent find() should result in NXDOMAIN.
    rrset_.reset(new RRset(Name("cname.example.org"), qclass_,
                           RRType::CNAME(), rrttl_));
    rrset_->addRdata(rdata::createRdata(rrset_->getType(), rrset_->getClass(),
                                        "www.example.org"));

    updater_ = client_->getUpdater(zname_, false);
    updater_->deleteRRset(*rrset_);
    {
        SCOPED_TRACE("delete RRset to NXDOMAIN");
        doFindTest(updater_->getFinder(), Name("cname.example.org"),
                   qtype_, qtype_, rrttl_, ZoneFinder::NXDOMAIN,
                   empty_rdatas_, empty_rdatas_);
    }
}

TEST_F(DatabaseClientTest, deleteMultipleRRs) {
    rrset_.reset(new RRset(qname_, qclass_, RRType::AAAA(), rrttl_));
    rrset_->addRdata(rdata::createRdata(rrset_->getType(), rrset_->getClass(),
                                        "2001:db8::1"));
    rrset_->addRdata(rdata::createRdata(rrset_->getType(), rrset_->getClass(),
                                        "2001:db8::2"));

    updater_ = client_->getUpdater(zname_, false);
    updater_->deleteRRset(*rrset_);

    {
        SCOPED_TRACE("delete multiple RRs");
        doFindTest(updater_->getFinder(), qname_, RRType::AAAA(),
                   qtype_, rrttl_, ZoneFinder::NXRRSET,
                   empty_rdatas_, empty_rdatas_);
    }
}

TEST_F(DatabaseClientTest, partialDelete) {
    rrset_.reset(new RRset(qname_, qclass_, RRType::AAAA(), rrttl_));
    rrset_->addRdata(rdata::createRdata(rrset_->getType(), rrset_->getClass(),
                                        "2001:db8::1"));
    // This does not exist in the test data source:
    rrset_->addRdata(rdata::createRdata(rrset_->getType(), rrset_->getClass(),
                                        "2001:db8::3"));

    // deleteRRset should succeed "silently", and subsequent find() should
    // find the remaining RR.
    updater_ = client_->getUpdater(zname_, false);
    updater_->deleteRRset(*rrset_);
    {
        SCOPED_TRACE("partial delete");
        expected_rdatas_.push_back("2001:db8::2");
        doFindTest(updater_->getFinder(), qname_, RRType::AAAA(),
                   RRType::AAAA(), rrttl_, ZoneFinder::SUCCESS,
                   expected_rdatas_, empty_rdatas_);
    }
}

TEST_F(DatabaseClientTest, deleteNoMatch) {
    // similar to the previous test, but there's not even a match in the
    // specified RRset.  Essentially there's no difference in the result.
    updater_ = client_->getUpdater(zname_, false);
    updater_->deleteRRset(*rrset_);
    {
        SCOPED_TRACE("delete no match");
        expected_rdatas_.push_back("192.0.2.1");
        doFindTest(updater_->getFinder(), qname_, qtype_,
                   qtype_, rrttl_, ZoneFinder::SUCCESS,
                   expected_rdatas_, empty_rdatas_);
    }
}

TEST_F(DatabaseClientTest, deleteWithDifferentTTL) {
    // Our delete interface simply ignores TTL (may change in a future version)
    rrset_.reset(new RRset(qname_, qclass_, qtype_, RRTTL(1800)));
    rrset_->addRdata(rdata::createRdata(rrset_->getType(), rrset_->getClass(),
                                        "192.0.2.1"));
    updater_ = client_->getUpdater(zname_, false);
    updater_->deleteRRset(*rrset_);
    {
        SCOPED_TRACE("delete RRset with a different TTL");
        doFindTest(updater_->getFinder(), qname_, qtype_,
                   qtype_, rrttl_, ZoneFinder::NXRRSET,
                   empty_rdatas_, empty_rdatas_);
    }
}

TEST_F(DatabaseClientTest, deleteDeviantRR) {
    updater_ = client_->getUpdater(zname_, false);

    // RR class mismatch.  This should be detected and rejected.
    rrset_.reset(new RRset(qname_, RRClass::CH(), RRType::TXT(), rrttl_));
    rrset_->addRdata(rdata::createRdata(rrset_->getType(), rrset_->getClass(),
                                        "test text"));
    EXPECT_THROW(updater_->deleteRRset(*rrset_), DataSourceError);

    // Out-of-zone owner name.  At a higher level this should be rejected,
    // but it doesn't happen in this interface.
    rrset_.reset(new RRset(Name("example.com"), qclass_, qtype_, rrttl_));
    rrset_->addRdata(rdata::createRdata(rrset_->getType(), rrset_->getClass(),
                                        "192.0.2.100"));
    EXPECT_NO_THROW(updater_->deleteRRset(*rrset_));
}

TEST_F(DatabaseClientTest, deleteAfterCommit) {
   updater_ = client_->getUpdater(zname_, false);
   updater_->commit();
   EXPECT_THROW(updater_->deleteRRset(*rrset_), DataSourceError);
}

TEST_F(DatabaseClientTest, deleteEmptyRRset) {
    updater_ = client_->getUpdater(zname_, false);
    rrset_.reset(new RRset(qname_, qclass_, qtype_, rrttl_));
    EXPECT_THROW(updater_->deleteRRset(*rrset_), DataSourceError);
}

TEST_F(DatabaseClientTest, deleteRRsetWithRRSIG) {
    updater_ = client_->getUpdater(zname_, false);
    rrset_->addRRsig(*rrsigset_);
    EXPECT_THROW(updater_->deleteRRset(*rrset_), DataSourceError);
}

TEST_F(DatabaseClientTest, compoundUpdate) {
    // This test case performs an arbitrary chosen add/delete operations
    // in a single update transaction.  Essentially there is nothing new to
    // test here, but there may be some bugs that was overlooked and can
    // only happen in the compound update scenario, so we test it.

    updater_ = client_->getUpdater(zname_, false);

    // add a new RR to an existing RRset
    updater_->addRRset(*rrset_);
    expected_rdatas_.clear();
    expected_rdatas_.push_back("192.0.2.1");
    expected_rdatas_.push_back("192.0.2.2");
    doFindTest(updater_->getFinder(), qname_, qtype_, qtype_, rrttl_,
               ZoneFinder::SUCCESS, expected_rdatas_, empty_rdatas_);

    // delete an existing RR
    rrset_.reset(new RRset(Name("www.example.org"), qclass_, qtype_, rrttl_));
    rrset_->addRdata(rdata::createRdata(rrset_->getType(),
                                        rrset_->getClass(), "192.0.2.1"));
    updater_->deleteRRset(*rrset_);
    expected_rdatas_.clear();
    expected_rdatas_.push_back("192.0.2.2");
    doFindTest(updater_->getFinder(), qname_, qtype_, qtype_, rrttl_,
               ZoneFinder::SUCCESS, expected_rdatas_, empty_rdatas_);

    // re-add it
    updater_->addRRset(*rrset_);
    expected_rdatas_.push_back("192.0.2.1");
    doFindTest(updater_->getFinder(), qname_, qtype_, qtype_, rrttl_,
               ZoneFinder::SUCCESS, expected_rdatas_, empty_rdatas_);

    // add a new RR with a new name
    const Name newname("newname.example.org");
    const RRType newtype(RRType::AAAA());
    doFindTest(updater_->getFinder(), newname, newtype, newtype, rrttl_,
               ZoneFinder::NXDOMAIN, empty_rdatas_, empty_rdatas_);
    rrset_.reset(new RRset(newname, qclass_, newtype, rrttl_));
    rrset_->addRdata(rdata::createRdata(rrset_->getType(),
                                        rrset_->getClass(), "2001:db8::10"));
    rrset_->addRdata(rdata::createRdata(rrset_->getType(),
                                        rrset_->getClass(), "2001:db8::11"));
    updater_->addRRset(*rrset_);
    expected_rdatas_.clear();
    expected_rdatas_.push_back("2001:db8::10");
    expected_rdatas_.push_back("2001:db8::11");
    doFindTest(updater_->getFinder(), newname, newtype, newtype, rrttl_,
               ZoneFinder::SUCCESS, expected_rdatas_, empty_rdatas_);

    // delete one RR from the previous set
    rrset_.reset(new RRset(newname, qclass_, newtype, rrttl_));
    rrset_->addRdata(rdata::createRdata(rrset_->getType(),
                                        rrset_->getClass(), "2001:db8::11"));
    updater_->deleteRRset(*rrset_);
    expected_rdatas_.clear();
    expected_rdatas_.push_back("2001:db8::10");
    doFindTest(updater_->getFinder(), newname, newtype, newtype, rrttl_,
               ZoneFinder::SUCCESS, expected_rdatas_, empty_rdatas_);

    // Commit the changes, confirm the entire changes applied.
    updater_->commit();
    shared_ptr<DatabaseClient::Finder> finder(getFinder());
    expected_rdatas_.clear();
    expected_rdatas_.push_back("192.0.2.2");
    expected_rdatas_.push_back("192.0.2.1");
    doFindTest(*finder, qname_, qtype_, qtype_, rrttl_,
               ZoneFinder::SUCCESS, expected_rdatas_, empty_rdatas_);

    expected_rdatas_.clear();
    expected_rdatas_.push_back("2001:db8::10");
    doFindTest(*finder, newname, newtype, newtype, rrttl_,
               ZoneFinder::SUCCESS, expected_rdatas_, empty_rdatas_);
}
}<|MERGE_RESOLUTION|>--- conflicted
+++ resolved
@@ -1382,13 +1382,9 @@
     // First, simple wildcard match
     // Check also that the RRSIG is added from the wildcard (not modified)
     expected_rdatas_.push_back("192.0.2.5");
-<<<<<<< HEAD
     expected_sig_rdatas_.push_back("A 5 3 3600 20000101000000 20000201000000 "
                                    "12345 example.org. FAKEFAKEFAKE");
-    doFindTest(finder, isc::dns::Name("a.wild.example.org"),
-=======
     doFindTest(*finder, isc::dns::Name("a.wild.example.org"),
->>>>>>> 83a58b81
                isc::dns::RRType::A(), isc::dns::RRType::A(),
                isc::dns::RRTTL(3600), ZoneFinder::SUCCESS, expected_rdatas_,
                expected_sig_rdatas_);
@@ -1397,12 +1393,8 @@
                isc::dns::RRTTL(3600), ZoneFinder::SUCCESS, expected_rdatas_,
                expected_sig_rdatas_);
     expected_rdatas_.clear();
-<<<<<<< HEAD
-    expected_sig_rdatas_.clear();
-    doFindTest(finder, isc::dns::Name("a.wild.example.org"),
-=======
+    expected_sig_rdatas_.clear();
     doFindTest(*finder, isc::dns::Name("a.wild.example.org"),
->>>>>>> 83a58b81
                isc::dns::RRType::AAAA(), isc::dns::RRType::AAAA(),
                isc::dns::RRTTL(3600), ZoneFinder::NXRRSET, expected_rdatas_,
                expected_sig_rdatas_);
@@ -1413,23 +1405,15 @@
 
     // Direct request for thi wildcard
     expected_rdatas_.push_back("192.0.2.5");
-<<<<<<< HEAD
     expected_sig_rdatas_.push_back("A 5 3 3600 20000101000000 20000201000000 "
                                    "12345 example.org. FAKEFAKEFAKE");
-    doFindTest(finder, isc::dns::Name("*.wild.example.org"),
-=======
     doFindTest(*finder, isc::dns::Name("*.wild.example.org"),
->>>>>>> 83a58b81
                isc::dns::RRType::A(), isc::dns::RRType::A(),
                isc::dns::RRTTL(3600), ZoneFinder::SUCCESS, expected_rdatas_,
                expected_sig_rdatas_);
     expected_rdatas_.clear();
-<<<<<<< HEAD
-    expected_sig_rdatas_.clear();
-    doFindTest(finder, isc::dns::Name("*.wild.example.org"),
-=======
+    expected_sig_rdatas_.clear();
     doFindTest(*finder, isc::dns::Name("*.wild.example.org"),
->>>>>>> 83a58b81
                isc::dns::RRType::AAAA(), isc::dns::RRType::AAAA(),
                isc::dns::RRTTL(3600), ZoneFinder::NXRRSET, expected_rdatas_,
                expected_sig_rdatas_);
