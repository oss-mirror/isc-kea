// Copyright (C) 2010  Internet Systems Consortium, Inc. ("ISC")
//
// Permission to use, copy, modify, and/or distribute this software for any
// purpose with or without fee is hereby granted, provided that the above
// copyright notice and this permission notice appear in all copies.
//
// THE SOFTWARE IS PROVIDED "AS IS" AND ISC DISCLAIMS ALL WARRANTIES WITH
// REGARD TO THIS SOFTWARE INCLUDING ALL IMPLIED WARRANTIES OF MERCHANTABILITY
// AND FITNESS.  IN NO EVENT SHALL ISC BE LIABLE FOR ANY SPECIAL, DIRECT,
// INDIRECT, OR CONSEQUENTIAL DAMAGES OR ANY DAMAGES WHATSOEVER RESULTING FROM
// LOSS OF USE, DATA OR PROFITS, WHETHER IN AN ACTION OF CONTRACT, NEGLIGENCE
// OR OTHER TORTIOUS ACTION, ARISING OUT OF OR IN CONNECTION WITH THE USE OR
// PERFORMANCE OF THIS SOFTWARE.

#include <map>
#include <cassert>
#include <boost/shared_ptr.hpp>
#include <boost/bind.hpp>

#include <dns/name.h>
#include <dns/rrclass.h>
#include <dns/rrsetlist.h>
#include <dns/masterload.h>

#include <datasrc/memory_datasrc.h>
#include <datasrc/rbtree.h>

using namespace std;
using namespace isc::dns;

namespace isc {
namespace datasrc {

// Private data and hidden methods of MemoryZone
struct MemoryZone::MemoryZoneImpl {
    // Constructor
    MemoryZoneImpl(const RRClass& zone_class, const Name& origin) :
        zone_class_(zone_class), origin_(origin), origin_data_(NULL),
        domains_(true)
    {
        // We create the node for origin (it needs to exist anyway in future)
        domains_.insert(origin, &origin_data_);
        DomainPtr origin_domain(new Domain);
        origin_data_->setData(origin_domain);
    }

    // Some type aliases
    /*
     * Each domain consists of some RRsets. They will be looked up by the
     * RRType.
     *
     * The use of map is questionable with regard to performance - there'll
     * be usually only few RRsets in the domain, so the log n benefit isn't
     * much and a vector/array might be faster due to its simplicity and
     * continuous memory location. But this is unlikely to be a performance
     * critical place and map has better interface for the lookups, so we use
     * that.
     */
    typedef map<RRType, ConstRRsetPtr> Domain;
    typedef Domain::value_type DomainPair;
    typedef boost::shared_ptr<Domain> DomainPtr;
    // The tree stores domains
    typedef RBTree<Domain> DomainTree;
    typedef RBNode<Domain> DomainNode;
    static const DomainNode::Flags DOMAINFLAG_WILD = DomainNode::FLAG_USER1;

    // Information about the zone
    RRClass zone_class_;
    Name origin_;
    DomainNode* origin_data_;
    string file_name_;

    // The actual zone data
    DomainTree domains_;

    // Add the necessary magic for any wildcard contained in 'name'
    // (including itself) to be found in the zone.
    //
    // In order for wildcard matching to work correctly in find(),
    // we must ensure that a node for the wildcarding level exists in the
    // backend RBTree.
    // E.g. if the wildcard name is "*.sub.example." then we must ensure
    // that "sub.example." exists and is marked as a wildcard level.
    // Note: the "wildcarding level" is for the parent name of the wildcard
    // name (such as "sub.example.").
    //
    // We also perform the same trick for empty wild card names possibly
    // contained in 'name' (e.g., '*.foo.example' in 'bar.*.foo.example').
    void addWildcards(DomainTree& domains, const Name& name) {
        Name wname(name);
        const unsigned int labels(wname.getLabelCount());
        const unsigned int origin_labels(origin_.getLabelCount());
        for (unsigned int l = labels;
             l > origin_labels;
             --l, wname = wname.split(1)) {
            if (wname.isWildcard()) {
                // Ensure a separate level exists for the wildcard name.
                // Note: for 'name' itself we do this later anyway, but the
                // overhead should be marginal because wildcard names should
                // be rare.
                DomainNode* node;
                DomainTree::Result result(domains.insert(wname.split(1),
                                                         &node));
                assert(result == DomainTree::SUCCESS ||
                       result == DomainTree::ALREADYEXISTS);
                node->setFlag(DOMAINFLAG_WILD);

                // Ensure a separate level exists for the "wildcarding" name,
                // and mark the node as "wild".
                result = domains.insert(wname, &node);
                assert(result == DomainTree::SUCCESS ||
                       result == DomainTree::ALREADYEXISTS);
            }
        }
    }

    /*
     * Does some checks in context of the data that are already in the zone.
     * Currently checks for forbidden combinations of RRsets in the same
     * domain (CNAME+anything, DNAME+NS).
     *
     * If such condition is found, it throws AddError.
     */
    void contextCheck(const ConstRRsetPtr& rrset,
                      const DomainPtr& domain) const {
        // Ensure CNAME and other type of RR don't coexist for the same
        // owner name.
        if (rrset->getType() == RRType::CNAME()) {
            // XXX: this check will become incorrect when we support DNSSEC
            // (depending on how we support DNSSEC).  We should revisit it
            // at that point.
            if (!domain->empty()) {
                isc_throw(AddError, "CNAME can't be added with other data for "
                          << rrset->getName());
            }
        } else if (domain->find(RRType::CNAME()) != domain->end()) {
            isc_throw(AddError, "CNAME and " << rrset->getType() <<
                      " can't coexist for " << rrset->getName());
        }

        /*
         * Similar with DNAME, but it must not coexist only with NS and only in
         * non-apex domains.
         * RFC 2672 section 3 mentions that it is implied from it and RFC 2181
         */
        if (rrset->getName() != origin_ &&
            // Adding DNAME, NS already there
            ((rrset->getType() == RRType::DNAME() &&
            domain->find(RRType::NS()) != domain->end()) ||
            // Adding NS, DNAME already there
            (rrset->getType() == RRType::NS() &&
            domain->find(RRType::DNAME()) != domain->end())))
        {
            isc_throw(AddError, "DNAME can't coexist with NS in non-apex "
                "domain " << rrset->getName());
        }
    }

    // Validate rrset before adding it to the zone.  If something is wrong
    // it throws an exception.  It doesn't modify the zone, and provides
    // the strong exception guarantee.
    void addValidation(const ConstRRsetPtr rrset) {
        if (!rrset) {
            isc_throw(NullRRset, "The rrset provided is NULL");
        }
        // Check for singleton RRs. It should probably handled at a different
        // in future.
        if ((rrset->getType() == RRType::CNAME() ||
            rrset->getType() == RRType::DNAME()) &&
            rrset->getRdataCount() > 1)
        {
            // XXX: this is not only for CNAME or DNAME. We should generalize
            // this code for all other "singleton RR types" (such as SOA) in a
            // separate task.
            isc_throw(AddError, "multiple RRs of singleton type for "
                      << rrset->getName());
        }

        NameComparisonResult compare(origin_.compare(rrset->getName()));
        if (compare.getRelation() != NameComparisonResult::SUPERDOMAIN &&
            compare.getRelation() != NameComparisonResult::EQUAL)
        {
            isc_throw(OutOfZone, "The name " << rrset->getName() <<
                " is not contained in zone " << origin_);
        }

        // Some RR types do not really work well with a wildcard.
        // Even though the protocol specifically doesn't completely ban such
        // usage, we refuse to load a zone containing such RR in order to
        // keep the lookup logic simpler and more predictable.
        // See RFC4592 and (for DNAME) draft-ietf-dnsext-rfc2672bis-dname
        // for more technical background.  Note also that BIND 9 refuses
        // NS at a wildcard, so in that sense we simply provide compatible
        // behavior.
        if (rrset->getName().isWildcard()) {
            if (rrset->getType() == RRType::NS()) {
                isc_throw(AddError, "Invalid NS owner name (wildcard): " <<
                          rrset->getName());
            }
            if (rrset->getType() == RRType::DNAME()) {
                isc_throw(AddError, "Invalid DNAME owner name (wildcard): " <<
                          rrset->getName());
            }
        }
    }

    /*
     * Implementation of longer methods. We put them here, because the
     * access is without the impl_-> and it will get inlined anyway.
     */
    // Implementation of MemoryZone::add
    result::Result add(const ConstRRsetPtr& rrset, DomainTree* domains) {
        // Sanitize input
        addValidation(rrset);

        // Add wildcards possibly contained in the owner name to the domain
        // tree.
        // Note: this can throw an exception, breaking strong exception
        // guarantee.  (see also the note for contextCheck() below).
        addWildcards(*domains, rrset->getName());

        // Get the node
        DomainNode* node;
        DomainTree::Result result = domains->insert(rrset->getName(), &node);
        // Just check it returns reasonable results
        assert((result == DomainTree::SUCCESS ||
                result == DomainTree::ALREADYEXISTS) && node!= NULL);

        // Now get the domain
        DomainPtr domain;
        // It didn't exist yet, create it
        if (node->isEmpty()) {
            domain.reset(new Domain);
            node->setData(domain);
        } else { // Get existing one
            domain = node->getData();
        }

        // Checks related to the surrounding data.
        // Note: when the check fails and the exception is thrown, it may
        // break strong exception guarantee.  At the moment we prefer
        // code simplicity and don't bother to introduce complicated
        // recovery code.
        contextCheck(rrset, domain);

        // Try inserting the rrset there
        if (domain->insert(DomainPair(rrset->getType(), rrset)).second) {
            // Ok, we just put it in

            // If this RRset creates a zone cut at this node, mark the node
            // indicating the need for callback in find().
            if (rrset->getType() == RRType::NS() &&
                rrset->getName() != origin_) {
                node->setFlag(DomainNode::FLAG_CALLBACK);
            // If it is DNAME, we have a callback as well here
            } else if (rrset->getType() == RRType::DNAME()) {
                node->setFlag(DomainNode::FLAG_CALLBACK);
            }

            return (result::SUCCESS);
        } else {
            // The RRSet of given type was already there
            return (result::EXIST);
        }
    }

    /*
     * Same as above, but it checks the return value and if it already exists,
     * it throws.
     */
    void addFromLoad(const ConstRRsetPtr& set, DomainTree* domains) {
            switch (add(set, domains)) {
                case result::EXIST:
                    isc_throw(dns::MasterLoadError, "Duplicate rrset: " <<
                        set->toText());
                case result::SUCCESS:
                    return;
                default:
                    assert(0);
            }
    }

    // Maintain intermediate data specific to the search context used in
    /// \c find().
    ///
    /// It will be passed to \c zonecutCallback() and record a possible
    /// zone cut node and related RRset (normally NS or DNAME).
    struct FindState {
        FindState(FindOptions options) :
            zonecut_node_(NULL),
            dname_node_(NULL),
            options_(options)
        {}
        const DomainNode* zonecut_node_;
        const DomainNode* dname_node_;
        ConstRRsetPtr rrset_;
        const FindOptions options_;
    };

    // A callback called from possible zone cut nodes and nodes with DNAME.
    // This will be passed from the \c find() method to \c RBTree::find().
    static bool cutCallback(const DomainNode& node, FindState* state) {
        // We need to look for DNAME first, there's allowed case where
        // DNAME and NS coexist in the apex. DNAME is the one to notice,
        // the NS is authoritative, not delegation (corner case explicitly
        // allowed by section 3 of 2672)
        const Domain::const_iterator foundDNAME(node.getData()->find(
            RRType::DNAME()));
        if (foundDNAME != node.getData()->end()) {
            state->dname_node_ = &node;
            state->rrset_ = foundDNAME->second;
            // No more processing below the DNAME (RFC 2672, section 3
            // forbids anything to exist below it, so there's no need
            // to actually search for it). This is strictly speaking
            // a different way than described in 4.1 of that RFC,
            // but because of the assumption in section 3, it has the
            // same behaviour.
            return (true);
        }

        // Look for NS
        const Domain::const_iterator foundNS(node.getData()->find(
            RRType::NS()));
        if (foundNS != node.getData()->end()) {
            // We perform callback check only for the highest zone cut in the
            // rare case of nested zone cuts.
            if (state->zonecut_node_ != NULL) {
                return (false);
            }

            // BIND 9 checks if this node is not the origin.  That's probably
            // because it can support multiple versions for dynamic updates
            // and IXFR, and it's possible that the callback is called at
            // the apex and the DNAME doesn't exist for a particular version.
            // It cannot happen for us (at least for now), so we don't do
            // that check.
            state->zonecut_node_ = &node;
            state->rrset_ = foundNS->second;

            // Unless glue is allowed the search stops here, so we return
            // false; otherwise return true to continue the search.
            return ((state->options_ & FIND_GLUE_OK) == 0);
        }

        // This case should not happen because we enable callback only
        // when we add an RR searched for above.
        assert(0);
        // This is here to avoid warning (therefore compilation error)
        // in case assert is turned off. Otherwise we could get "Control
        // reached end of non-void function".
        return (false);
    }


    // Implementation of MemoryZone::find
    FindResult find(const Name& name, RRType type,
                    RRsetList* target, const FindOptions options) const
    {
        // Get the node
        DomainNode* node(NULL);
        FindState state(options);
        RBTreeNodeChain<Domain> node_path;
        switch (domains_.find(name, &node, node_path, cutCallback, &state)) {
            case DomainTree::PARTIALMATCH:
                /*
                 * In fact, we could use a single variable instead of
                 * dname_node_ and zonecut_node_. But then we would need
                 * to distinquish these two cases by something else and
                 * it seemed little more confusing to me when I wrote it.
                 *
                 * Usually at most one of them will be something else than
                 * NULL (it might happen both are NULL, in which case we
                 * consider it NOT FOUND). There's one corner case when
                 * both might be something else than NULL and it is in case
                 * there's a DNAME under a zone cut and we search in
                 * glue OK mode ‒ in that case we don't stop on the domain
                 * with NS and ignore it for the answer, but it gets set
                 * anyway. Then we find the DNAME and we need to act by it,
                 * therefore we first check for DNAME and then for NS. In
                 * all other cases it doesn't matter, as at least one of them
                 * is NULL.
                 */
                if (state.dname_node_ != NULL) {
                    // We were traversing a DNAME node (and wanted to go
                    // lower below it), so return the DNAME
                    return (FindResult(DNAME, state.rrset_));
                }
                if (state.zonecut_node_ != NULL) {
                    return (FindResult(DELEGATION, state.rrset_));
                }
<<<<<<< HEAD
                /*
                 * No redirection anywhere. Let's try if it is a wildcard.
                 */
                if (node->getFlag(DOMAINFLAG_WILD)) {
                    Name wildcard(Name("*").concatenate(name.split(1)));
                    switch (domains_.find(wildcard, &node))
                    {
                        case DomainTree::EXACTMATCH:
                            // This is the node we want.
                            break;
                        default:
                            // This wildcard is not here. It means we want
                            // something like a.b.wildcard.example.org
                            // and have only *.wildcard.example.org and
                            // we don't want that.
                            return (FindResult(NXDOMAIN, ConstRRsetPtr()));
                    }
                    // If we got here, we have the wildcard node. Jump to
                    // EXACTMATCH
                    break;
                }
                // TODO: we should also cover empty non-terminal cases, which
                // will require non trivial code and is deferred for later
                // development.  For now, we regard any partial match that
                // didn't hit a zone cut as "not found".
=======

                // If the RBTree search stopped at a node for a super domain
                // of the search name, it means the search name exists in
                // the zone but is empty.  Treat it as NXRRSET.
                if (node_path.getLastComparisonResult().getRelation() ==
                    NameComparisonResult::SUPERDOMAIN) {
                    return (FindResult(NXRRSET, ConstRRsetPtr()));
                }

                // fall through
>>>>>>> 47f69905
            case DomainTree::NOTFOUND:
                return (FindResult(NXDOMAIN, ConstRRsetPtr()));
            case DomainTree::EXACTMATCH: // This one is OK, handle it
                break;
            default:
                assert(0);
        }
        assert(node != NULL);

        // If there is an exact match but the node is empty, it's equivalent
        // to NXRRSET.
        if (node->isEmpty()) {
            return (FindResult(NXRRSET, ConstRRsetPtr()));
        }

        Domain::const_iterator found;

        // If the node callback is enabled, this may be a zone cut.  If it
        // has a NS RR, we should return a delegation, but not in the apex.
        if (node->getFlag(DomainNode::FLAG_CALLBACK) && node != origin_data_) {
            found = node->getData()->find(RRType::NS());
            if (found != node->getData()->end()) {
                return (FindResult(DELEGATION, found->second));
            }
        }

        // handle type any query
        if (target != NULL && !node->getData()->empty()) {
            // Empty domain will be handled as NXRRSET by normal processing
            for (found = node->getData()->begin();
                 found != node->getData()->end(); found++)
            {
                target->addRRset(
                    boost::const_pointer_cast<RRset>(found->second));
            }
            return (FindResult(SUCCESS, ConstRRsetPtr()));
        }

        found = node->getData()->find(type);
        if (found != node->getData()->end()) {
            // Good, it is here
            return (FindResult(SUCCESS, found->second));
        } else {
            // Next, try CNAME.
            found = node->getData()->find(RRType::CNAME());
            if (found != node->getData()->end()) {
                return (FindResult(CNAME, found->second));
            }
        }
        // No exact match or CNAME.  Return NXRRSET.
        return (FindResult(NXRRSET, ConstRRsetPtr()));
    }
};

MemoryZone::MemoryZone(const RRClass& zone_class, const Name& origin) :
    impl_(new MemoryZoneImpl(zone_class, origin))
{
}

MemoryZone::~MemoryZone() {
    delete impl_;
}

const Name&
MemoryZone::getOrigin() const {
    return (impl_->origin_);
}

const RRClass&
MemoryZone::getClass() const {
    return (impl_->zone_class_);
}

Zone::FindResult
MemoryZone::find(const Name& name, const RRType& type,
                 RRsetList* target, const FindOptions options) const
{
    return (impl_->find(name, type, target, options));
}

result::Result
MemoryZone::add(const ConstRRsetPtr& rrset) {
    return (impl_->add(rrset, &impl_->domains_));
}


void
MemoryZone::load(const string& filename) {
    // Load it into a temporary tree
    MemoryZoneImpl::DomainTree tmp;
    masterLoad(filename.c_str(), getOrigin(), getClass(),
        boost::bind(&MemoryZoneImpl::addFromLoad, impl_, _1, &tmp));
    // If it went well, put it inside
    impl_->file_name_ = filename;
    tmp.swap(impl_->domains_);
    // And let the old data die with tmp
}

void
MemoryZone::swap(MemoryZone& zone) {
    std::swap(impl_, zone.impl_);
}

const string
MemoryZone::getFileName() const {
    return (impl_->file_name_);
}

/// Implementation details for \c MemoryDataSrc hidden from the public
/// interface.
///
/// For now, \c MemoryDataSrc only contains a \c ZoneTable object, which
/// consists of (pointers to) \c MemoryZone objects, we may add more
/// member variables later for new features.
class MemoryDataSrc::MemoryDataSrcImpl {
public:
    MemoryDataSrcImpl() : zone_count(0) {}
    unsigned int zone_count;
    ZoneTable zone_table;
};

MemoryDataSrc::MemoryDataSrc() : impl_(new MemoryDataSrcImpl)
{}

MemoryDataSrc::~MemoryDataSrc() {
    delete impl_;
}

unsigned int
MemoryDataSrc::getZoneCount() const {
    return (impl_->zone_count);
}

result::Result
MemoryDataSrc::addZone(ZonePtr zone) {
    if (!zone) {
        isc_throw(InvalidParameter,
                  "Null pointer is passed to MemoryDataSrc::addZone()");
    }

    const result::Result result = impl_->zone_table.addZone(zone);
    if (result == result::SUCCESS) {
        ++impl_->zone_count;
    }
    return (result);
}

MemoryDataSrc::FindResult
MemoryDataSrc::findZone(const isc::dns::Name& name) const {
    return (FindResult(impl_->zone_table.findZone(name).code,
                       impl_->zone_table.findZone(name).zone));
}
} // end of namespace datasrc
} // end of namespace dns<|MERGE_RESOLUTION|>--- conflicted
+++ resolved
@@ -388,7 +388,6 @@
                 if (state.zonecut_node_ != NULL) {
                     return (FindResult(DELEGATION, state.rrset_));
                 }
-<<<<<<< HEAD
                 /*
                  * No redirection anywhere. Let's try if it is a wildcard.
                  */
@@ -410,11 +409,6 @@
                     // EXACTMATCH
                     break;
                 }
-                // TODO: we should also cover empty non-terminal cases, which
-                // will require non trivial code and is deferred for later
-                // development.  For now, we regard any partial match that
-                // didn't hit a zone cut as "not found".
-=======
 
                 // If the RBTree search stopped at a node for a super domain
                 // of the search name, it means the search name exists in
@@ -425,7 +419,6 @@
                 }
 
                 // fall through
->>>>>>> 47f69905
             case DomainTree::NOTFOUND:
                 return (FindResult(NXDOMAIN, ConstRRsetPtr()));
             case DomainTree::EXACTMATCH: // This one is OK, handle it
