// Copyright (C) 2011  Internet Systems Consortium, Inc. ("ISC")
//
// Permission to use, copy, modify, and/or distribute this software for any
// purpose with or without fee is hereby granted, provided that the above
// copyright notice and this permission notice appear in all copies.
//
// THE SOFTWARE IS PROVIDED "AS IS" AND ISC DISCLAIMS ALL WARRANTIES WITH
// REGARD TO THIS SOFTWARE INCLUDING ALL IMPLIED WARRANTIES OF MERCHANTABILITY
// AND FITNESS.  IN NO EVENT SHALL ISC BE LIABLE FOR ANY SPECIAL, DIRECT,
// INDIRECT, OR CONSEQUENTIAL DAMAGES OR ANY DAMAGES WHATSOEVER RESULTING FROM
// LOSS OF USE, DATA OR PROFITS, WHETHER IN AN ACTION OF CONTRACT, NEGLIGENCE
// OR OTHER TORTIOUS ACTION, ARISING OUT OF OR IN CONNECTION WITH THE USE OR
// PERFORMANCE OF THIS SOFTWARE.

#include "logcheck.h"

namespace {

<<<<<<< HEAD
// Test version of the Acl class. It adds few methods to examine the protected
=======
// This is arbitrary guess of size for the log. If it's too small for your
// test, just make it bigger.
const size_t LOG_SIZE = 10;

// This will remember which checks did run already.
struct Log {
    // The actual log cells, if i-th check did run
    mutable bool run[LOG_SIZE];
    Log() {
        // Nothing run yet
        for (size_t i(0); i < LOG_SIZE; ++i) {
            run[i] = false;
        }
    }
    // Checks that the first amount of checks did run and the rest didn't.
    void checkFirst(size_t amount) const {
        ASSERT_LE(amount, LOG_SIZE) << "Wrong test: amount bigger than size "
            "of log";
        {
            SCOPED_TRACE("Checking that the first amount of checks did run");
            for (size_t i(0); i < amount; ++i) {
                EXPECT_TRUE(run[i]) << "Check #" << i << " did not run.";
            }
        }

        {
            SCOPED_TRACE("Checking that the rest did not run");
            for (size_t i(amount); i < LOG_SIZE; ++i) {
                EXPECT_FALSE(run[i]) << "Check #" << i << "did run.";
            }
        }
    }
};

// This returns true or false every time, no matter what is passed to it.
// But it logs that it did run.
class ConstCheck : public Check<Log> {
public:
    ConstCheck(bool accepts, size_t log_num) :
        log_num_(log_num),
        accepts_(accepts)
    {
        assert(log_num < LOG_SIZE); // If this fails, the LOG_SIZE is too small
    }
    /*
     * This use of mutable log context is abuse for testing purposes.
     * It is expected that the context will not be modified in the real
     * applications of ACLs, but we want to know which checks were called
     * and this is an easy way.
     */
    virtual bool matches(const Log& log) const {
        log.run[log_num_] = true;
        return (accepts_);
    }
private:
    size_t log_num_;
    bool accepts_;
};

// Test version of the ACL class. It adds few methods to examine the protected
>>>>>>> 910caee2
// data, but does not change the implementation.
class TestACL : public ACL<Log> {
public:
    TestACL() :
        ACL<Log>(DROP)
    {}
    // Check the stored default action there
    void checkDefaultAction(BasicAction ac) {
        EXPECT_EQ(getDefaultAction(), ac);
    }
};

// The test fixture. Contains some members so they don't need to be manually
// created each time and some convenience functions.
class ACLTest : public ::testing::Test {
public:
    ACLTest() :
        next_check_(0)
    {}
    TestACL acl_;
    Log log_;
    size_t next_check_;
    shared_ptr<Check<Log> > getCheck(bool accepts) {
        return (shared_ptr<Check<Log> >(new ConstCheck(accepts,
                                                       next_check_++)));
    }
};

/*
 * This tests the default action and that nothing is run if nothing is
 * inserted (it's hard to imagine otherwise though).
 *
 * We use the default ACL unchanged from the test class.
 */
TEST_F(ACLTest, emptyRule) {
    acl_.checkDefaultAction(DROP);
    EXPECT_EQ(DROP, acl_.execute(log_));
    // No test was run
    log_.checkFirst(0);
}

/*
 * This tests the default action in case no check matches.
 */
TEST_F(ACLTest, noMatch) {
    acl_.append(getCheck(false), ACCEPT);
    acl_.append(getCheck(false), REJECT);
    EXPECT_EQ(DROP, acl_.execute(log_));
    // The first two checks were actually run (and didn't match)
    log_.checkFirst(2);
}

/*
 * Checks that it takes the first matching check and returns the
 * value. Also checks that the others aren't run at all.
 */
TEST_F(ACLTest, firstMatch) {
    acl_.append(getCheck(false), ACCEPT);
    acl_.append(getCheck(true), REJECT);
    acl_.append(getCheck(true), ACCEPT);
    EXPECT_EQ(REJECT, acl_.execute(log_));
    log_.checkFirst(2);
}

}<|MERGE_RESOLUTION|>--- conflicted
+++ resolved
@@ -16,70 +16,7 @@
 
 namespace {
 
-<<<<<<< HEAD
 // Test version of the Acl class. It adds few methods to examine the protected
-=======
-// This is arbitrary guess of size for the log. If it's too small for your
-// test, just make it bigger.
-const size_t LOG_SIZE = 10;
-
-// This will remember which checks did run already.
-struct Log {
-    // The actual log cells, if i-th check did run
-    mutable bool run[LOG_SIZE];
-    Log() {
-        // Nothing run yet
-        for (size_t i(0); i < LOG_SIZE; ++i) {
-            run[i] = false;
-        }
-    }
-    // Checks that the first amount of checks did run and the rest didn't.
-    void checkFirst(size_t amount) const {
-        ASSERT_LE(amount, LOG_SIZE) << "Wrong test: amount bigger than size "
-            "of log";
-        {
-            SCOPED_TRACE("Checking that the first amount of checks did run");
-            for (size_t i(0); i < amount; ++i) {
-                EXPECT_TRUE(run[i]) << "Check #" << i << " did not run.";
-            }
-        }
-
-        {
-            SCOPED_TRACE("Checking that the rest did not run");
-            for (size_t i(amount); i < LOG_SIZE; ++i) {
-                EXPECT_FALSE(run[i]) << "Check #" << i << "did run.";
-            }
-        }
-    }
-};
-
-// This returns true or false every time, no matter what is passed to it.
-// But it logs that it did run.
-class ConstCheck : public Check<Log> {
-public:
-    ConstCheck(bool accepts, size_t log_num) :
-        log_num_(log_num),
-        accepts_(accepts)
-    {
-        assert(log_num < LOG_SIZE); // If this fails, the LOG_SIZE is too small
-    }
-    /*
-     * This use of mutable log context is abuse for testing purposes.
-     * It is expected that the context will not be modified in the real
-     * applications of ACLs, but we want to know which checks were called
-     * and this is an easy way.
-     */
-    virtual bool matches(const Log& log) const {
-        log.run[log_num_] = true;
-        return (accepts_);
-    }
-private:
-    size_t log_num_;
-    bool accepts_;
-};
-
-// Test version of the ACL class. It adds few methods to examine the protected
->>>>>>> 910caee2
 // data, but does not change the implementation.
 class TestACL : public ACL<Log> {
 public:
