<<<<<<< HEAD
// Copyright (C) 2011, 2015 Internet Systems Consortium, Inc. ("ISC")
=======
// Copyright (C) 2011-2012,2014-2015  Internet Systems Consortium, Inc. ("ISC")
>>>>>>> b811723e
//
// Permission to use, copy, modify, and/or distribute this software for any
// purpose with or without fee is hereby granted, provided that the above
// copyright notice and this permission notice appear in all copies.
//
// THE SOFTWARE IS PROVIDED "AS IS" AND ISC DISCLAIMS ALL WARRANTIES WITH
// REGARD TO THIS SOFTWARE INCLUDING ALL IMPLIED WARRANTIES OF MERCHANTABILITY
// AND FITNESS.  IN NO EVENT SHALL ISC BE LIABLE FOR ANY SPECIAL, DIRECT,
// INDIRECT, OR CONSEQUENTIAL DAMAGES OR ANY DAMAGES WHATSOEVER RESULTING FROM
// LOSS OF USE, DATA OR PROFITS, WHETHER IN AN ACTION OF CONTRACT, NEGLIGENCE
// OR OTHER TORTIOUS ACTION, ARISING OUT OF OR IN CONNECTION WITH THE USE OR
// PERFORMANCE OF THIS SOFTWARE.

#include <config.h>
#include <gtest/gtest.h>

#include <asiolink/io_error.h>
#include <asiolink/io_address.h>
#include <exceptions/exceptions.h>

#include <algorithm>
#include <cstring>
#include <vector>
#include <sstream>

using namespace isc::asiolink;

TEST(IOAddressTest, fromText) {
    IOAddress io_address_v4("192.0.2.1");
    EXPECT_EQ("192.0.2.1", io_address_v4.toText());

    IOAddress io_address_v6("2001:db8::1234");
    EXPECT_EQ("2001:db8::1234", io_address_v6.toText());

    // bogus IPv4 address-like input
    EXPECT_THROW(IOAddress("192.0.2.2.1"), IOError);

    // bogus IPv4 address-like input: out-of-range octet
    EXPECT_THROW(IOAddress("192.0.2.300"), IOError);

    // bogus IPv6 address-like input
    EXPECT_THROW(IOAddress("2001:db8:::1234"), IOError);

    // bogus IPv6 address-like input
    EXPECT_THROW(IOAddress("2001:db8::efgh"), IOError);
}

TEST(IOAddressTest, Equality) {
    EXPECT_TRUE(IOAddress("192.0.2.1") == IOAddress("192.0.2.1"));
    EXPECT_FALSE(IOAddress("192.0.2.1") != IOAddress("192.0.2.1"));

    EXPECT_TRUE(IOAddress("192.0.2.1") != IOAddress("192.0.2.2"));
    EXPECT_FALSE(IOAddress("192.0.2.1") == IOAddress("192.0.2.2"));

    EXPECT_TRUE(IOAddress("2001:db8::12") == IOAddress("2001:0DB8:0:0::0012"));
    EXPECT_FALSE(IOAddress("2001:db8::12") != IOAddress("2001:0DB8:0:0::0012"));

    EXPECT_TRUE(IOAddress("2001:db8::1234") != IOAddress("2001:db8::1235"));
    EXPECT_FALSE(IOAddress("2001:db8::1234") == IOAddress("2001:db8::1235"));

    EXPECT_TRUE(IOAddress("2001:db8::1234") != IOAddress("192.0.2.3"));
    EXPECT_FALSE(IOAddress("2001:db8::1234") == IOAddress("192.0.2.3"));
}

TEST(IOAddressTest, Family) {
    EXPECT_EQ(AF_INET, IOAddress("192.0.2.1").getFamily());
    EXPECT_EQ(AF_INET6, IOAddress("2001:0DB8:0:0::0012").getFamily());
}

TEST(IOAddressTest, fromBytes) {
    // 2001:db8:1::dead:beef
    uint8_t v6[] = {
        0x20, 0x01, 0x0d, 0xb8, 0x00, 0x01, 0, 0,
        0, 0, 0, 0, 0xde, 0xad, 0xbe, 0xef };

    uint8_t v4[] = { 192, 0 , 2, 3 };

    IOAddress addr("::");
    EXPECT_NO_THROW({
        addr = IOAddress::fromBytes(AF_INET6, v6);
    });
    EXPECT_EQ("2001:db8:1::dead:beef", addr.toText());

    EXPECT_NO_THROW({
        addr = IOAddress::fromBytes(AF_INET, v4);
    });
    EXPECT_EQ(addr, IOAddress("192.0.2.3"));
}

TEST(IOAddressTest, toBytesV4) {
    // Address and network byte-order representation of the address.
    const char* V4STRING = "192.0.2.1";
    uint8_t V4[] = {0xc0, 0x00, 0x02, 0x01};

    std::vector<uint8_t> actual = IOAddress(V4STRING).toBytes();
    ASSERT_EQ(sizeof(V4), actual.size());
    EXPECT_TRUE(std::equal(actual.begin(), actual.end(), V4));
}

TEST(IOAddressTest, toBytesV6) {
    // Address and network byte-order representation of the address.
    const char* V6STRING = "2001:db8:1::dead:beef";
    uint8_t V6[] = {
        0x20, 0x01, 0x0d, 0xb8, 0x00, 0x01, 0x00, 0x00,
        0x00, 0x00, 0x00, 0x00, 0xde, 0xad, 0xbe, 0xef
    };

    std::vector<uint8_t> actual = IOAddress(V6STRING).toBytes();
    ASSERT_EQ(sizeof(V6), actual.size());
    EXPECT_TRUE(std::equal(actual.begin(), actual.end(), V6));
}

TEST(IOAddressTest, isV4) {
    const IOAddress address4("192.0.2.1");
    const IOAddress address6("2001:db8:1::dead:beef");

    EXPECT_TRUE(address4.isV4());
    EXPECT_FALSE(address6.isV4());
}

TEST(IOAddressTest, isV6) {
    const IOAddress address4("192.0.2.1");
    const IOAddress address6("2001:db8:1::dead:beef");

    EXPECT_FALSE(address4.isV6());
    EXPECT_TRUE(address6.isV6());
}

TEST(IOAddressTest, uint32) {
    IOAddress addr1("192.0.2.5");

    // operator uint_32() is used here
    uint32_t tmp = addr1;

    uint32_t expected = (192U << 24) +  (0U << 16) + (2U << 8) + 5U;

    EXPECT_EQ(expected, tmp);

    // now let's try opposite conversion
    IOAddress addr3 = IOAddress(expected);

    EXPECT_EQ(addr3.toText(), "192.0.2.5");
}

TEST(IOAddressTest, lessThanEqual) {
    IOAddress addr1("192.0.2.5");
    IOAddress addr2("192.0.2.6");
    IOAddress addr3("0.0.0.0");

    IOAddress addr4("::");
    IOAddress addr5("2001:db8::1");
    IOAddress addr6("2001:db8::1:0");
    IOAddress addr7("2001:db8::1:0"); // the same as 6

    // v4 comparisons
    EXPECT_TRUE(addr1 < addr2);
    EXPECT_FALSE(addr2 < addr1);
    EXPECT_FALSE(addr2 <= addr1);
    EXPECT_TRUE(addr3 < addr1);
    EXPECT_TRUE(addr3 < addr2);
    EXPECT_TRUE(addr3 <= addr2);

    // v6 comparisons
    EXPECT_TRUE(addr4 < addr5);
    EXPECT_TRUE(addr5 < addr6);
    EXPECT_FALSE(addr6 < addr5);
    EXPECT_FALSE(addr6 <= addr5);

    // v4 to v6 - v4 should always be smaller
    EXPECT_TRUE(addr1 < addr4);
    EXPECT_TRUE(addr3 < addr4);
    EXPECT_TRUE(addr2 < addr5);

    EXPECT_TRUE(addr6 <= addr7);
}

// test operator<<.  We simply confirm it appends the result of toText().
TEST(IOAddressTest, LeftShiftOperator) {
    const IOAddress addr("192.0.2.5");

    std::ostringstream oss;
    oss << addr;
    EXPECT_EQ(addr.toText(), oss.str());
}

// Tests address classification methods (which were previously used by accessing
// underlying asio objects directly)
TEST(IOAddressTest, accessClassificationMethods) {
    IOAddress addr1("192.0.2.5"); // IPv4
    IOAddress addr2("::");  // IPv6
    IOAddress addr3("2001:db8::1"); // global IPv6
    IOAddress addr4("fe80::1234");  // link-local
    IOAddress addr5("ff02::1:2");   // multicast

    EXPECT_TRUE (addr1.isV4());
    EXPECT_FALSE(addr1.isV6());
    EXPECT_FALSE(addr1.isV6LinkLocal());
    EXPECT_FALSE(addr1.isV6Multicast());

    EXPECT_FALSE(addr2.isV4());
    EXPECT_TRUE (addr2.isV6());
    EXPECT_FALSE(addr2.isV6LinkLocal());
    EXPECT_FALSE(addr2.isV6Multicast());

    EXPECT_FALSE(addr3.isV4());
    EXPECT_TRUE (addr3.isV6());
    EXPECT_FALSE(addr3.isV6LinkLocal());
    EXPECT_FALSE(addr3.isV6Multicast());

    EXPECT_FALSE(addr4.isV4());
    EXPECT_TRUE (addr4.isV6());
    EXPECT_TRUE (addr4.isV6LinkLocal());
    EXPECT_FALSE(addr4.isV6Multicast());

    EXPECT_FALSE(addr5.isV4());
    EXPECT_TRUE (addr5.isV6());
    EXPECT_FALSE(addr5.isV6LinkLocal());
    EXPECT_TRUE (addr5.isV6Multicast());
}

<<<<<<< HEAD
TEST(IOAddressTest, staticAddresses) {
    EXPECT_EQ(IOAddress("0.0.0.0"), IOAddress::IPV4_ZERO_ADDRESS());
    EXPECT_EQ(IOAddress("255.255.255.255"), IOAddress::IPV4_BCAST_ADDRESS());
    EXPECT_EQ(IOAddress("::"), IOAddress::IPV6_ZERO_ADDRESS());
=======
// Tests whether address subtraction works correctly.
TEST(IOAddressTest, subtract) {
    IOAddress addr1("192.0.2.12");
    IOAddress addr2("192.0.2.5");
    IOAddress addr3("192.0.2.0");
    IOAddress addr4("0.0.2.1");
    IOAddress any4("0.0.0.0");
    IOAddress bcast("255.255.255.255");

    EXPECT_EQ("0.0.0.7", IOAddress::subtract(addr1, addr2).toText());
    EXPECT_EQ("0.0.0.12", IOAddress::subtract(addr1, addr3).toText());

    // Subtracting 0.0.0.0 is like subtracting 0.
    EXPECT_EQ("192.0.2.12", IOAddress::subtract(addr1, any4).toText());
    EXPECT_EQ("192.0.2.13", IOAddress::subtract(addr1, bcast).toText());
    EXPECT_EQ("191.255.255.255", IOAddress::subtract(addr3, addr4).toText());

    // Let's check if we can subtract greater address from smaller.
    // This will check if we can "loop"
    EXPECT_EQ("255.255.255.251", IOAddress::subtract(addr3, addr2).toText());

    IOAddress addr6("fe80::abcd");
    IOAddress addr7("fe80::");
    IOAddress addr8("fe80::1234");
    IOAddress addr9("2001:db8::face");
    IOAddress addr10("2001:db8::ffff:ffff:ffff:ffff");
    IOAddress addr11("::1");
    IOAddress any6("::");

    EXPECT_EQ("::abcd", IOAddress::subtract(addr6, addr7).toText());
    EXPECT_EQ("::9999", IOAddress::subtract(addr6, addr8).toText());
    EXPECT_EQ("::ffff:ffff:ffff:531", IOAddress::subtract(addr10, addr9).toText());

    // Subtract with borrow, extreme edition. Need to borrow one bit
    // 112 times.
    EXPECT_EQ("fe7f:ffff:ffff:ffff:ffff:ffff:ffff:ffff",
              IOAddress::subtract(addr7, addr11).toText());

    // Now check if we can loop beyond :: (:: - ::1 is a lot of F's)
    EXPECT_EQ("ffff:ffff:ffff:ffff:ffff:ffff:ffff:ffff",
              IOAddress::subtract(any6, addr11).toText());

    // Subtracting :: is like subtracting 0.
    EXPECT_EQ("2001:db8::face", IOAddress::subtract(addr9, any6).toText());

    // Let's check if we can subtract greater address from smaller.
    // This will check if we can "loop"
    EXPECT_EQ("ffff:ffff:ffff:ffff:ffff:ffff:ffff:edcc",
              IOAddress::subtract(addr7, addr8).toText());

    // Inter-family relations are not allowed.
    EXPECT_THROW(IOAddress::subtract(addr1, addr6), isc::BadValue);
    EXPECT_THROW(IOAddress::subtract(addr6, addr1), isc::BadValue);
}

// Test checks whether an address can be increased.
TEST(IOAddressTest, increaseAddr) {
    IOAddress addr1("192.0.2.12");
    IOAddress any4("0.0.0.0");
    IOAddress bcast("255.255.255.255");
    IOAddress addr6("2001:db8::ffff:ffff:ffff:ffff");
    IOAddress addr11("::1");
    IOAddress any6("::");
    IOAddress the_last_one("ffff:ffff:ffff:ffff:ffff:ffff:ffff:ffff");

    EXPECT_EQ("192.0.2.13", IOAddress::increase(addr1).toText());
    EXPECT_EQ("0.0.0.1", IOAddress::increase(any4).toText());
    EXPECT_EQ("0.0.0.0", IOAddress::increase(bcast).toText());
    EXPECT_EQ("2001:db8:0:1::", IOAddress::increase(addr6).toText());
    EXPECT_EQ("::2", IOAddress::increase(addr11).toText());
    EXPECT_EQ("::1", IOAddress::increase(any6).toText());
    EXPECT_EQ("::", IOAddress::increase(the_last_one).toText());
>>>>>>> b811723e
}<|MERGE_RESOLUTION|>--- conflicted
+++ resolved
@@ -1,8 +1,4 @@
-<<<<<<< HEAD
-// Copyright (C) 2011, 2015 Internet Systems Consortium, Inc. ("ISC")
-=======
 // Copyright (C) 2011-2012,2014-2015  Internet Systems Consortium, Inc. ("ISC")
->>>>>>> b811723e
 //
 // Permission to use, copy, modify, and/or distribute this software for any
 // purpose with or without fee is hereby granted, provided that the above
@@ -223,12 +219,12 @@
     EXPECT_TRUE (addr5.isV6Multicast());
 }
 
-<<<<<<< HEAD
 TEST(IOAddressTest, staticAddresses) {
     EXPECT_EQ(IOAddress("0.0.0.0"), IOAddress::IPV4_ZERO_ADDRESS());
     EXPECT_EQ(IOAddress("255.255.255.255"), IOAddress::IPV4_BCAST_ADDRESS());
     EXPECT_EQ(IOAddress("::"), IOAddress::IPV6_ZERO_ADDRESS());
-=======
+}
+
 // Tests whether address subtraction works correctly.
 TEST(IOAddressTest, subtract) {
     IOAddress addr1("192.0.2.12");
@@ -301,5 +297,4 @@
     EXPECT_EQ("::2", IOAddress::increase(addr11).toText());
     EXPECT_EQ("::1", IOAddress::increase(any6).toText());
     EXPECT_EQ("::", IOAddress::increase(the_last_one).toText());
->>>>>>> b811723e
 }