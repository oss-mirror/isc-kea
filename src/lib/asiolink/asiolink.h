// Copyright (C) 2010  Internet Systems Consortium, Inc. ("ISC")
//
// Permission to use, copy, modify, and/or distribute this software for any
// purpose with or without fee is hereby granted, provided that the above
// copyright notice and this permission notice appear in all copies.
//
// THE SOFTWARE IS PROVIDED "AS IS" AND ISC DISCLAIMS ALL WARRANTIES WITH
// REGARD TO THIS SOFTWARE INCLUDING ALL IMPLIED WARRANTIES OF MERCHANTABILITY
// AND FITNESS.  IN NO EVENT SHALL ISC BE LIABLE FOR ANY SPECIAL, DIRECT,
// INDIRECT, OR CONSEQUENTIAL DAMAGES OR ANY DAMAGES WHATSOEVER RESULTING FROM
// LOSS OF USE, DATA OR PROFITS, WHETHER IN AN ACTION OF CONTRACT, NEGLIGENCE
// OR OTHER TORTIOUS ACTION, ARISING OUT OF OR IN CONNECTION WITH THE USE OR
// PERFORMANCE OF THIS SOFTWARE.

// $Id$

#ifndef __ASIOLINK_H
#define __ASIOLINK_H 1

// IMPORTANT NOTE: only very few ASIO headers files can be included in
// this file.  In particular, asio.hpp should never be included here.
// See the description of the namespace below.
#include <unistd.h>             // for some network system calls
#include <asio/ip/address.hpp>

#include <functional>
#include <string>
#include <vector>
#include <utility>

#include <dns/buffer.h>
#include <dns/message.h>
#include <dns/question.h>

#include <exceptions/exceptions.h>

#include <asiolink/ioaddress.h>
#include <asiolink/ioendpoint.h>
#include <asiolink/iomessage.h>
#include <asiolink/iosocket.h>
//#include <asio/io_service.hpp>

namespace asio {
// forward declaration for IOService::get_io_service() below
class io_service;
}

/// \namespace asiolink
/// \brief A wrapper interface for the ASIO library.
///
/// The \c asiolink namespace is used to define a set of wrapper interfaces
/// for the ASIO library.
///
/// BIND 10 uses the non-Boost version of ASIO because it's header-only,
/// i.e., does not require a separate library object to be linked, and thus
/// lowers the bar for introduction.
///
/// But the advantage comes with its own costs: since the header-only version
/// includes more definitions in public header files, it tends to trigger
/// more compiler warnings for our own sources, and, depending on the
/// compiler options, may make the build fail.
///
/// We also found it may be tricky to use ASIO and standard C++ libraries
/// in a single translation unit, i.e., a .cc file: depending on the order
/// of including header files, ASIO may or may not work on some platforms.
///
/// This wrapper interface is intended to centralize these
/// problematic issues in a single sub module.  Other BIND 10 modules should
/// simply include \c asiolink.h and use the wrapper API instead of
/// including ASIO header files and using ASIO-specific classes directly.
///
/// This wrapper may be used for other IO libraries if and when we want to
/// switch, but generality for that purpose is not the primary goal of
/// this module.  The resulting interfaces are thus straightforward mapping
/// to the ASIO counterparts.
///
/// Notes to developers:
/// Currently the wrapper interface is fairly specific to use by a
/// DNS server, i.e., b10-auth or b10-recurse.  But the plan is to
/// generalize it and have other modules use it as well.
///
/// One obvious drawback of this approach is performance overhead
/// due to the additional layer.  We should eventually evaluate the cost
/// of the wrapper abstraction in benchmark tests. Another drawback is
/// that the wrapper interfaces don't provide all features of ASIO
/// (at least for the moment).  We should also re-evaluate the
/// maintenance overhead of providing necessary wrappers as we develop
/// more.
///
/// On the other hand, we may be able to exploit the wrapper approach to
/// simplify the interfaces (by limiting the usage) and unify performance
/// optimization points.
///
/// As for optimization, we may want to provide a custom allocator for
/// the placeholder of callback handlers:
/// http://think-async.com/Asio/asio-1.3.1/doc/asio/reference/asio_handler_allocate.html

namespace asiolink {
struct DNSServiceImpl;
struct IOServiceImpl;

/// \brief An exception that is thrown if an error occurs within the IO
/// module.  This is mainly intended to be a wrapper exception class for
/// ASIO specific exceptions.
class IOError : public isc::Exception {
public:
    IOError(const char* file, size_t line, const char* what) :
        isc::Exception(file, line, what) {}
};

/// \brief Forward declarations for classes used below
class SimpleCallback;
class DNSLookup;
class DNSAnswer;

/// \brief The \c IOService class is a wrapper for the ASIO \c io_service
/// class.
///
class IOService {
    ///
    /// \name Constructors and Destructor
    ///
    /// Note: The copy constructor and the assignment operator are
    /// intentionally defined as private, making this class non-copyable.
    //@{
private:
    IOService(const IOService& source);
    IOService& operator=(const IOService& source);
public:
<<<<<<< HEAD
    /// \brief The constructor with a specific IP address and port on which
    /// the services listen on.
    IOService(const char& port, const char& address,
              SimpleCallback* checkin,
              DNSLookup* lookup,
              DNSAnswer* answer);
    /// \brief The constructor with a specific port on which the services
    /// listen on.
    ///
    /// It effectively listens on "any" IPv4 and/or IPv6 addresses.
    /// IPv4/IPv6 services will be available if and only if \c use_ipv4
    /// or \c use_ipv6 is \c true, respectively.
    IOService(const char& port, const bool use_ipv4, const bool use_ipv6,
              SimpleCallback* checkin,
              DNSLookup* lookup,
              DNSAnswer* answer);
    /// \brief The constructor without any servers.
    ///
    /// Use addServer() to add some servers.
    IOService(SimpleCallback *checkin, DNSLookup* lookup, DNSAnswer *answer);
=======
    /// \brief The constructor
    IOService();
>>>>>>> f8e8b2de
    /// \brief The destructor.
    ~IOService();
    //@}

    /// \brief Add another server to the service
    void addServer(uint16_t port, const std::string &address);
    void addServer(const char &port, const std::string &address);
    /// \brief Remove all servers from the service
    void clearServers();

    /// \brief Start the underlying event loop.
    ///
    /// This method does not return control to the caller until
    /// the \c stop() method is called via some handler.
    void run();

    /// \brief Run the underlying event loop for a single event.
    ///
    /// This method return control to the caller as soon as the
    /// first handler has completed.  (If no handlers are ready when
    /// it is run, it will block until one is.)
    void run_one();

    /// \brief Stop the underlying event loop.
    ///
    /// This will return the control to the caller of the \c run() method.
    void stop();

    /// \brief Return the native \c io_service object used in this wrapper.
    ///
    /// This is a short term work around to support other BIND 10 modules
    /// that share the same \c io_service with the authoritative server.
    /// It will eventually be removed once the wrapper interface is
    /// generalized.
    asio::io_service& get_io_service();

private:
    IOServiceImpl* io_impl_;
};

///
/// DNSService is the service that handles DNS queries and answers with
/// a given IOService.
/// 
class DNSService {
    ///
    /// \name Constructors and Destructor
    ///
    /// Note: The copy constructor and the assignment operator are
    /// intentionally defined as private, making this class non-copyable.
    //@{
private:
    DNSService(const DNSService& source);
    DNSService& operator=(const DNSService& source);

public:
    /// \brief The constructor with a specific IP address and port on which
    /// the services listen on.
    ///
    /// \param io_service The IOService to work with
    /// \param port the port to listen on
    /// \param address the IP address to listen on
    /// \param checkin Provider for cc-channel events (see \c SimpleCallback)
    /// \param lookup The lookup provider (see \c DNSLookup)
    /// \param answer The answer provider (see \c DNSAnswer)
    DNSService(IOService& io_service, const char& port,
               const char& address, SimpleCallback* checkin,
               DNSLookup* lookup, DNSAnswer* answer);
    /// \brief The constructor with a specific port on which the services
    /// listen on.
    ///
    /// It effectively listens on "any" IPv4 and/or IPv6 addresses.
    /// IPv4/IPv6 services will be available if and only if \c use_ipv4
    /// or \c use_ipv6 is \c true, respectively.
    ///
    /// \param io_service The IOService to work with
    /// \param port the port to listen on
    /// \param ipv4 If true, listen on ipv4 'any'
    /// \param ipv6 If true, listen on ipv6 'any'
    /// \param checkin Provider for cc-channel events (see \c SimpleCallback)
    /// \param lookup The lookup provider (see \c DNSLookup)
    /// \param answer The answer provider (see \c DNSAnswer)
    DNSService(IOService& io_service, const char& port,
               const bool use_ipv4, const bool use_ipv6,
               SimpleCallback* checkin, DNSLookup* lookup,
               DNSAnswer* answer);
    /// \brief The destructor.
    ~DNSService();
    //@}

    /// \brief Return the native \c io_service object used in this wrapper.
    ///
    /// This is a short term work around to support other BIND 10 modules
    /// that share the same \c io_service with the authoritative server.
    /// It will eventually be removed once the wrapper interface is
    /// generalized.
    asio::io_service& get_io_service() { return io_service_.get_io_service(); };
private:
    DNSServiceImpl* impl_;
    IOService& io_service_;
};

/// \brief The \c DNSServer class is a wrapper (and base class) for
/// classes which provide DNS server functionality.
/// 
/// The classes derived from this one, \c TCPServer and \c UDPServer,
/// act as the interface layer between clients sending queries, and
/// functions defined elsewhere that provide answers to those queries.
/// Those functions are described in more detail below under
/// \c SimpleCallback, \c DNSLookup, and \c DNSAnswer.
///
/// Notes to developers:
/// When constructed, this class (and its derived classes) will have its
/// "self_" member set to point to "this".  Calls to methods in the base
/// class are then rerouted via this pointer to methods in the derived
/// class.  This allows code from outside asiolink, with no specific
/// knowledge of \c TCPServer or \c UDPServer, to access their methods.
///
/// This class is both assignable and copy-constructable.  Its subclasses
/// use the "stackless coroutine" pattern, meaning that it will copy itself
/// when "forking", and that instances will be posted as ASIO handler
/// objects, which are always copied.
///
/// Because these objects are frequently copied, it is recommended 
/// that derived classes be kept small to reduce copy overhead.
class DNSServer {
protected: 
    ///
    /// \name Constructors and destructors
    ///
    /// This is intentionally defined as \c protected, as this base class
    /// should never be instantiated except as part of a derived class.
    //@{
    DNSServer() : self_(this) {}
public:
    /// \brief The destructor
    virtual ~DNSServer() {}
    //@}

    ///
    /// \name Class methods
    ///
    /// These methods all make their calls indirectly via the "self_"
    /// pointer, ensuring that the functions ultimately invoked will be
    /// the ones in the derived class.  This makes it possible to pass
    /// instances of derived classes as references to this base class
    /// without losing access to derived class data.
    /// 
    //@{
    /// \brief The funtion operator
    virtual void operator()(asio::error_code ec = asio::error_code(),
                            size_t length = 0)
    {
        (*self_)(ec, length);
    }

    /// \brief Resume processing of the server coroutine after an 
    /// asynchronous call (e.g., to the DNS Lookup provider) has completed.
    ///
    /// \param done If true, this signals the system there is an answer
    ///             to return.
    virtual inline void resume(const bool done) { self_->resume(done); }

    /// \brief Indicate whether the server is able to send an answer
    /// to a query.
    /// 
    /// This is presently used only for testing purposes.
    virtual inline bool hasAnswer() { return (self_->hasAnswer()); }

    /// \brief Returns the current value of the 'coroutine' object
    ///
    /// This is a temporary method, intended to be used for debugging
    /// purposes during development and removed later.  It allows
    /// callers from outside the coroutine object to retrieve information
    /// about its current state.
    ///
    /// \return The value of the 'coroutine' object
    virtual inline int value() { return (self_->value()); }

    /// \brief Returns a pointer to a clone of this DNSServer object.
    ///
    /// When a \c DNSServer object is copied or assigned, the result will
    /// normally be another \c DNSServer object containing a copy
    /// of the original "self_" pointer.  Calling clone() guarantees
    /// that the underlying object is also correctly copied.
    ///
    /// \return A deep copy of this DNSServer object
    virtual inline DNSServer* clone() { return (self_->clone()); }
    //@}

protected:
    /// \brief Lookup handler object.
    ///
    /// This is a protected class; it can only be instantiated
    /// from within a derived class of \c DNSServer.
    ///
    /// A server object that has received a query creates an instance
    /// of this class and scheudles it on the ASIO service queue
    /// using asio::io_service::post().  When the handler executes, it
    /// calls the asyncLookup() method in the server object to start a
    /// DNS lookup.  When the lookup is complete, the server object is
    /// scheduled to resume, again using io_service::post().
    ///
    /// Note that the calling object is copied into the handler object,
    /// not referenced.  This is because, once the calling object yields
    /// control to the handler, it falls out of scope and may disappear
    template <typename T>
    class AsyncLookup {
    public:
        AsyncLookup(T caller) : caller_(caller) {}
        inline void operator()() { caller_.asyncLookup(); }
    private:
        T caller_;
    };

    /// \brief Carries out a DNS lookup.
    ///
    /// This function calls the \c DNSLookup object specified by the
    /// DNS server when the \c IOService was created, passing along
    /// the details of the query and a pointer back to the current
    /// server object.  It is called asynchronously via the AsyncLookup
    /// handler class.
    virtual inline void asyncLookup() { self_->asyncLookup(); }

private:
    DNSServer* self_;
};

/// \brief The \c DNSLookup class is an abstract base class for a DNS
/// Lookup provider function.
///
/// Specific derived class implementations are hidden within the
/// implementation.  Instances of the derived classes can be called
/// as functions via the operator() interface.  Pointers to these
/// instances can then be provided to the \c IOService class
/// via its constructor.
///
/// A DNS Lookup provider function obtains the data needed to answer
/// a DNS query (e.g., from authoritative data source, cache, or upstream
/// query).  After it has run, the OutputBuffer object passed to it
/// should contain the answer to the query, in an internal representation.
class DNSLookup {
    ///
    /// \name Constructors and Destructor
    ///
    /// Note: The copy constructor and the assignment operator are
    /// intentionally defined as private, making this class non-copyable.
    //@{
private:
    DNSLookup(const DNSLookup& source);
    DNSLookup& operator=(const DNSLookup& source);
protected:
    /// \brief The default constructor.
    ///
    /// This is intentionally defined as \c protected as this base class
    /// should never be instantiated (except as part of a derived class).
    DNSLookup() : self_(this) {}
public:
    /// \brief The destructor
    virtual ~DNSLookup() {}
    //@}
    /// \brief The function operator
    ///
    /// This makes its call indirectly via the "self" pointer, ensuring
    /// that the function ultimately invoked will be the one in the derived
    /// class.
    ///
    /// \param io_message The event message to handle
    /// \param message The DNS MessagePtr that needs handling
    /// \param buffer The final answer is put here
    /// \param DNSServer DNSServer object to use
    virtual void operator()(const IOMessage& io_message,
                            isc::dns::MessagePtr message,
                            isc::dns::OutputBufferPtr buffer,
                            DNSServer* server) const
    {
        (*self_)(io_message, message, buffer, server);
    }
private:
    DNSLookup* self_;
};

/// \brief The \c DNSAnswer class is an abstract base class for a DNS
/// Answer provider function.
///
/// Specific derived class implementations are hidden within the
/// implementation.  Instances of the derived classes can be called
/// as functions via the operator() interface.  Pointers to these
/// instances can then be provided to the \c IOService class
/// via its constructor.
///
/// A DNS Answer provider function takes answer data that has been obtained
/// from a DNS Lookup provider functon and readies it to be sent to the
/// client.  After it has run, the OutputBuffer object passed to it should
/// contain the answer to the query rendered into wire format.
class DNSAnswer {
    ///
    /// \name Constructors and Destructor
    ///
    /// Note: The copy constructor and the assignment operator are
    /// intentionally defined as private, making this class non-copyable.
    //@{
private:
    DNSAnswer(const DNSAnswer& source);
    DNSAnswer& operator=(const DNSAnswer& source);
protected:
    /// \brief The default constructor.
    ///
    /// This is intentionally defined as \c protected as this base class
    /// should never be instantiated (except as part of a derived class).
    DNSAnswer() {}
public:
    /// \brief The destructor
    virtual ~DNSAnswer() {}
    //@}
    /// \brief The function operator
    ///
    /// This makes its call indirectly via the "self" pointer, ensuring
    /// that the function ultimately invoked will be the one in the derived
    /// class.
    ///
    /// \param io_message The event message to handle
    /// \param message The DNS MessagePtr that needs handling
    /// \param buffer The result is put here
    virtual void operator()(const IOMessage& io_message,
                            isc::dns::MessagePtr message,
                            isc::dns::OutputBufferPtr buffer) const = 0;
};

/// \brief The \c SimpleCallback class is an abstract base class for a
/// simple callback function with the signature:
///
/// Specific derived class implementations are hidden within the
/// implementation.  Instances of the derived classes can be called
/// as functions via the operator() interface.  Pointers to these
/// instances can then be provided to the \c IOService class
/// via its constructor.
///
/// The \c SimpleCallback is expected to be used for basic, generic
/// tasks such as checking for configuration changes.  It may also be
/// used for testing purposes.
class SimpleCallback {
    ///
    /// \name Constructors and Destructor
    ///
    /// Note: The copy constructor and the assignment operator are
    /// intentionally defined as private, making this class non-copyable.
    //@{
private:
    SimpleCallback(const SimpleCallback& source);
    SimpleCallback& operator=(const SimpleCallback& source);
protected:
    /// \brief The default constructor.
    ///
    /// This is intentionally defined as \c protected as this base class
    /// should never be instantiated (except as part of a derived class).
    SimpleCallback() : self_(this) {}
public:
    /// \brief The destructor
    virtual ~SimpleCallback() {}
    /// \brief The function operator
    //@}
    ///
    /// This makes its call indirectly via the "self" pointer, ensuring
    /// that the function ultimately invoked will be the one in the derived
    /// class.
    ///
    /// \param io_message The event message to handle
    virtual void operator()(const IOMessage& io_message) const {
        (*self_)(io_message);
    }
private:
    SimpleCallback* self_;
};

/// \brief The \c RecursiveQuery class provides a layer of abstraction around
/// the ASIO code that carries out an upstream query.
///
/// This design is very preliminary; currently it is only capable of
/// handling simple forward requests to a single resolver.
class RecursiveQuery {
    ///
    /// \name Constructors
    ///
    //@{
public:
    /// \brief Constructor for use when acting as a forwarder
    ///
    /// This is currently the only way to construct \c RecursiveQuery
<<<<<<< HEAD
    /// object.  The addresses of the forward nameservers is specified,
    /// and every upstream query will be sent to one random address.
    RecursiveQuery(IOService& io_service,
                   const std::vector<std::pair<std::string, uint16_t> >&
                   upstream);
=======
    /// object.  The address of the forward nameserver is specified,
    /// and all upstream queries will be sent to that one address.
    ///
    /// \param dns_service The DNS Service to perform the recursive
    ///        query on
    /// \param forward The address of the nameserver to forward to
    /// \param port The remote port to send the dns query to
    RecursiveQuery(DNSService& dns_service, const char& forward,
                   uint16_t port = 53);
>>>>>>> f8e8b2de
    //@}

    /// \brief Initiates an upstream query in the \c RecursiveQuery object.
    ///
    /// When sendQuery() is called, a message is sent asynchronously to
    /// the upstream name server.  When a reply arrives, 'server'
    /// is placed on the ASIO service queue via io_service::post(), so
    /// that the original \c DNSServer objct can resume processing.
    ///
    /// \param question The question being answered <qname/qclass/qtype>
    /// \param buffer An output buffer into which the response can be copied
    /// \param server A pointer to the \c DNSServer object handling the client
    void sendQuery(const isc::dns::Question& question,
                   isc::dns::OutputBufferPtr buffer,
                   DNSServer* server);
private:
<<<<<<< HEAD
    IOService& io_service_;
    std::vector<std::pair<std::string, uint16_t> > upstream_;
=======
    DNSService& dns_service_;
    IOAddress ns_addr_;
    uint16_t port_;
>>>>>>> f8e8b2de
};

}      // asiolink
#endif // __ASIOLINK_H

// Local Variables: 
// mode: c++
// End: <|MERGE_RESOLUTION|>--- conflicted
+++ resolved
@@ -127,31 +127,12 @@
     IOService(const IOService& source);
     IOService& operator=(const IOService& source);
 public:
-<<<<<<< HEAD
-    /// \brief The constructor with a specific IP address and port on which
-    /// the services listen on.
-    IOService(const char& port, const char& address,
-              SimpleCallback* checkin,
-              DNSLookup* lookup,
-              DNSAnswer* answer);
-    /// \brief The constructor with a specific port on which the services
-    /// listen on.
-    ///
-    /// It effectively listens on "any" IPv4 and/or IPv6 addresses.
-    /// IPv4/IPv6 services will be available if and only if \c use_ipv4
-    /// or \c use_ipv6 is \c true, respectively.
-    IOService(const char& port, const bool use_ipv4, const bool use_ipv6,
-              SimpleCallback* checkin,
-              DNSLookup* lookup,
-              DNSAnswer* answer);
+    /// \brief The constructor
+    IOService();
     /// \brief The constructor without any servers.
     ///
     /// Use addServer() to add some servers.
     IOService(SimpleCallback *checkin, DNSLookup* lookup, DNSAnswer *answer);
-=======
-    /// \brief The constructor
-    IOService();
->>>>>>> f8e8b2de
     /// \brief The destructor.
     ~IOService();
     //@}
@@ -541,23 +522,15 @@
     /// \brief Constructor for use when acting as a forwarder
     ///
     /// This is currently the only way to construct \c RecursiveQuery
-<<<<<<< HEAD
     /// object.  The addresses of the forward nameservers is specified,
     /// and every upstream query will be sent to one random address.
+    /// \param dns_service The DNS Service to perform the recursive
+    ///        query on.
+    /// \param upstream Addresses and ports of the upstream servers
+    ///        to forward queries to.
     RecursiveQuery(IOService& io_service,
                    const std::vector<std::pair<std::string, uint16_t> >&
                    upstream);
-=======
-    /// object.  The address of the forward nameserver is specified,
-    /// and all upstream queries will be sent to that one address.
-    ///
-    /// \param dns_service The DNS Service to perform the recursive
-    ///        query on
-    /// \param forward The address of the nameserver to forward to
-    /// \param port The remote port to send the dns query to
-    RecursiveQuery(DNSService& dns_service, const char& forward,
-                   uint16_t port = 53);
->>>>>>> f8e8b2de
     //@}
 
     /// \brief Initiates an upstream query in the \c RecursiveQuery object.
@@ -574,14 +547,8 @@
                    isc::dns::OutputBufferPtr buffer,
                    DNSServer* server);
 private:
-<<<<<<< HEAD
-    IOService& io_service_;
+    DNSService& dns_service_;
     std::vector<std::pair<std::string, uint16_t> > upstream_;
-=======
-    DNSService& dns_service_;
-    IOAddress ns_addr_;
-    uint16_t port_;
->>>>>>> f8e8b2de
 };
 
 }      // asiolink
