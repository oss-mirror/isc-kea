// Copyright (C) 2009  Internet Systems Consortium, Inc. ("ISC")
//
// Permission to use, copy, modify, and/or distribute this software for any
// purpose with or without fee is hereby granted, provided that the above
// copyright notice and this permission notice appear in all copies.
//
// THE SOFTWARE IS PROVIDED "AS IS" AND ISC DISCLAIMS ALL WARRANTIES WITH
// REGARD TO THIS SOFTWARE INCLUDING ALL IMPLIED WARRANTIES OF MERCHANTABILITY
// AND FITNESS.  IN NO EVENT SHALL ISC BE LIABLE FOR ANY SPECIAL, DIRECT,
// INDIRECT, OR CONSEQUENTIAL DAMAGES OR ANY DAMAGES WHATSOEVER RESULTING FROM
// LOSS OF USE, DATA OR PROFITS, WHETHER IN AN ACTION OF CONTRACT, NEGLIGENCE
// OR OTHER TORTIOUS ACTION, ARISING OUT OF OR IN CONNECTION WITH THE USE OR
// PERFORMANCE OF THIS SOFTWARE.

#ifndef __NAME_H
#define __NAME_H 1

#include <stdint.h>

#include <string>
#include <vector>

#include <exceptions/exceptions.h>

namespace isc {
namespace util {
class InputBuffer;
class OutputBuffer;
<<<<<<< HEAD
}

namespace dns {
class MessageRenderer;
=======
class AbstractMessageRenderer;
>>>>>>> 9e10ae46

///
/// \brief A standard DNS module exception that is thrown if the name parser
/// encounters an empty label in the middle of a name.
///
class EmptyLabel : public Exception {
public:
    EmptyLabel(const char* file, size_t line, const char* what) :
        isc::Exception(file, line, what) {}
};

///
/// \brief A standard DNS module exception that is thrown if the name parser
/// encounters too long a name.
///
class TooLongName : public Exception {
public:
    TooLongName(const char* file, size_t line, const char* what) :
        isc::Exception(file, line, what) {}
};

///
/// \brief A standard DNS module exception that is thrown if the name parser
/// encounters too long a label.
///
class TooLongLabel : public Exception {
public:
    TooLongLabel(const char* file, size_t line, const char* what) :
        isc::Exception(file, line, what) {}
};

///
/// \brief A standard DNS module exception that is thrown if the name parser
/// encounters an obsolete or incomplete label type.  In effect "obsolete" only
/// applies to bitstring labels, which would begin with "\[".  Incomplete cases
/// include an incomplete escaped sequence such as "\12".
///
class BadLabelType : public Exception {
public:
    BadLabelType(const char* file, size_t line, const char* what) :
        isc::Exception(file, line, what) {}
};

///
/// \brief A standard DNS module exception that is thrown if the name parser
/// fails to decode a "\"-escaped sequence.
///
class BadEscape : public Exception {
public:
    BadEscape(const char* file, size_t line, const char* what) :
        isc::Exception(file, line, what) {}
};

///
/// \brief A standard DNS module exception that is thrown if the name parser
/// finds the input (string or wire-format %data) is incomplete.
///
/// An attempt of constructing a name from an empty string will trigger this
/// exception.
///
class IncompleteName : public Exception {
public:
    IncompleteName(const char* file, size_t line, const char* what) :
        isc::Exception(file, line, what) {}
};

///
/// This is a supplemental class used only as a return value of Name::compare().
/// It encapsulate a tuple of the comparison: ordering, number of common labels,
/// and relationship as follows:
/// - ordering: relative ordering under the DNSSEC order relation
/// - labels: the number of common significant labels of the two names being
///   compared
/// - relationship: see NameComparisonResult::NameRelation
///
class NameComparisonResult {
public:
    /// The relation of two names under comparison.
    /// Its semantics for the case of
    /// <code>name1->compare(name2)</code> (where name1 and name2 are instances
    /// of the Name class) is as follows:
    ///    - SUPERDOMAIN: name1 properly contains name2; name2 is a proper
    ///      subdomain of name1
    ///    - SUBDOMAIN: name1 is a proper subdomain of name2
    ///    - EQUAL: name1 and name2 are equal
    ///    - COMMONANCESTOR: name1 and name2 share a common ancestor
    ///
    /// Note that in our implementation there's always a hierarchical
    /// relationship between any two names since all names are absolute and
    /// they at least share the trailing empty label.
    /// So, for example, the relationship between "com." and "net." is
    /// "commonancestor".  This may be counter intuitive and inconvenient, but
    /// we'll keep this design at the moment until we decide whether and how to
    /// handle "non absolute" names (see the description of the \c Name class).
    /// If we want to (re)introduce the notion of non absolute names, we'll
    /// want to distinguish "com" and "com.", and the current definition would
    /// be more compatible for that purpose.
    /// If, on the other hand, we finally decide we really don't need that
    /// notion, we'll probably reconsider the design here, too. 
    enum NameRelation {
        SUPERDOMAIN = 0,
        SUBDOMAIN = 1,
        EQUAL = 2,
        COMMONANCESTOR = 3
    };

    ///
    /// \name Constructors and Destructor
    ///
    //@{
    /// \brief Constructor from a comparison tuple
    ///
    /// This constructor simply initializes the object in the straightforward
    /// way.
    NameComparisonResult(int order, unsigned int nlabels,
                         NameRelation relation) :
        order_(order), nlabels_(nlabels), relation_(relation) {}
    //@}

    ///
    /// \name Getter Methods
    ///
    //@{
    /// Returns the ordering of the comparison result
    int getOrder() const { return (order_); }
    /// Returns the number of common labels of the comparison result
    unsigned int getCommonLabels() const { return (nlabels_); }
    /// Returns the NameRelation of the comparison result
    NameRelation getRelation() const { return (relation_); }
    //@}
private:
    int order_;
    unsigned int nlabels_;
    NameRelation relation_;
};

///
/// The \c Name class encapsulates DNS names.
///
/// It provides interfaces to construct a name from string or wire-format %data,
/// transform a name into a string or wire-format %data, compare two names, get
/// access to various properties of a name, etc.
///
/// Notes to developers: Internally, a name object maintains the name %data
/// in wire format as an instance of \c std::string.  Since many string
/// implementations adopt copy-on-write %data sharing, we expect this approach
/// will make copying a name less expensive in typical cases.  If this is
/// found to be a significant performance bottleneck later, we may reconsider
/// the internal representation or perhaps the API.
///
/// A name object also maintains a vector of offsets (\c offsets_ member),
/// each of which is the offset to a label of the name: The n-th element of
/// the vector specifies the offset to the n-th label.  For example, if the
/// object represents "www.example.com", the elements of the offsets vector
/// are 0, 4, 12, and 16.  Note that the offset to the trailing dot (16) is
/// included.  In the BIND9 DNS library from which this implementation is
/// derived, the offsets are optional, probably due to performance
/// considerations (in fact, offsets can always be calculated from the name
/// %data, and in that sense are redundant).  In our implementation, however,
/// we always build and maintain the offsets.  We believe we need more low
/// level, specialized %data structure and interface where we really need to
/// pursue performance, and would rather keep this generic API and
/// implementation simpler.
///
/// While many other DNS APIs introduce an "absolute or relative"
/// attribute of names as defined in RFC1035, names are always "absolute" in
/// the initial design of this API.
/// In fact, separating absolute and relative would confuse API users
/// unnecessarily.  For example, it's not so intuitive to consider the
/// comparison result of an absolute name with a relative name.
/// We've looked into how the concept of absolute names is used in BIND9,
/// and found that in many cases names are generally absolute.
/// The only reasonable case of separating absolute and relative is in a master
/// file parser, where a relative name must be a complete name with an "origin"
/// name, which must be absolute.  So, in this initial design, we chose a
/// simpler approach: the API generally handles names as absolute; when we
/// introduce a parser of master files, we'll introduce the notion of relative
/// names as a special case.
///
class Name {
    ///
    /// \name Constructors and Destructor
    ///
    //@{
private:
    /// The default constructor
    ///
    /// This is used internally in the class implementation, but at least at
    /// the moment defined as private because it will construct an incomplete
    /// object in that it doesn't have any labels.  We may reconsider this
    /// design choice as we see more applications of the class.
    Name() : length_(0), labelcount_(0) {}
public:
    /// Constructor from a string
    ///
    /// If the given string does not represent a valid DNS name, an exception
    /// of class \c EmptyLabel, \c TooLongLabel, \c BadLabelType, \c BadEscape,
    /// \c TooLongName, or \c IncompleteName will be thrown.
    /// In addition, if resource allocation for the new name fails, a
    /// corresponding standard exception will be thrown.
    ///
    /// \param namestr A string representation of the name to be constructed.
    /// \param downcase Whether to convert upper case alphabets to lower case.
    explicit Name(const std::string& namestr, bool downcase = false);
    /// Constructor from wire-format %data.
    ///
    /// The \c buffer parameter normally stores a complete DNS message
    /// containing the name to be constructed.  The current read position of
    /// the buffer points to the head of the name.
    ///
    /// The input %data may or may not be compressed; if it's compressed, this
    /// method will automatically decompress it.
    ///
    /// If the given %data does not represent a valid DNS name, an exception
    /// of class \c DNSMessageFORMERR will be thrown.
    /// In addition, if resource allocation for the new name fails, a
    /// corresponding standard exception will be thrown.
    ///
    /// \param buffer A buffer storing the wire format %data.
    /// \param downcase Whether to convert upper case alphabets to lower case.
    explicit Name(isc::util::InputBuffer& buffer, bool downcase = false);
    ///
    /// We use the default copy constructor intentionally.
    //@}
    /// We use the default copy assignment operator intentionally.
    ///

    ///
    /// \name Getter Methods
    ///
    //@{
    /// \brief Provides one-byte name %data in wire format at the specified
    /// position.
    ///
    /// This method returns the unsigned 8-bit value of wire-format \c Name
    /// %data at the given position from the head.
    ///
    /// For example, if \c n is a \c Name object for "example.com",
    /// \c n.at(3) would return \c 'a', and \c n.at(7) would return \c 'e'.
    /// Note that \c n.at(0) would be 7 (decimal), the label length of
    /// "example", instead of \c 'e', because it returns a %data portion
    /// in wire-format.  Likewise, \c n.at(8) would return 3 (decimal)
    /// instead of <code>'.'</code>
    ///
    /// This method would be useful for an application to examine the
    /// wire-format name %data without dumping the %data into a buffer,
    /// which would involve %data copies and would be less efficient.
    /// One common usage of this method would be something like this:
    /// \code for (size_t i = 0; i < name.getLength(); ++i) {
    ///     uint8_t c = name.at(i);
    ///     // do something with c
    /// } \endcode
    ///
    /// Parameter \c pos must be in the valid range of the name %data, that is,
    /// must be less than \c Name.getLength().  Otherwise, an exception of
    /// class \c OutOfRange will be thrown.
    /// This method never throws an exception in other ways.
    ///
    /// \param pos The position in the wire format name %data to be returned.
    /// \return An unsigned 8-bit integer corresponding to the name %data
    /// at the position of \c pos.
    uint8_t at(size_t pos) const
    {
        if (pos >= length_) {
            isc_throw(OutOfRange, "Out of range access in Name::at()");
        }
        return (ndata_[pos]);
    }
    /// \brief Gets the length of the <code>Name</code> in its wire format.
    ///
    /// This method never throws an exception.
    ///
    /// \return the length (the number of octets in wire format) of the
    /// <code>Name</code>
    size_t getLength() const { return (length_); }

    /// \brief Returns the number of labels contained in the <code>Name</code>.
    ///
    /// Note that an empty label (corresponding to a trailing '.') is counted
    /// as a single label, so the return value of this method must be >0.
    ///
    /// This method never throws an exception.
    ///
    /// \return the number of labels
    unsigned int getLabelCount() const { return (labelcount_); }
    //@}

    ///
    /// \name Converter methods
    ///
    //@{
    /// \brief Convert the Name to a string.
    ///
    /// This method returns a <code>std::string</code> object representing the
    /// Name as a string.  Unless <code>omit_final_dot</code> is
    /// <code>true</code>, the returned string ends with a dot '.'; the default
    /// is <code>false</code>.  The default value of this parameter is
    /// <code>true</code>; converted names will have a trailing dot by default.
    ///
    /// This function assumes the name is in proper uncompressed wire format.
    /// If it finds an unexpected label character including compression pointer,
    /// an exception of class \c BadLabelType will be thrown.
    /// In addition, if resource allocation for the result string fails, a
    /// corresponding standard exception will be thrown.
    //
    /// \param omit_final_dot whether to omit the trailing dot in the output.
    /// \return a string representation of the <code>Name</code>.
    std::string toText(bool omit_final_dot = false) const;

    /// \brief Render the <code>Name</code> in the wire format with compression.
    ///
    /// This method dumps the Name in wire format with help of \c renderer,
    /// which encapsulates output buffer and name compression algorithm to
    /// render the name.
    ///
    /// If resource allocation in rendering process fails, a corresponding
    /// standard exception will be thrown.
    ///
    /// \param renderer DNS message rendering context that encapsulates the
    /// output buffer and name compression information.
    void toWire(AbstractMessageRenderer& renderer) const;

    /// \brief Render the <code>Name</code> in the wire format without
    /// compression.
    ///
    /// If resource allocation in rendering process fails, a corresponding
    /// standard exception will be thrown.  This can be avoided by preallocating
    /// a sufficient size of \c buffer.  Specifically, if
    /// <code>buffer.getCapacity() - buffer.getLength() >= Name::MAX_WIRE</code>
    /// then this method should not throw an exception.
    ///
    /// \param buffer An output buffer to store the wire %data.
    void toWire(isc::util::OutputBuffer& buffer) const;
    //@}

    ///
    /// \name Comparison methods
    ///
    //@{
    /// \brief Compare two <code>Name</code>s.
    ///
    /// This method compares the <code>Name</code> and <code>other</code> and
    /// returns the result in the form of a <code>NameComparisonResult</code>
    /// object.
    ///
    /// Note that this is case-insensitive comparison.
    ///
    /// This method never throws an exception.
    ///
    /// \param other the right-hand operand to compare against.
    /// \return a <code>NameComparisonResult</code> object representing the
    /// comparison result.
    NameComparisonResult compare(const Name& other) const;

    /// \brief Return true iff two names are equal.
    ///
    /// Semantically this could be implemented based on the result of the
    /// \c compare() method, but the actual implementation uses different code
    /// that simply performs character-by-character comparison (case
    /// insensitive for the name label parts) on the two names.  This is because
    /// it would be much faster and the simple equality check would be pretty
    /// common.
    ///
    /// This method never throws an exception.
    ///
    /// \param other the <code>Name</code> object to compare against.
    /// \return true if the two names are equal; otherwise false.
    bool equals(const Name& other) const;

    /// Same as equals()
    bool operator==(const Name& other) const { return (equals(other)); }

    /// \brief Return true iff two names are not equal.
    ///
    /// This method simply negates the result of \c equal() method, and in that
    /// sense it's redundant.  The separate method is provided just for
    /// convenience.
    bool nequals(const Name& other) const { return (!(equals(other))); }

    /// Same as nequals()
    bool operator!=(const Name& other) const { return (nequals(other)); }

    /// \brief Less-than or equal comparison for Name against <code>other</code>
    ///
    /// The comparison is based on the result of the \c compare() method.
    ///
    /// This method never throws an exception.
    ///
    /// \param other the <code>Name</code> object to compare against.
    /// \return true if <code>compare(other).getOrder() <= 0</code>;
    /// otherwise false.
    bool leq(const Name& other) const;

    /// Same as leq()
    bool operator<=(const Name& other) const { return (leq(other)); }

    /// \brief Greater-than or equal comparison for Name against
    /// <code>other</code>
    ///
    /// The comparison is based on the result of the \c compare() method.
    ///
    /// This method never throws an exception.
    ///
    /// \param other the <code>Name</code> object to compare against.
    /// \return true if <code>compare(other).getOrder() >= 0</code>;
    /// otherwise false.
    bool geq(const Name& other) const;

    /// Same as geq()
    bool operator>=(const Name& other) const { return (geq(other)); }

    /// \brief Less-than comparison for Name against <code>other</code>
    ///
    /// The comparison is based on the result of the \c compare() method.
    ///
    /// This method never throws an exception.
    ///
    /// \param other the <code>Name</code> object to compare against.
    /// \return true if <code>compare(other).getOrder() < 0</code>;
    /// otherwise false.
    bool lthan(const Name& other) const;

    /// Same as lthan()
    bool operator<(const Name& other) const { return (lthan(other)); }

    /// \brief Greater-than comparison for Name against <code>other</code>
    ///
    /// The comparison is based on the result of the \c compare() method.
    ////
    /// This method never throws an exception.
    ///
    /// \param other the <code>Name</code> object to compare against.
    /// \return true if <code>compare(other).getOrder() > 0</code>;
    /// otherwise false.
    bool gthan(const Name& other) const;

    /// Same as gthan()
    bool operator>(const Name& other) const { return (gthan(other)); }
    //@}

    ///
    /// \name Transformer methods
    ///
    //@{
    /// \brief Extract a specified subpart of Name.
    ///
    /// <code>name.split(first, n)</code> constructs a new name starting from
    /// the <code>first</code>-th label of the \c name, and subsequent \c n
    /// labels including the \c first one.  Since names in this current
    /// implementation are always "absolute", if the specified range doesn't
    /// contain the trailing dot of the original \c name, then a dot will be
    /// appended to the resulting name.  As a result, the number of labels
    /// will be <code>n + 1</code>, rather than \c n.  For example,
    /// when \c n is <code>Name("www.example.com")</code>,
    /// both <code>n.split(1, 2)</code> and <code>n.split(1, 3)</code>
    /// will produce a name corresponding to "example.com.", which has 3 labels.
    /// Note also that labels are counted from 0, and so <code>first = 1</code>
    /// in this example specified the label "example", not "www".
    ///
    /// Parameter \c n must be larger than 0, and the range specified by
    /// \c first and \c n must not exceed the valid range of the original name;
    /// otherwise, an exception of class \c OutOfRange will be thrown.
    ///
    /// Note to developers: we may want to have different versions (signatures)
    /// of this method.  For example, we want to split the Name based on a given
    /// suffix name.
    ///
    /// \param first The start position (in labels) of the extracted name
    /// \param n Number of labels of the extracted name
    /// \return A new Name object based on the Name containing <code>n</code>
    /// labels including and following the <code>first</code> label.  
    Name split(unsigned int first, unsigned int n) const;

    /// \brief Extract a specified super domain name of Name.
    ///
    /// This function constructs a new \c Name object that is a super domain
    /// of \c this name.
    /// The new name is \c level labels upper than \c this name.
    /// For example, when \c name is www.example.com,
    /// <code>name.split(1)</code> will return a \c Name object for example.com.
    /// \c level can be 0, in which case this method returns a copy of
    /// \c this name.
    /// The possible maximum value for \c level is
    /// <code>this->getLabelCount()-1</code>, in which case this method
    /// returns a root name.
    ///
    /// One common expected usage of this method is to iterate over super
    /// domains of a given name, label by label, as shown in the following
    /// sample code:
    /// \code // if name is www.example.com...
    /// for (int i = 0; i < name.getLabelCount(); ++i) {
    ///     Name upper_name(name.split(i));
    ///     // upper_name'll be www.example.com., example.com., com., and then .
    /// }
    /// \endcode
    ///
    /// \c level must be smaller than the number of labels of \c this name;
    /// otherwise an exception of class \c OutOfRange will be thrown.
    /// In addition, if resource allocation for the new name fails, a
    /// corresponding standard exception will be thrown.
    ///
    /// Note to developers: probably as easily imagined, this method is a
    /// simple wrapper to one usage of the other
    /// <code>split(unsigned int, unsigned int) const</code> method and is
    /// redundant in some sense.
    /// We provide the "redundant" method for convenience, however, because
    /// the expected usage shown above seems to be common, and the parameters
    /// to the other \c split(unsigned int, unsigned int) const to implement
    /// it may not be very intuitive.
    ///
    /// We are also aware that it is generally discouraged to add a public
    /// member function that could be implemented using other member functions.
    /// We considered making it a non member function, but we could not come
    /// up with an intuitive function name to represent the specific service.
    /// Some other BIND 10 developers argued, probably partly because of the
    /// counter intuitive function name, a different signature of \c split
    /// would be better to improve code readability.
    /// While that may be a matter of personal preference, we accepted the
    /// argument.  One major goal of public APIs like this is wider acceptance
    /// from internal/external developers, so unless there is a clear advantage
    /// it would be better to respect the preference of the API users.
    ///
    /// Since this method doesn't have to be a member function in other way,
    /// it is intentionally implemented only using public interfaces of the
    /// \c Name class; it doesn't refer to private members of the class even if
    /// it could.
    /// This way we hope we can avoid damaging the class encapsulation,
    /// which is a major drawback of public member functions.
    /// As such if and when this "method" has to be extended, it should be
    /// implemented without the privilege of being a member function unless
    /// there is a very strong reason to do so.  In particular a minor
    /// performance advantage shouldn't justify that approach.
    ///
    /// \param level The number of labels to be removed from \c this name to
    /// create the super domain name.
    /// (0 <= \c level < <code>this->getLabelCount()</code>)
    /// \return A new \c Name object to be created.
    Name split(unsigned int level) const;

    /// \brief Reverse the labels of a name
    ///
    /// This method reverses the labels of a name.  For example, if
    /// \c this is "www.example.com.", this method will return 
    /// "com.example.www."  (This is useful because DNSSEC sort order
    /// is equivalent to a lexical sort of label-reversed names.)
    Name reverse() const;

    /// \brief Concatenate two names.
    ///
    /// This method appends \c suffix to \c this Name.  The trailing dot of
    /// \c this Name will be removed.  For example, if \c this is "www."
    /// and \c suffix is "example.com.", a successful return of this method
    /// will be a name of "www.example.com."
    ///
    ///The resulting length of the concatenated name must not exceed
    /// \c Name::MAX_WIRE; otherwise an exception of class
    /// \c TooLongName will be thrown.
    ///
    /// \param suffix a Name object to be appended to the Name.
    /// \return a new Name object concatenating \c suffix to \c this Name.
    Name concatenate(const Name& suffix) const;

    /// \brief Downcase all upper case alphabet characters in the name.
    ///
    /// This method modifies the calling object so that it can perform the
    /// conversion as fast as possible and can be exception free.
    ///
    /// The return value of this version of \c downcase() is a reference to
    /// the calling object (i.e., \c *this) so that the caller can use the
    /// result of downcasing in a single line.  For example, if variable
    /// \c n is a \c Name class object possibly containing upper case
    /// characters, and \c b is an \c OutputBuffer class object, then the
    /// following code will dump the name in wire format to \c b with
    /// downcasing upper case characters:
    ///
    /// \code n.downcase().toWire(b); \endcode
    ///
    /// Since this method modifies the calling object, a \c const name object
    /// cannot call it.  If \c n is a \c const Name class object, it must first
    /// be copied to a different object and the latter must be used for the
    /// downcase modification.
    ///
    /// \return A reference to the calling object with being downcased.
    Name& downcase();
    //@}

    ///
    /// \name Testing methods
    ///
    //@{
    /// \brief Test if this is a wildcard name.
    ///
    /// \return \c true if the least significant label of this Name is
    /// <code>'*'</code>; otherwise \c false.
    bool isWildcard() const;
    //@}

    ///
    /// \name Protocol constants
    ///
    //@{
    /// \brief Max allowable length of domain names.
    static const size_t MAX_WIRE = 255;

    /// \brief Max allowable labels of domain names.
    ///
    /// This is <code>ceil(MAX_WIRE / 2)</code>, and is equal to the number of
    /// labels of name "a.a.a.a....a." (127 "a"'s and trailing dot).
    static const size_t MAX_LABELS = 128;

    /// \brief Max allowable length of labels of a domain name.
    static const size_t MAX_LABELLEN = 63;

    /// \brief Max possible pointer value for name compression.
    ///
    /// This is the highest number of 14-bit unsigned integer.  Name compression
    /// pointers are identified as a 2-byte value starting with the upper two
    /// bit being 11.
    static const uint16_t MAX_COMPRESS_POINTER = 0x3fff;
    /// \brief A 8-bit masked value indicating a start of compression pointer.
    static const uint16_t COMPRESS_POINTER_MARK8 = 0xc0;
    /// \brief A 16-bit masked value indicating a start of compression pointer.
    static const uint16_t COMPRESS_POINTER_MARK16 = 0xc000;
    //@}

    ///
    /// \name Well-known name constants
    ///
    //@{
    /// \brief Root name (i.e. ".").
    static const Name& ROOT_NAME();
    //@}

private:
    std::string ndata_;
    std::vector<unsigned char> offsets_;
    unsigned int length_;
    unsigned int labelcount_;
};

inline const Name&
Name::ROOT_NAME() {
    static Name root_name(".");
    return (root_name);
}

///
/// \brief Insert the name as a string into stream.
///
/// This method convert the \c name into a string and inserts it into the
/// output stream \c os.
///
/// This function overloads the global operator<< to behave as described in
/// ostream::operator<< but applied to \c Name objects.
///
/// \param os A \c std::ostream object on which the insertion operation is
/// performed.
/// \param name The \c Name object output by the operation.
/// \return A reference to the same \c std::ostream object referenced by
/// parameter \c os after the insertion operation.
std::ostream&
operator<<(std::ostream& os, const Name& name);
}
}
#endif // __NAME_H

// Local Variables: 
// mode: c++
// End: <|MERGE_RESOLUTION|>--- conflicted
+++ resolved
@@ -26,14 +26,10 @@
 namespace util {
 class InputBuffer;
 class OutputBuffer;
-<<<<<<< HEAD
 }
 
 namespace dns {
-class MessageRenderer;
-=======
 class AbstractMessageRenderer;
->>>>>>> 9e10ae46
 
 ///
 /// \brief A standard DNS module exception that is thrown if the name parser
