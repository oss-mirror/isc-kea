--- conflicted
+++ resolved
@@ -76,13 +76,8 @@
         queryShutdown();
     }
 
-<<<<<<< HEAD
-    void querySetup(IOService& ios) {
-        rec_query_ = new RecursiveQuery(ios, upstream_);
-=======
     void querySetup(DNSService& dnss) {
-        rec_query_ = new RecursiveQuery(dnss, forward_);
->>>>>>> f8e8b2de
+        rec_query_ = new RecursiveQuery(dnss, upstream_);
     }
 
     void queryShutdown() {
