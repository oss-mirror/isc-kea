// Copyright (C) 2013-2015  Internet Systems Consortium, Inc. ("ISC")
//
// Permission to use, copy, modify, and/or distribute this software for any
// purpose with or without fee is hereby granted, provided that the above
// copyright notice and this permission notice appear in all copies.
//
// THE SOFTWARE IS PROVIDED "AS IS" AND ISC DISCLAIMS ALL WARRANTIES WITH
// REGARD TO THIS SOFTWARE INCLUDING ALL IMPLIED WARRANTIES OF MERCHANTABILITY
// AND FITNESS.  IN NO EVENT SHALL ISC BE LIABLE FOR ANY SPECIAL, DIRECT,
// INDIRECT, OR CONSEQUENTIAL DAMAGES OR ANY DAMAGES WHATSOEVER RESULTING FROM
// LOSS OF USE, DATA OR PROFITS, WHETHER IN AN ACTION OF CONTRACT, NEGLIGENCE
// OR OTHER TORTIOUS ACTION, ARISING OUT OF OR IN CONNECTION WITH THE USE OR
// PERFORMANCE OF THIS SOFTWARE.

#include <config.h>

#include <asiolink/io_address.h>
#include <cc/data.h>
#include <cc/command_interpreter.h>
#include <dhcp4/json_config_parser.h>
#include <dhcp4/tests/dhcp4_test_utils.h>
#include <dhcp/option4_addrlst.h>
#include <dhcp/option_int.h>
#include <dhcp/option_int_array.h>
#include <dhcp/option_custom.h>
#include <dhcp/iface_mgr.h>
#include <dhcp/tests/iface_mgr_test_config.h>
#include <dhcp/tests/pkt_captures.h>
#include <dhcpsrv/cfgmgr.h>
#include <dhcpsrv/lease.h>
#include <dhcpsrv/lease_mgr.h>
#include <dhcpsrv/lease_mgr_factory.h>
#include <stats/stats_mgr.h>

using namespace std;
using namespace isc::asiolink;
using namespace isc::data;

namespace isc {
namespace dhcp {
namespace test {

Dhcpv4SrvTest::Dhcpv4SrvTest()
:rcode_(-1), srv_(0) {

    // Wipe any existing statistics
    isc::stats::StatsMgr::instance().removeAll();

    subnet_ = Subnet4Ptr(new Subnet4(IOAddress("192.0.2.0"), 24, 1000,
                                     2000, 3000));
    pool_ = Pool4Ptr(new Pool4(IOAddress("192.0.2.100"), IOAddress("192.0.2.110")));
    subnet_->addPool(pool_);

    // Add Router option.
    Option4AddrLstPtr opt_routers(new Option4AddrLst(DHO_ROUTERS));
    opt_routers->setAddress(IOAddress("192.0.2.2"));
    subnet_->getCfgOption()->add(opt_routers, false, "dhcp4");

    CfgMgr::instance().clear();
    CfgMgr::instance().getStagingCfg()->getCfgSubnets4()->add(subnet_);
    CfgMgr::instance().commit();

    // Let's wipe all existing statistics.
    isc::stats::StatsMgr::instance().removeAll();
}

Dhcpv4SrvTest::~Dhcpv4SrvTest() {

    // Make sure that we revert to default value
    CfgMgr::instance().clear();
    CfgMgr::instance().echoClientId(true);

<<<<<<< HEAD
    // Let's wipe all existing statistics.
=======
    // Wipe any existing statistics
>>>>>>> b712a49b
    isc::stats::StatsMgr::instance().removeAll();
}

void Dhcpv4SrvTest::addPrlOption(Pkt4Ptr& pkt) {

    OptionUint8ArrayPtr option_prl =
        OptionUint8ArrayPtr(new OptionUint8Array(Option::V4,
                                                 DHO_DHCP_PARAMETER_REQUEST_LIST));

    // Let's request options that have been configured for the subnet.
    option_prl->addValue(DHO_DOMAIN_NAME_SERVERS);
    option_prl->addValue(DHO_DOMAIN_NAME);
    option_prl->addValue(DHO_LOG_SERVERS);
    option_prl->addValue(DHO_COOKIE_SERVERS);
    // Let's also request the option that hasn't been configured. In such
    // case server should ignore request for this particular option.
    option_prl->addValue(DHO_LPR_SERVERS);
    // And add 'Parameter Request List' option into the DISCOVER packet.
    pkt->addOption(option_prl);
}

void Dhcpv4SrvTest::configureRequestedOptions() {
    // dns-servers
    Option4AddrLstPtr
        option_dns_servers(new Option4AddrLst(DHO_DOMAIN_NAME_SERVERS));
    option_dns_servers->addAddress(IOAddress("192.0.2.1"));
    option_dns_servers->addAddress(IOAddress("192.0.2.100"));
    ASSERT_NO_THROW(subnet_->getCfgOption()->add(option_dns_servers, false, "dhcp4"));

    // domain-name
    OptionDefinition def("domain-name", DHO_DOMAIN_NAME, OPT_FQDN_TYPE);
    OptionCustomPtr option_domain_name(new OptionCustom(def, Option::V4));
    option_domain_name->writeFqdn("example.com");
    subnet_->getCfgOption()->add(option_domain_name, false, "dhcp4");

    // log-servers
    Option4AddrLstPtr option_log_servers(new Option4AddrLst(DHO_LOG_SERVERS));
    option_log_servers->addAddress(IOAddress("192.0.2.2"));
    option_log_servers->addAddress(IOAddress("192.0.2.10"));
    ASSERT_NO_THROW(subnet_->getCfgOption()->add(option_log_servers, false, "dhcp4"));

    // cookie-servers
    Option4AddrLstPtr option_cookie_servers(new Option4AddrLst(DHO_COOKIE_SERVERS));
    option_cookie_servers->addAddress(IOAddress("192.0.2.1"));
    ASSERT_NO_THROW(subnet_->getCfgOption()->add(option_cookie_servers, false, "dhcp4"));
}

void Dhcpv4SrvTest::messageCheck(const Pkt4Ptr& q, const Pkt4Ptr& a) {
    ASSERT_TRUE(q);
    ASSERT_TRUE(a);

    EXPECT_EQ(q->getHops(),   a->getHops());
    EXPECT_EQ(q->getIface(),  a->getIface());
    EXPECT_EQ(q->getIndex(),  a->getIndex());
    EXPECT_EQ(q->getGiaddr(), a->getGiaddr());
    // When processing an incoming packet the remote address
    // is copied as a src address, and the source address is
    // copied as a remote address to the response.
    EXPECT_TRUE(q->getLocalHWAddr() == a->getLocalHWAddr());
    EXPECT_TRUE(q->getRemoteHWAddr() == a->getRemoteHWAddr());

    // Check that the server identifier is present in the response.
    // Presence (or absence) of other options is checked elsewhere.
    EXPECT_TRUE(a->getOption(DHO_DHCP_SERVER_IDENTIFIER));

    // Check that something is offered
    EXPECT_NE("0.0.0.0", a->getYiaddr().toText());
}

::testing::AssertionResult
Dhcpv4SrvTest::basicOptionsPresent(const Pkt4Ptr& pkt) {
    std::ostringstream errmsg;
    errmsg << "option missing in the response";
    if (!pkt->getOption(DHO_DOMAIN_NAME)) {
        return (::testing::AssertionFailure(::testing::Message()
                                            << "domain-name " << errmsg));

    } else if (!pkt->getOption(DHO_DOMAIN_NAME_SERVERS)) {
        return (::testing::AssertionFailure(::testing::Message()
                                            << "dns-servers " << errmsg));

    } else if (!pkt->getOption(DHO_SUBNET_MASK)) {
        return (::testing::AssertionFailure(::testing::Message()
                                            << "subnet-mask " << errmsg));

    } else if (!pkt->getOption(DHO_ROUTERS)) {
        return (::testing::AssertionFailure(::testing::Message() << "routers "
                                            << errmsg));

    } else if (!pkt->getOption(DHO_DHCP_LEASE_TIME)) {
        return (::testing::AssertionFailure(::testing::Message() <<
                                            "dhcp-lease-time " << errmsg));

    }
    return (::testing::AssertionSuccess());

}

::testing::AssertionResult
Dhcpv4SrvTest::noBasicOptions(const Pkt4Ptr& pkt) {
    std::ostringstream errmsg;
    errmsg << "option present in the response";
    if (pkt->getOption(DHO_DOMAIN_NAME)) {
        return (::testing::AssertionFailure(::testing::Message()
                                            << "domain-name " << errmsg));

    } else if (pkt->getOption(DHO_DOMAIN_NAME_SERVERS)) {
        return (::testing::AssertionFailure(::testing::Message()
                                            << "dns-servers " << errmsg));

    } else if (pkt->getOption(DHO_SUBNET_MASK)) {
        return (::testing::AssertionFailure(::testing::Message()
                                            << "subnet-mask " << errmsg));

    } else if (pkt->getOption(DHO_ROUTERS)) {
        return (::testing::AssertionFailure(::testing::Message() << "routers "
                                            << errmsg));

    } else if (pkt->getOption(DHO_DHCP_LEASE_TIME)) {
        return (::testing::AssertionFailure(::testing::Message()
                                            << "dhcp-lease-time " << errmsg));

    }
    return (::testing::AssertionSuccess());
}

::testing::AssertionResult
Dhcpv4SrvTest::requestedOptionsPresent(const Pkt4Ptr& pkt) {
    std::ostringstream errmsg;
    errmsg << "option missing in the response";
    if (!pkt->getOption(DHO_LOG_SERVERS)) {
        return (::testing::AssertionFailure(::testing::Message()
                                            << "log-servers " << errmsg));

    } else if (!pkt->getOption(DHO_COOKIE_SERVERS)) {
        return (::testing::AssertionFailure(::testing::Message()
                                            << "cookie-servers " << errmsg));

    }
    return (::testing::AssertionSuccess());
}

::testing::AssertionResult
Dhcpv4SrvTest::noRequestedOptions(const Pkt4Ptr& pkt) {
    std::ostringstream errmsg;
    errmsg << "option present in the response";
    if (pkt->getOption(DHO_LOG_SERVERS)) {
        return (::testing::AssertionFailure(::testing::Message()
                                            << "log-servers " << errmsg));

    } else if (pkt->getOption(DHO_COOKIE_SERVERS)) {
        return (::testing::AssertionFailure(::testing::Message()
                                            << "cookie-servers " << errmsg));

    }
    return (::testing::AssertionSuccess());
}

OptionPtr Dhcpv4SrvTest::generateClientId(size_t size /*= 4*/) {

    OptionBuffer clnt_id(size);
    for (size_t i = 0; i < size; i++) {
        clnt_id[i] = 100 + i;
    }

    client_id_ = ClientIdPtr(new ClientId(clnt_id));

    return (OptionPtr(new Option(Option::V4, DHO_DHCP_CLIENT_IDENTIFIER,
                                 clnt_id.begin(),
                                 clnt_id.begin() + size)));
}

HWAddrPtr Dhcpv4SrvTest::generateHWAddr(size_t size /*= 6*/) {
    const uint8_t hw_type = 123; // Just a fake number (typically 6=HTYPE_ETHER, see dhcp4.h)
    OptionBuffer mac(size);
    for (size_t i = 0; i < size; ++i) {
        mac[i] = 50 + i;
    }
    return (HWAddrPtr(new HWAddr(mac, hw_type)));
}

void Dhcpv4SrvTest::checkAddressParams(const Pkt4Ptr& rsp,
                                       const SubnetPtr subnet,
                                       bool t1_present,
                                       bool t2_present) {

    // Technically inPool implies inRange, but let's be on the safe
    // side and check both.
    EXPECT_TRUE(subnet->inRange(rsp->getYiaddr()));
    EXPECT_TRUE(subnet->inPool(Lease::TYPE_V4, rsp->getYiaddr()));

    // Check lease time
    OptionUint32Ptr opt = boost::dynamic_pointer_cast<
        OptionUint32>(rsp->getOption(DHO_DHCP_LEASE_TIME));
    if (!opt) {
        ADD_FAILURE() << "Lease time option missing in response or the"
            " option has unexpected type";
    } else {
        EXPECT_EQ(opt->getValue(), subnet->getValid());
    }

    // Check T1 timer
    opt = boost::dynamic_pointer_cast<
        OptionUint32>(rsp->getOption(DHO_DHCP_RENEWAL_TIME));
    if (t1_present) {
        ASSERT_TRUE(opt) << "Required T1 option missing or it has"
            " an unexpected type";
        EXPECT_EQ(opt->getValue(), subnet->getT1());
    } else {
        EXPECT_FALSE(opt);
    }

    // Check T2 timer
    opt = boost::dynamic_pointer_cast<
        OptionUint32>(rsp->getOption(DHO_DHCP_REBINDING_TIME));
    if (t2_present) {
        ASSERT_TRUE(opt) << "Required T2 option missing or it has"
            " an unexpected type";
        EXPECT_EQ(opt->getValue(), subnet->getT2());
    } else {
        EXPECT_FALSE(opt);
    }
}

void Dhcpv4SrvTest::checkResponse(const Pkt4Ptr& rsp, int expected_message_type,
                                  uint32_t expected_transid) {
    ASSERT_TRUE(rsp);
    EXPECT_EQ(expected_message_type,
              static_cast<int>(rsp->getType()));
    EXPECT_EQ(expected_transid, rsp->getTransid());
}

Lease4Ptr Dhcpv4SrvTest::checkLease(const Pkt4Ptr& rsp,
                                    const OptionPtr& client_id,
                                    const HWAddrPtr&,
                                    const IOAddress& expected_addr) {

    ClientIdPtr id;
    if (client_id) {
        OptionBuffer data = client_id->getData();
        id.reset(new ClientId(data));
    }

    Lease4Ptr lease = LeaseMgrFactory::instance().getLease4(expected_addr);
    if (!lease) {
        cout << "Lease for " << expected_addr
             << " not found in the database backend.";
        return (Lease4Ptr());
    }

    EXPECT_EQ(rsp->getYiaddr(), expected_addr);

    EXPECT_EQ(expected_addr, lease->addr_);
    if (client_id) {
        EXPECT_TRUE(*lease->client_id_ == *id);
    }
    EXPECT_EQ(subnet_->getID(), lease->subnet_id_);

    return (lease);
}

void Dhcpv4SrvTest::checkServerId(const Pkt4Ptr& rsp, const OptionPtr& expected_srvid) {
    // Check that server included its server-id
    OptionPtr opt = rsp->getOption(DHO_DHCP_SERVER_IDENTIFIER);
    ASSERT_TRUE(opt);
    EXPECT_EQ(opt->getType(), expected_srvid->getType() );
    EXPECT_EQ(opt->len(), expected_srvid->len() );
    EXPECT_TRUE(opt->getData() == expected_srvid->getData());
}

void Dhcpv4SrvTest::checkClientId(const Pkt4Ptr& rsp, const OptionPtr& expected_clientid) {

    bool include_clientid = CfgMgr::instance().echoClientId();

    // check that server included our own client-id
    OptionPtr opt = rsp->getOption(DHO_DHCP_CLIENT_IDENTIFIER);
    if (include_clientid) {
        // Normal mode: echo back (see RFC6842)
        ASSERT_TRUE(opt);
        EXPECT_EQ(expected_clientid->getType(), opt->getType());
        EXPECT_EQ(expected_clientid->len(), opt->len());
        EXPECT_TRUE(expected_clientid->getData() == opt->getData());
    } else {
        // Backward compatibility mode for pre-RFC6842 devices
        ASSERT_FALSE(opt);
    }
}

::testing::AssertionResult
Dhcpv4SrvTest::createPacketFromBuffer(const Pkt4Ptr& src_pkt,
                                      Pkt4Ptr& dst_pkt) {
    // Create on-wire format of the packet. If pack() has been called
    // on this instance of the packet already, the next call to pack()
    // should remove all contents of the output buffer.
    try {
        src_pkt->pack();
    } catch (const Exception& ex) {
        return (::testing::AssertionFailure(::testing::Message()
                                            << "Failed to parse source packet: "
                                            << ex.what()));
    }
    // Get the output buffer from the source packet.
    const util::OutputBuffer& buf = src_pkt->getBuffer();
    // Create a copy of the packet using the output buffer from the source
    // packet.
    try {
        dst_pkt.reset(new Pkt4(static_cast<const uint8_t*>(buf.getData()),
                               buf.getLength()));
    } catch (const Exception& ex) {
        return (::testing::AssertionFailure(::testing::Message()
                                            << "Failed to create a"
                                            " destination packet from"
                                            " the buffer: "
                                            << ex.what()));
    }

    try {
        // Parse the new packet and return to the caller.
        dst_pkt->unpack();
    } catch (const Exception& ex) {
        return (::testing::AssertionFailure(::testing::Message()
                                            << "Failed to parse a"
                                            << " destination packet: "
                                            << ex.what()));
    }

    return (::testing::AssertionSuccess());
}

void
// cppcheck-suppress unusedFunction
Dhcpv4SrvTest::TearDown() {

    CfgMgr::instance().clear();

    // Close all open sockets.
    IfaceMgr::instance().closeSockets();

    // Some unit tests override the default packet filtering class, used
    // by the IfaceMgr. The dummy class, called PktFilterTest, reports the
    // capability to directly respond to the clients without IP address
    // assigned. This capability is not supported by the default packet
    // filtering class: PktFilterInet. Therefore setting the dummy class
    // allows to test scenarios, when server responds to the broadcast address
    // on client's request, despite having support for direct response.
    // The following call restores the use of original packet filtering class
    // after the test.
    try {
        IfaceMgr::instance().setPacketFilter(PktFilterPtr(new PktFilterInet()));

    } catch (const Exception& ex) {
        FAIL() << "Failed to restore the default (PktFilterInet) packet filtering"
               << " class after the test. Exception has been caught: "
               << ex.what();
    }

}

void
Dhcpv4SrvTest::testDiscoverRequest(const uint8_t msg_type) {
    IfaceMgrTestConfig test_config(true);
    IfaceMgr::instance().openSockets4();

    // Create an instance of the tested class.
    boost::scoped_ptr<NakedDhcpv4Srv> srv(new NakedDhcpv4Srv(0));

    // Initialize the source HW address.
    vector<uint8_t> mac(6);
    for (uint8_t i = 0; i < 6; ++i) {
        mac[i] = i * 10;
    }
    // Initialized the destination HW address.
    vector<uint8_t> dst_mac(6);
    for (uint8_t i = 0; i < 6; ++i) {
        dst_mac[i] = i * 20;
    }
    // Create a DHCP message. It will be used to simulate the
    // incoming message.
    boost::shared_ptr<Pkt4> req(new Pkt4(msg_type, 1234));
    // Create a response message. It will hold a response packet.
    // Initially, set it to NULL.
    boost::shared_ptr<Pkt4> rsp;
    // Set the name of the interface on which packet is received.
    req->setIface("eth0");
    // Set the interface index. It is just a dummy value and will
    // not be interpreted.
    req->setIndex(17);
    // Set the target HW address. This value is normally used to
    // construct the data link layer header.
    req->setRemoteHWAddr(1, 6, dst_mac);
    // Set the HW address. This value is set on DHCP level (in chaddr).
    req->setHWAddr(1, 6, mac);
    // Set local HW address. It is used to construct the data link layer
    // header.
    req->setLocalHWAddr(1, 6, mac);
    // Set target IP address.
    req->setRemoteAddr(IOAddress("192.0.2.55"));
    // Set relay address and hops.
    req->setGiaddr(IOAddress("192.0.2.10"));
    req->setHops(1);

    // We are going to test that certain options are returned
    // in the response message when requested using 'Parameter
    // Request List' option. Let's configure those options that
    // are returned when requested.
    configureRequestedOptions();

    // Create a copy of the original packet by parsing its wire format.
    // This simulates the real life scenario when we process the packet
    // which was parsed from its wire format.
    Pkt4Ptr received;
    ASSERT_TRUE(createPacketFromBuffer(req, received));
    // Set interface. It is required for the server to generate server id.
    received->setIface("eth0");
    if (msg_type == DHCPDISCOVER) {
        ASSERT_NO_THROW(
            rsp = srv->processDiscover(received);
        );

        // Should return OFFER
        ASSERT_TRUE(rsp);
        EXPECT_EQ(DHCPOFFER, rsp->getType());

    } else {
        ASSERT_NO_THROW(rsp = srv->processRequest(received));

        // Should return ACK
        ASSERT_TRUE(rsp);
        EXPECT_EQ(DHCPACK, rsp->getType());

    }

    messageCheck(received, rsp);

    // Basic options should be present when we got the lease.
    EXPECT_TRUE(basicOptionsPresent(rsp));
    // We did not request any options so these should not be present
    // in the RSP.
    EXPECT_TRUE(noRequestedOptions(rsp));

    // Repeat the test but request some options.
    // Add 'Parameter Request List' option.
    addPrlOption(req);

    ASSERT_TRUE(createPacketFromBuffer(req, received));
    ASSERT_TRUE(received->getOption(DHO_DHCP_PARAMETER_REQUEST_LIST));

    // Set interface. It is required for the server to generate server id.
    received->setIface("eth0");

    if (msg_type == DHCPDISCOVER) {
        ASSERT_NO_THROW(rsp = srv->processDiscover(received));

        // Should return non-NULL packet.
        ASSERT_TRUE(rsp);
        EXPECT_EQ(DHCPOFFER, rsp->getType());

    } else {
        ASSERT_NO_THROW(rsp = srv->processRequest(received));

        // Should return non-NULL packet.
        ASSERT_TRUE(rsp);
        EXPECT_EQ(DHCPACK, rsp->getType());
    }

    // Check that the requested options are returned.
    EXPECT_TRUE(basicOptionsPresent(rsp));
    EXPECT_TRUE(requestedOptionsPresent(rsp));

    // The following part of the test will test that the NAK is sent when
    // there is no address pool configured. In the same time, we expect
    // that the requested options are not included in NAK message, but that
    // they are only included when yiaddr is set to non-zero value.
    ASSERT_NO_THROW(subnet_->delPools(Lease::TYPE_V4));

    // There has been a lease allocated for the particular client. So,
    // even though we deleted the subnet, the client would get the
    // existing lease (not a NAK). Therefore, we have to change the chaddr
    // in the packet so as the existing lease is not returned.
    req->setHWAddr(1, 6, std::vector<uint8_t>(2, 6));
    ASSERT_TRUE(createPacketFromBuffer(req, received));
    ASSERT_TRUE(received->getOption(DHO_DHCP_PARAMETER_REQUEST_LIST));

    // Set interface. It is required for the server to generate server id.
    received->setIface("eth0");

    if (msg_type == DHCPDISCOVER) {
        ASSERT_NO_THROW(rsp = srv->processDiscover(received));
        // Should return NULL packet.
        ASSERT_FALSE(rsp);

    } else {
        ASSERT_NO_THROW(rsp = srv->processRequest(received));
        // Should return non-NULL packet.
        ASSERT_TRUE(rsp);
        // We should get the NAK packet with yiaddr set to 0.
        EXPECT_EQ(DHCPNAK, rsp->getType());
        ASSERT_EQ("0.0.0.0", rsp->getYiaddr().toText());

        // Make sure that none of the requested options is returned in NAK.
        // Also options such as Routers or Subnet Mask should not be there,
        // because lease hasn't been acquired.
        EXPECT_TRUE(noRequestedOptions(rsp));
        EXPECT_TRUE(noBasicOptions(rsp));
    }
}

void
Dhcpv4SrvTest::configure(const std::string& config, const bool commit) {
    configure(config, srv_, commit);
}

void
Dhcpv4SrvTest::configure(const std::string& config, NakedDhcpv4Srv& srv,
                         const bool commit) {
    ElementPtr json = Element::fromJSON(config);
    ConstElementPtr status;

    // Configure the server and make sure the config is accepted
    EXPECT_NO_THROW(status = configureDhcp4Server(srv, json));
    ASSERT_TRUE(status);
    int rcode;
    ConstElementPtr comment = config::parseAnswer(rcode, status);
    ASSERT_EQ(0, rcode);

    if (commit) {
        CfgMgr::instance().commit();
    }
 }

Dhcpv4Exchange
Dhcpv4SrvTest::createExchange(const Pkt4Ptr& query) {
    return (Dhcpv4Exchange(srv_.alloc_engine_, query, srv_.selectSubnet(query)));
}

void
Dhcpv4SrvTest::pretendReceivingPkt(NakedDhcpv4Srv& srv, const std::string& config,
                                   uint8_t pkt_type, const std::string& stat_name) {

    IfaceMgrTestConfig test_config(true);
    IfaceMgr::instance().openSockets4();

    // Apply the configuration we just received.
    configure(config);

    // Let's just use one of the actual captured packets that we have.
    Pkt4Ptr pkt = isc::test::PktCaptures::captureRelayedDiscover();

    // We just need to tweak it a it, to pretend that it's type is as desired.
    // Note that when receiving a packet, its on-wire form is stored in data_
    // field. Most methods (including setType()) operates on option objects
    // (objects stored in options_ after unpack() is called). Finally, outgoing
    // packets are stored in out_buffer_. So we need to go through the full
    // unpack/tweak/pack cycle and do repack, i.e. move the output buffer back
    // to incoming buffer.
    pkt->unpack();
    pkt->setType(pkt_type); // Set message type.
    pkt->pack();
    pkt->data_.resize(pkt->getBuffer().getLength());
    // Copy out_buffer_ to data_ to pretend that it's what was just received.
    memcpy(&pkt->data_[0], pkt->getBuffer().getData(), pkt->getBuffer().getLength());

    // Simulate that we have received that traffic
    srv.fakeReceive(pkt);
    srv.run();

    using namespace isc::stats;
    StatsMgr& mgr = StatsMgr::instance();
    ObservationPtr pkt4_rcvd = mgr.getObservation("pkt4-received");
    ObservationPtr tested_stat = mgr.getObservation(stat_name);

    // All expected statstics must be present.
    ASSERT_TRUE(pkt4_rcvd);
    ASSERT_TRUE(tested_stat);

    // They also must have expected values.
    EXPECT_EQ(1, pkt4_rcvd->getInteger().first);
    EXPECT_EQ(1, tested_stat->getInteger().first);
}

}; // end of isc::dhcp::test namespace
}; // end of isc::dhcp namespace
}; // end of isc namespace<|MERGE_RESOLUTION|>--- conflicted
+++ resolved
@@ -70,11 +70,7 @@
     CfgMgr::instance().clear();
     CfgMgr::instance().echoClientId(true);
 
-<<<<<<< HEAD
     // Let's wipe all existing statistics.
-=======
-    // Wipe any existing statistics
->>>>>>> b712a49b
     isc::stats::StatsMgr::instance().removeAll();
 }
 
