// Copyright (C) 2012-2018 Internet Systems Consortium, Inc. ("ISC")
//
// This Source Code Form is subject to the terms of the Mozilla Public
// License, v. 2.0. If a copy of the MPL was not distributed with this
// file, You can obtain one at http://mozilla.org/MPL/2.0/.

#include <config.h>

#include <arpa/inet.h>
#include <gtest/gtest.h>

#include <cc/command_interpreter.h>
#include <dhcp4/dhcp4_srv.h>
#include <dhcp4/ctrl_dhcp4_srv.h>
#include <dhcp4/json_config_parser.h>
#include <dhcp/option4_addrlst.h>
#include <dhcp/option_custom.h>
#include <dhcp/option_int.h>
#include <dhcp/docsis3_option_defs.h>
#include <dhcp/classify.h>
#include <dhcp/tests/iface_mgr_test_config.h>
#include <dhcpsrv/subnet.h>
#include <dhcpsrv/cfgmgr.h>
#include <dhcpsrv/cfg_expiration.h>
#include <dhcpsrv/cfg_hosts.h>
#include <dhcpsrv/cfg_subnets4.h>
#include <dhcpsrv/parsers/simple_parser4.h>
#include <dhcpsrv/testutils/config_result_check.h>
#include <dhcpsrv/testutils/test_config_backend_dhcp4.h>
#include <process/config_ctl_info.h>
#include <hooks/hooks_manager.h>

#include "marker_file.h"
#include "test_libraries.h"
#include "test_data_files_config.h"
#include "dhcp4_test_utils.h"
#include "get_config_unittest.h"

#include <boost/foreach.hpp>
#include <boost/scoped_ptr.hpp>

#include <iostream>
#include <fstream>
#include <sstream>
#include <limits.h>

using namespace isc;
using namespace isc::asiolink;
using namespace isc::config;
using namespace isc::data;
using namespace isc::dhcp;
using namespace isc::dhcp::test;
using namespace isc::hooks;
using namespace std;

namespace {
const char* PARSER_CONFIGS[] = {
    // CONFIGURATION 0: one subnet with one pool, no user contexts
    "{"
    "    \"interfaces-config\": {"
    "        \"interfaces\": [\"*\" ]"
    "    },"
    "    \"valid-lifetime\": 4000,"
    "    \"rebind-timer\": 2000,"
    "    \"renew-timer\": 1000,"
    "    \"subnet4\": [ {"
    "        \"pools\": [ "
    "            { \"pool\":  \"192.0.2.0/28\" }"
    "        ],"
    "        \"subnet\": \"192.0.2.0/24\""
    "     } ]"
    "}",

    // Configuration 1: one pool with empty user context
    "{"
    "    \"interfaces-config\": {"
    "        \"interfaces\": [\"*\" ]"
    "    },"
    "    \"valid-lifetime\": 4000,"
    "    \"rebind-timer\": 2000,"
    "    \"renew-timer\": 1000,"
    "    \"subnet4\": [ {"
    "        \"pools\": [ "
    "            { \"pool\":  \"192.0.2.0/28\","
    "                \"user-context\": {"
    "                }"
    "            }"
    "        ],"
    "        \"subnet\": \"192.0.2.0/24\""
    "     } ]"
    "}",

    // Configuration 2: one pool with user context containing lw4over6 parameters
    "{"
    "    \"interfaces-config\": {"
    "        \"interfaces\": [\"*\" ]"
    "    },"
    "    \"valid-lifetime\": 4000,"
    "    \"rebind-timer\": 2000,"
    "    \"renew-timer\": 1000,"
    "    \"subnet4\": [ {"
    "        \"pools\": [ "
    "            { \"pool\":  \"192.0.2.0/28\","
    "                \"user-context\": {"
    "                    \"integer-param\": 42,"
    "                    \"string-param\": \"Sagittarius\","
    "                    \"bool-param\": true"
    "                }"
    "            }"
    "        ],"
    "        \"subnet\": \"192.0.2.0/24\""
    "     } ]"
    "}",

    // Configuration 3: one min-max pool with user context containing lw4over6 parameters
    "{"
    "    \"interfaces-config\": {"
    "        \"interfaces\": [\"*\" ]"
    "    },"
    "    \"valid-lifetime\": 4000,"
    "    \"rebind-timer\": 2000,"
    "    \"renew-timer\": 1000,"
    "    \"subnet4\": [ {"
    "        \"pools\": [ "
    "            { \"pool\":  \"192.0.2.0 - 192.0.2.15\","
    "                \"user-context\": {"
    "                    \"integer-param\": 42,"
    "                    \"string-param\": \"Sagittarius\","
    "                    \"bool-param\": true"
    "                }"
    "            }"
    "        ],"
    "        \"subnet\": \"192.0.2.0/24\""
    "     } ]"
    "}",

    // Configuration 4: two host databases
    "{"
    "    \"interfaces-config\": {"
    "        \"interfaces\": [\"*\" ]"
    "    },"
    "    \"valid-lifetime\": 4000,"
    "    \"rebind-timer\": 2000,"
    "    \"renew-timer\": 1000,"
    "    \"hosts-databases\": [ {"
    "        \"type\": \"mysql\","
    "        \"name\": \"keatest1\","
    "        \"user\": \"keatest\","
    "        \"password\": \"keatest\""
    "      },{"
    "        \"type\": \"mysql\","
    "        \"name\": \"keatest2\","
    "        \"user\": \"keatest\","
    "        \"password\": \"keatest\""
    "      }"
    "    ]"
    "}",

    // Configuration 5 for comments
    "{"
    "    \"comment\": \"A DHCPv4 server\","
    "    \"interfaces-config\": {"
    "        \"comment\": \"Use wildcard\","
    "        \"interfaces\": [ \"*\" ] },"
    "    \"option-def\": [ {"
    "        \"comment\": \"An option definition\","
    "        \"name\": \"foo\","
    "        \"code\": 100,"
    "        \"type\": \"ipv4-address\","
    "        \"space\": \"isc\""
    "     } ],"
    "    \"option-data\": [ {"
    "        \"comment\": \"Set option value\","
    "        \"name\": \"dhcp-message\","
    "        \"data\": \"ABCDEF0105\","
    "        \"csv-format\": false"
    "     } ],"
    "    \"client-classes\": ["
    "        {"
    "           \"comment\": \"match all\","
    "           \"name\": \"all\","
    "           \"test\": \"'' == ''\""
    "        },"
    "        {"
    "           \"name\": \"none\""
    "        },"
    "        {"
    "           \"comment\": \"a comment\","
    "           \"name\": \"both\","
    "           \"user-context\": {"
    "               \"version\": 1"
    "           }"
    "        }"
    "        ],"
    "    \"control-socket\": {"
    "        \"socket-type\": \"unix\","
    "        \"socket-name\": \"/tmp/kea4-ctrl-socket\","
    "        \"user-context\": { \"comment\": \"Indirect comment\" }"
    "    },"
    "    \"shared-networks\": [ {"
    "        \"comment\": \"A shared network\","
    "        \"name\": \"foo\","
    "        \"subnet4\": ["
    "        { "
    "            \"comment\": \"A subnet\","
    "            \"subnet\": \"192.0.1.0/24\","
    "            \"id\": 100,"
    "            \"pools\": ["
    "            {"
    "                 \"comment\": \"A pool\","
    "                 \"pool\": \"192.0.1.1-192.0.1.10\""
    "            }"
    "            ],"
    "            \"reservations\": ["
    "            {"
    "                 \"comment\": \"A host reservation\","
    "                 \"hw-address\": \"AA:BB:CC:DD:EE:FF\","
    "                 \"hostname\": \"foo.example.com\","
    "                 \"option-data\": [ {"
    "                     \"comment\": \"An option in a reservation\","
    "                     \"name\": \"domain-name\","
    "                     \"data\": \"example.com\""
    "                 } ]"
    "            }"
    "            ]"
    "        }"
    "        ]"
    "     } ],"
    "    \"dhcp-ddns\": {"
    "        \"comment\": \"No dynamic DNS\","
    "        \"enable-updates\": false"
    "    }"
    "}",

    // Configuration 6: config databases
    "{ \n"
    "    \"interfaces-config\": { \n"
    "        \"interfaces\": [\"*\" ] \n"
    "    }, \n"
    "    \"valid-lifetime\": 4000, \n"
    "    \"rebind-timer\": 2000, \n"
    "    \"renew-timer\": 1000, \n"
    "    \"config-control\": { \n"
    "       \"config-databases\": [ { \n"
    "               \"type\": \"mysql\", \n"
    "               \"name\": \"keatest1\", \n"
    "               \"user\": \"keatest\", \n"
    "               \"password\": \"keatest\" \n"
    "           },{ \n"
    "               \"type\": \"mysql\", \n"
    "               \"name\": \"keatest2\", \n"
    "               \"user\": \"keatest\", \n"
    "               \"password\": \"keatest\" \n"
    "           } \n"
    "       ] \n"
    "   } \n"
    "} \n"
};

class Dhcp4ParserTest : public ::testing::Test {
protected:
    // Check that no hooks libraries are loaded.  This is a pre-condition for
    // a number of tests, so is checked in one place.  As this uses an
    // ASSERT call - and it is not clear from the documentation that Gtest
    // predicates can be used in a constructor - the check is placed in SetUp.
    virtual void SetUp() {
        std::vector<std::string> libraries = HooksManager::getLibraryNames();
        ASSERT_TRUE(libraries.empty());
    }

public:
    Dhcp4ParserTest()
    : rcode_(-1) {
        // Open port 0 means to not do anything at all. We don't want to
        // deal with sockets here, just check if configuration handling
        // is sane.
        srv_.reset(new ControlledDhcpv4Srv(0));
        // Create fresh context.
        resetConfiguration();
    }

public:

    // Checks if the result of DHCP server configuration has
    // expected code (0 for success, other for failures).
    // Also stores result in rcode_ and comment_.
    void checkResult(ConstElementPtr status, int expected_code) {
        ASSERT_TRUE(status);
        comment_ = parseAnswer(rcode_, status);
        EXPECT_EQ(expected_code, rcode_) << "error text:" << comment_->stringValue();
    }

    /// @brief Convenience method for running configuration
    ///
    /// This method does not throw, but signals errors using gtest macros.
    ///
    /// @param config text to be parsed as JSON
    /// @param expected_code expected code (see cc/command_interpreter.h)
    /// @param exp_error expected text error (check skipped if empty)
    void configure(std::string config, int expected_code,
                   std::string exp_error = "") {
        ConstElementPtr json;
        try {
            json = parseDHCP4(config, true);
        } catch(const std::exception& ex) {
            ADD_FAILURE() << "parseDHCP4 failed: " << ex.what();
        }

        ConstElementPtr status;
        EXPECT_NO_THROW(status = configureDhcp4Server(*srv_, json));
        ASSERT_TRUE(status);

        int rcode;
        ConstElementPtr comment = parseAnswer(rcode, status);
        EXPECT_EQ(expected_code, rcode);

        string text;
        ASSERT_NO_THROW(text = comment->stringValue());

        if (expected_code != rcode) {
            std::cout << "Reported status: " << text << std::endl;
        }

        if ((rcode != 0)) {
            if (!exp_error.empty()) {
                EXPECT_EQ(exp_error, text);
            }
        }
    }

    ~Dhcp4ParserTest() {
        resetConfiguration();

        // ... and delete the hooks library marker files if present
        static_cast<void>(remove(LOAD_MARKER_FILE));
        static_cast<void>(remove(UNLOAD_MARKER_FILE));
    };

    /// @brief Returns an interface configuration used by the most of the
    /// unit tests.
    std::string genIfaceConfig() const {
        return ("\"interfaces-config\": {"
                "  \"interfaces\": [ \"*\" ]"
                "}");
    }

    /// @brief Create the simple configuration with single option.
    ///
    /// This function allows to set one of the parameters that configure
    /// option value. These parameters are: "name", "code", "data",
    /// "csv-format" and "space".
    ///
    /// @param param_value string holding option parameter value to be
    /// injected into the configuration string.
    /// @param parameter name of the parameter to be configured with
    /// param value.
    /// @return configuration string containing custom values of parameters
    /// describing an option.
    std::string createConfigWithOption(const std::string& param_value,
                                       const std::string& parameter) {
        std::map<std::string, std::string> params;
        if (parameter == "name") {
            params["name"] = param_value;
            params["space"] = DHCP4_OPTION_SPACE;
            params["code"] = "56";
            params["data"] = "ABCDEF0105";
            params["csv-format"] = "false";
        } else if (parameter == "space") {
            params["name"] = "dhcp-message";
            params["space"] = param_value;
            params["code"] = "56";
            params["data"] = "ABCDEF0105";
            params["csv-format"] = "false";
        } else if (parameter == "code") {
            params["name"] = "dhcp-message";
            params["space"] = DHCP4_OPTION_SPACE;
            params["code"] = param_value;
            params["data"] = "ABCDEF0105";
            params["csv-format"] = "false";
        } else if (parameter == "data") {
            params["name"] = "dhcp-message";
            params["space"] = DHCP4_OPTION_SPACE;
            params["code"] = "56";
            params["data"] = param_value;
            params["csv-format"] = "false";
        } else if (parameter == "csv-format") {
            params["name"] = "dhcp-message";
            params["space"] = DHCP4_OPTION_SPACE;
            params["code"] = "56";
            params["data"] = "ABCDEF0105";
            params["csv-format"] = param_value;
        }
        return (createConfigWithOption(params));
    }

    /// @brief Create simple configuration with single option.
    ///
    /// This function creates a configuration for a single option with
    /// custom values for all parameters that describe the option.
    ///
    /// @params params map holding parameters and their values.
    /// @return configuration string containing custom values of parameters
    /// describing an option.
    std::string createConfigWithOption(const std::map<std::string, std::string>& params) {
        std::ostringstream stream;
        stream << "{ " << genIfaceConfig() << "," <<
            "\"rebind-timer\": 2000, "
            "\"renew-timer\": 1000, "
            "\"subnet4\": [ { "
            "    \"pools\": [ { \"pool\": \"192.0.2.1 - 192.0.2.100\" } ],"
            "    \"subnet\": \"192.0.2.0/24\", "
            "    \"option-data\": [ {";
        bool first = true;
        typedef std::pair<std::string, std::string> ParamPair;
        BOOST_FOREACH(ParamPair param, params) {
            if (!first) {
                stream << ", ";
            } else {
                // cppcheck-suppress unreadVariable
                first = false;
            }
            if (param.first == "name") {
                stream << "\"name\": \"" << param.second << "\"";
            } else if (param.first == "space") {
                stream << "\"space\": \"" << param.second << "\"";
            } else if (param.first == "code") {
                stream << "\"code\": " << param.second << "";
            } else if (param.first == "data") {
                stream << "\"data\": \"" << param.second << "\"";
            } else if (param.first == "csv-format") {
                stream << "\"csv-format\": " << param.second;
            }
        }
        stream <<
            "        } ]"
            " } ],"
            "\"valid-lifetime\": 4000 }";
        return (stream.str());
    }

    /// @brief Returns an option from the subnet.
    ///
    /// This function returns an option from a subnet to which the
    /// specified subnet address belongs. The option is identified
    /// by its code.
    ///
    /// @param subnet_address Address which belongs to the subnet from
    /// which the option is to be returned.
    /// @param option_code Code of the option to be returned.
    /// @param expected_options_count Expected number of options in
    /// the particular subnet.
    ///
    /// @return Descriptor of the option. If the descriptor holds a
    /// NULL option pointer, it means that there was no such option
    /// in the subnet.
    OptionDescriptor
    getOptionFromSubnet(const IOAddress& subnet_address,
                        const uint16_t option_code,
                        const uint16_t expected_options_count = 1) {
        Subnet4Ptr subnet = CfgMgr::instance().getStagingCfg()->
            getCfgSubnets4()->selectSubnet(subnet_address);
        if (!subnet) {
            /// @todo replace toText() with the use of operator <<.
            ADD_FAILURE() << "A subnet for the specified address "
                          << subnet_address.toText()
                          << "does not exist in Config Manager";
        }
        OptionContainerPtr options =
            subnet->getCfgOption()->getAll(DHCP4_OPTION_SPACE);
        if (expected_options_count != options->size()) {
            ADD_FAILURE() << "The number of options in the subnet '"
                          << subnet_address.toText() << "' is different "
                " than expected number of options '"
                          << expected_options_count << "'";
        }

        // Get the search index. Index #1 is to search using option code.
        const OptionContainerTypeIndex& idx = options->get<1>();

        // Get the options for specified index. Expecting one option to be
        // returned but in theory we may have multiple options with the same
        // code so we get the range.
        std::pair<OptionContainerTypeIndex::const_iterator,
                  OptionContainerTypeIndex::const_iterator> range =
            idx.equal_range(option_code);
        if (std::distance(range.first, range.second) > 1) {
            ADD_FAILURE() << "There is more than one option having the"
                " option code '" << option_code << "' in a subnet '"
                          << subnet_address.toText() << "'. Expected "
                " at most one option";
        } else if (std::distance(range.first, range.second) == 0) {
            return (OptionDescriptor(OptionPtr(), false));
        }

        return (*range.first);
    }

    /// @brief Test invalid option parameter value.
    ///
    /// This test function constructs the simple configuration
    /// string and injects invalid option configuration into it.
    /// It expects that parser will fail with provided option code.
    ///
    /// @param param_value string holding invalid option parameter value
    /// to be injected into configuration string.
    /// @param parameter name of the parameter to be configured with
    /// param_value (can be any of "name", "code", "data")
    void testInvalidOptionParam(const std::string& param_value,
                                const std::string& parameter) {
        ConstElementPtr x;
        std::string config = createConfigWithOption(param_value, parameter);
        ConstElementPtr json = parseDHCP4(config);
        EXPECT_NO_THROW(x = configureDhcp4Server(*srv_, json));
        checkResult(x, 1);
        EXPECT_TRUE(errorContainsPosition(x, "<string>"));
    }

    /// @brief Test invalid option parameter value.
    ///
    /// This test function constructs the simple configuration
    /// string and injects invalid option configuration into it.
    /// It expects that parser will fail with provided option code.
    ///
    /// @param params Map of parameters defining an option.
    void
    testInvalidOptionParam(const std::map<std::string, std::string>& params) {
        ConstElementPtr x;
        std::string config = createConfigWithOption(params);
        ConstElementPtr json = parseDHCP4(config);
        EXPECT_NO_THROW(x = configureDhcp4Server(*srv_, json));
        checkResult(x, 1);
        EXPECT_TRUE(errorContainsPosition(x, "<string>"));
    }

    /// @brief Test option against given code and data.
    ///
    /// @param option_desc option descriptor that carries the option to
    /// be tested.
    /// @param expected_code expected code of the option.
    /// @param expected_data expected data in the option.
    /// @param expected_data_len length of the reference data.
    /// @param extra_data if true extra data is allowed in an option
    /// after tested data.
    void testOption(const OptionDescriptor& option_desc,
                    uint16_t expected_code, const uint8_t* expected_data,
                    size_t expected_data_len,
                    bool extra_data = false) {
        // Check if option descriptor contains valid option pointer.
        ASSERT_TRUE(option_desc.option_);
        // Verify option type.
        EXPECT_EQ(expected_code, option_desc.option_->getType());
        // We may have many different option types being created. Some of them
        // have dedicated classes derived from Option class. In such case if
        // we want to verify the option contents against expected_data we have
        // to prepare raw buffer with the contents of the option. The easiest
        // way is to call pack() which will prepare on-wire data.
        util::OutputBuffer buf(option_desc.option_->getData().size());
        option_desc.option_->pack(buf);
        if (extra_data) {
            // The length of the buffer must be at least equal to size of the
            // reference data but it can sometimes be greater than that. This is
            // because some options carry suboptions that increase the overall
            // length.
            ASSERT_GE(buf.getLength() - option_desc.option_->getHeaderLen(),
                      expected_data_len);
        } else {
            ASSERT_EQ(buf.getLength() - option_desc.option_->getHeaderLen(),
                      expected_data_len);
        }
        // Verify that the data is correct. Do not verify suboptions and a header.
        const uint8_t* data = static_cast<const uint8_t*>(buf.getData());
        EXPECT_EQ(0, memcmp(expected_data, data + option_desc.option_->getHeaderLen(),
                            expected_data_len));
    }

    /// @brief Test option configuration.
    ///
    /// This function creates a configuration for a specified option using
    /// a map of parameters specified as the argument. The map holds
    /// name/value pairs which identifies option's configuration parameters:
    /// - name
    /// - space
    /// - code
    /// - data
    /// - csv-format.
    /// This function applies a new server configuration and checks that the
    /// option being configured is inserted into CfgMgr. The raw contents of
    /// this option are compared with the binary data specified as expected
    /// data passed to this function.
    ///
    /// @param params Map of parameters defining an option.
    /// @param option_code Option code.
    /// @param expected_data Array containing binary data expected to be stored
    /// in the configured option.
    /// @param expected_data_len Length of the array holding reference data.
    void testConfiguration(const std::map<std::string, std::string>& params,
                           const uint16_t option_code,
                           const uint8_t* expected_data,
                           const size_t expected_data_len) {
        std::string config = createConfigWithOption(params);
        ASSERT_TRUE(executeConfiguration(config, "parse option configuration"));
        // The subnet should now hold one option with the specified option code.
        OptionDescriptor desc =
            getOptionFromSubnet(IOAddress("192.0.2.24"), option_code);
        ASSERT_TRUE(desc.option_);
        testOption(desc, option_code, expected_data, expected_data_len);
    }

    /// @brief Parse and Execute configuration
    ///
    /// Parses a configuration and executes a configuration of the server.
    /// If the operation fails, the current test will register a failure.
    ///
    /// @param config Configuration to parse
    /// @param operation Operation being performed.  In the case of an error,
    ///        the error text will include the string "unable to <operation>.".
    ///
    /// @return true if the configuration succeeded, false if not.  In the
    ///         latter case, a failure will have been added to the current test.
    bool
    executeConfiguration(const std::string& config, const char* operation) {
        CfgMgr::instance().clear();
        ConstElementPtr json;
        ConstElementPtr status;
        try {
            json = parseJSON(config);
            status = configureDhcp4Server(*srv_, json);
        } catch (const std::exception& ex) {
            ADD_FAILURE() << "Unable to " << operation << ". "
                   << "The following configuration was used: " << std::endl
                   << config << std::endl
                   << " and the following error message was returned:"
                   << ex.what() << std::endl;
            return (false);
        }

        // The status object must not be NULL
        if (!status) {
            ADD_FAILURE() << "Unable to " << operation << ". "
                   << "The configuration function returned a null pointer.";
            return (false);
        }

        // Store the answer if we need it.

        // Returned value should be 0 (configuration success)
        comment_ = parseAnswer(rcode_, status);
        if (rcode_ != 0) {
            string reason = "";
            if (comment_) {
                reason = string(" (") + comment_->stringValue() + string(")");
            }
            ADD_FAILURE() << "Unable to " << operation << ". "
                   << "The configuration function returned error code "
                   << rcode_ << reason;
            return (false);
        }

        return (true);
    }

    /// @brief Reset configuration database.
    ///
    /// This function resets configuration data base by
    /// removing all subnets and option-data. Reset must
    /// be performed after each test to make sure that
    /// contents of the database do not affect result of
    /// subsequent tests.
    void resetConfiguration() {
        string config = "{ " + genIfaceConfig() + "," +
            "\"hooks-libraries\": [ ], "
            "\"valid-lifetime\": 4000, "
            "\"subnet4\": [ ], "
            "\"dhcp-ddns\": { \"enable-updates\" : false }, "
            "\"option-def\": [ ], "
            "\"option-data\": [ ] }";
        static_cast<void>(executeConfiguration(config,
                                               "reset configuration database"));
        CfgMgr::instance().clear();
    }

    /// @brief Retrieve an option associated with a host.
    ///
    /// The option is retrieved from the "dhcp4" option space.
    ///
    /// @param host Reference to a host for which an option should be retrieved.
    /// @param option_code Option code.
    /// @tparam ReturnType Type of the pointer object returned.
    ///
    /// @return Pointer to an option or NULL pointer if not found.
    template<typename ReturnType>
    ReturnType
    retrieveOption(const Host& host, const uint16_t option_code) const {
        return (retrieveOption<ReturnType>(host, DHCP4_OPTION_SPACE, option_code));
    }

    /// @brief Retrieve an option associated with a host.
    ///
    /// @param host Reference to a host for which an option should be retrieved.
    /// @param space Option space from which option should be retrieved.
    /// @param option_code Option code.
    /// @tparam ReturnType Type of the pointer object returned.
    ///
    /// @return Pointer to an option or NULL pointer if not found.
    template<typename ReturnType>
    ReturnType
    retrieveOption(const Host& host, const std::string& space,
                   const uint16_t option_code) const {
        ConstCfgOptionPtr cfg_option = host.getCfgOption4();
        if (cfg_option) {
            OptionDescriptor opt_desc = cfg_option->get(space, option_code);
            if (opt_desc.option_) {
                return (boost::dynamic_pointer_cast<
                        typename ReturnType::element_type>(opt_desc.option_));
            }
        }
        return (ReturnType());
    }

    /// @brief Checks if specified subnet is part of the collection
    ///
    /// @param col collection of subnets to be inspected
    /// @param subnet text notation (e.g. 192.0.2.0/24)
    /// @param t1 expected renew-timer value
    /// @param t2 expected rebind-timer value
    /// @param valid expected valid-lifetime value
    /// @return the subnet that was examined
    Subnet4Ptr
    checkSubnet(const Subnet4Collection& col, std::string subnet,
                uint32_t t1, uint32_t t2, uint32_t valid) {
        const auto& index = col.get<SubnetPrefixIndexTag>();
        auto subnet_it = index.find(subnet);
        if (subnet_it == index.cend()) {
            ADD_FAILURE() << "Unable to find expected subnet " << subnet;
            return (Subnet4Ptr());
        }
        Subnet4Ptr s = *subnet_it;

        EXPECT_EQ(t1, s->getT1());
        EXPECT_EQ(t2, s->getT2());
        EXPECT_EQ(valid, s->getValid());

        return (s);
    }

    /// @brief This utility method attempts to configure using specified
    ///        config and then returns requested pool from requested subnet
    ///
    /// @param config configuration to be applied
    /// @param subnet_index index of the subnet to be returned (0 - the first subnet)
    /// @param pool_index index of the pool within a subnet (0 - the first pool)
    /// @param pool [out] Pool pointer will be stored here (if found)
    void getPool(const std::string& config, size_t subnet_index,
                 size_t pool_index, PoolPtr& pool) {
        ConstElementPtr status;
        ConstElementPtr json;

        EXPECT_NO_THROW(json = parseDHCP4(config, true));
        EXPECT_NO_THROW(status = configureDhcp4Server(*srv_, json));
        ASSERT_TRUE(status);
        checkResult(status, 0);

        ConstCfgSubnets4Ptr subnets4 = CfgMgr::instance().getStagingCfg()->getCfgSubnets4();
        ASSERT_TRUE(subnets4);

        const Subnet4Collection* subnets = subnets4->getAll();
        ASSERT_TRUE(subnets);
        ASSERT_GE(subnets->size(), subnet_index + 1);

        const PoolCollection pools = subnets->at(subnet_index)->getPools(Lease::TYPE_V4);
        ASSERT_GE(pools.size(), pool_index + 1);

        pool = pools.at(pool_index);
        EXPECT_TRUE(pool);
    }

    boost::scoped_ptr<Dhcpv4Srv> srv_;  ///< DHCP4 server under test
    int rcode_;                         ///< Return code from element parsing
    ConstElementPtr comment_;           ///< Reason for parse fail
    isc::dhcp::ClientClasses classify_; ///< used in client classification
};

/// The goal of this test is to verify that the code accepts only
/// valid commands and malformed or unsupported parameters are rejected.
TEST_F(Dhcp4ParserTest, bogusCommand) {

    ConstElementPtr x;

    EXPECT_NO_THROW(x = configureDhcp4Server(*srv_,
                    parseJSON("{\"bogus\": 5}")));

    // returned value must be 1 (configuration parse error)
    checkResult(x, 1);

    // it should be refused by syntax too
    EXPECT_THROW(parseDHCP4("{\"bogus\": 5}"), Dhcp4ParseError);
}

/// The goal of this test is to verify empty interface-config is accepted.
TEST_F(Dhcp4ParserTest, emptyInterfaceConfig) {

    ConstElementPtr json;
    EXPECT_NO_THROW(json = parseDHCP4("{ \"rebind-timer\": 2000, "
                                      "\"renew-timer\": 1000, "
                                      "\"valid-lifetime\": 4000 }"));

    ConstElementPtr status;
    EXPECT_NO_THROW(status = configureDhcp4Server(*srv_, json));

    // returned value should be 0 (success)
    checkResult(status, 0);
}

/// The goal of this test is to verify if wrongly defined subnet will
/// be rejected. Properly defined subnet must include at least one
/// pool definition.
TEST_F(Dhcp4ParserTest, emptySubnet) {

    std::string config = "{ " + genIfaceConfig() + "," +
        "\"rebind-timer\": 2000, "
        "\"renew-timer\": 1000, "
        "\"subnet4\": [  ], "
        "\"valid-lifetime\": 4000 }";

    ConstElementPtr json;
    EXPECT_NO_THROW(json = parseDHCP4(config));
    extractConfig(config);

    ConstElementPtr status;
    EXPECT_NO_THROW(status = configureDhcp4Server(*srv_, json));

    // returned value should be 0 (success)
    checkResult(status, 0);
}

/// Check that the renew-timer doesn't have to be specified, in which case
/// it is marked unspecified in the Subnet.
TEST_F(Dhcp4ParserTest, unspecifiedRenewTimer) {

    string config = "{ " + genIfaceConfig() + "," +
        "\"rebind-timer\": 2000, "
        "\"subnet4\": [ { "
        "    \"pools\": [ { \"pool\": \"192.0.2.1 - 192.0.2.100\" } ],"
        "    \"subnet\": \"192.0.2.0/24\" } ],"
        "\"valid-lifetime\": 4000 }";

    ConstElementPtr json;
    ASSERT_NO_THROW(json = parseDHCP4(config));
    extractConfig(config);

    ConstElementPtr status;
    EXPECT_NO_THROW(status = configureDhcp4Server(*srv_, json));

    // returned value should be 0 (success)
    checkResult(status, 0);

    Subnet4Ptr subnet = CfgMgr::instance().getStagingCfg()->
        getCfgSubnets4()->selectSubnet(IOAddress("192.0.2.200"));
    ASSERT_TRUE(subnet);

    EXPECT_TRUE(subnet->getT1().unspecified());
    EXPECT_FALSE(subnet->getT2().unspecified());
    EXPECT_EQ(2000, subnet->getT2());
    EXPECT_EQ(4000, subnet->getValid());

    // Check that subnet-id is 1
    EXPECT_EQ(1, subnet->getID());
}

/// Check that the rebind-timer doesn't have to be specified, in which case
/// it is marked unspecified in the Subnet.
TEST_F(Dhcp4ParserTest, unspecifiedRebindTimer) {

    string config = "{ " + genIfaceConfig() + "," +
        "\"renew-timer\": 1000, "
        "\"subnet4\": [ { "
        "    \"pools\": [ { \"pool\": \"192.0.2.1 - 192.0.2.100\" } ],"
        "    \"subnet\": \"192.0.2.0/24\" } ],"
        "\"valid-lifetime\": 4000 }";

    ConstElementPtr json;
    ASSERT_NO_THROW(json = parseDHCP4(config));
    extractConfig(config);

    ConstElementPtr status;
    EXPECT_NO_THROW(status = configureDhcp4Server(*srv_, json));

    // returned value should be 0 (success)
    checkResult(status, 0);

    Subnet4Ptr subnet = CfgMgr::instance().getStagingCfg()->
        getCfgSubnets4()->selectSubnet(IOAddress("192.0.2.200"));
    ASSERT_TRUE(subnet);
    EXPECT_FALSE(subnet->getT1().unspecified());
    EXPECT_EQ(1000, subnet->getT1());
    EXPECT_TRUE(subnet->getT2().unspecified());
    EXPECT_EQ(4000, subnet->getValid());

    // Check that subnet-id is 1
    EXPECT_EQ(1, subnet->getID());
}

/// The goal of this test is to verify if defined subnet uses global
/// parameter timer definitions.
TEST_F(Dhcp4ParserTest, subnetGlobalDefaults) {

    string config = "{ " + genIfaceConfig() + "," +
        "\"rebind-timer\": 2000, "
        "\"renew-timer\": 1000, "
        "\"subnet4\": [ { "
        "    \"pools\": [ { \"pool\": \"192.0.2.1 - 192.0.2.100\" } ],"
        "    \"subnet\": \"192.0.2.0/24\" } ],"
        "\"valid-lifetime\": 4000 }";

    ConstElementPtr json;
    ASSERT_NO_THROW(json = parseDHCP4(config));
    extractConfig(config);

    ConstElementPtr status;
    EXPECT_NO_THROW(status = configureDhcp4Server(*srv_, json));

    // check if returned status is OK
    checkResult(status, 0);

    // Now check if the configuration was indeed handled and we have
    // expected pool configured.
    Subnet4Ptr subnet = CfgMgr::instance().getStagingCfg()->
        getCfgSubnets4()->selectSubnet(IOAddress("192.0.2.200"));
    ASSERT_TRUE(subnet);
    EXPECT_EQ(1000, subnet->getT1());
    EXPECT_EQ(2000, subnet->getT2());
    EXPECT_EQ(4000, subnet->getValid());

    // Check that subnet-id is 1
    EXPECT_EQ(1, subnet->getID());
}

// Goal of this test is to verify that multiple subnets get unique
// subnet-ids. Also, test checks that it's possible to do reconfiguration
// multiple times.
TEST_F(Dhcp4ParserTest, multipleSubnets) {
    ConstElementPtr x;
    // Collection of four subnets for which subnet ids should be
    // autogenerated - ids are unspecified or set to 0.
    string config = "{ " + genIfaceConfig() + "," +
        "\"rebind-timer\": 2000, "
        "\"renew-timer\": 1000, "
        "\"subnet4\": [ { "
        "    \"pools\": [ { \"pool\": \"192.0.2.1 - 192.0.2.100\" } ],"
        "    \"subnet\": \"192.0.2.0/24\" "
        " },"
        " {"
        "    \"pools\": [ { \"pool\": \"192.0.3.101 - 192.0.3.150\" } ],"
        "    \"subnet\": \"192.0.3.0/24\", "
        "    \"id\": 0 "
        " },"
        " {"
        "    \"pools\": [ { \"pool\": \"192.0.4.101 - 192.0.4.150\" } ],"
        "    \"subnet\": \"192.0.4.0/24\" "
        " },"
        " {"
        "    \"pools\": [ { \"pool\": \"192.0.5.101 - 192.0.5.150\" } ],"
        "    \"subnet\": \"192.0.5.0/24\" "
        " } ],"
        "\"valid-lifetime\": 4000 }";

    ConstElementPtr json;
    ASSERT_NO_THROW(json = parseDHCP4(config));
    extractConfig(config);

    int cnt = 0; // Number of reconfigurations

    do {
        EXPECT_NO_THROW(x = configureDhcp4Server(*srv_, json));
        checkResult(x, 0);

        CfgMgr::instance().commit();

        const Subnet4Collection* subnets =
            CfgMgr::instance().getCurrentCfg()->getCfgSubnets4()->getAll();
        ASSERT_TRUE(subnets);
        ASSERT_EQ(4, subnets->size()); // We expect 4 subnets

        // Check subnet-ids of each subnet (it should be monotonously increasing)
        EXPECT_EQ(1, subnets->at(0)->getID());
        EXPECT_EQ(2, subnets->at(1)->getID());
        EXPECT_EQ(3, subnets->at(2)->getID());
        EXPECT_EQ(4, subnets->at(3)->getID());

        // Repeat reconfiguration process 10 times and check that the subnet-id
        // is set to the same value. Technically, just two iterations would be
        // sufficient, but it's nice to have a test that exercises reconfiguration
        // a bit.
    } while (++cnt < 10);
}

// This test checks that it is possible to assign arbitrary ids for subnets.
TEST_F(Dhcp4ParserTest, multipleSubnetsExplicitIDs) {
    ConstElementPtr x;
    // Four subnets with arbitrary subnet ids.
    string config = "{ " + genIfaceConfig() + "," +
        "\"rebind-timer\": 2000, "
        "\"renew-timer\": 1000, "
        "\"subnet4\": [ { "
        "    \"pools\": [ { \"pool\": \"192.0.2.1 - 192.0.2.100\" } ],"
        "    \"subnet\": \"192.0.2.0/24\", "
        "    \"id\": 1024 "
        " },"
        " {"
        "    \"pools\": [ { \"pool\": \"192.0.3.101 - 192.0.3.150\" } ],"
        "    \"subnet\": \"192.0.3.0/24\", "
        "    \"id\": 100 "
        " },"
        " {"
        "    \"pools\": [ { \"pool\": \"192.0.4.101 - 192.0.4.150\" } ],"
        "    \"subnet\": \"192.0.4.0/24\", "
        "    \"id\": 1 "
        " },"
        " {"
        "    \"pools\": [ { \"pool\": \"192.0.5.101 - 192.0.5.150\" } ],"
        "    \"subnet\": \"192.0.5.0/24\", "
        "    \"id\": 34 "
        " } ],"
        "\"valid-lifetime\": 4000 }";

    ConstElementPtr json;
    ASSERT_NO_THROW(json = parseDHCP4(config));
    extractConfig(config);

    int cnt = 0; // Number of reconfigurations
    do {
        EXPECT_NO_THROW(x = configureDhcp4Server(*srv_, json));
        checkResult(x, 0);

        CfgMgr::instance().commit();

        const Subnet4Collection* subnets =
            CfgMgr::instance().getCurrentCfg()->getCfgSubnets4()->getAll();
        ASSERT_TRUE(subnets);
        ASSERT_EQ(4, subnets->size()); // We expect 4 subnets

        // Verify that subnet ids are as expected.
        EXPECT_EQ(1024, subnets->at(0)->getID());
        EXPECT_EQ(100, subnets->at(1)->getID());
        EXPECT_EQ(1, subnets->at(2)->getID());
        EXPECT_EQ(34, subnets->at(3)->getID());

        // Repeat reconfiguration process 10 times and check that the subnet-id
        // is set to the same value.
    } while (++cnt < 3);
}

// Check that the configuration with two subnets having the same id is rejected.
TEST_F(Dhcp4ParserTest, multipleSubnetsOverlappingIDs) {
    ConstElementPtr x;
    // Four subnets, two of them having the same id.
    string config = "{ " + genIfaceConfig() + "," +
        "\"rebind-timer\": 2000, "
        "\"renew-timer\": 1000, "
        "\"subnet4\": [ { "
        "    \"pools\": [ { \"pool\": \"192.0.2.1 - 192.0.2.100\" } ],"
        "    \"subnet\": \"192.0.2.0/24\", "
        "    \"id\": 1024 "
        " },"
        " {"
        "    \"pools\": [ { \"pool\": \"192.0.3.101 - 192.0.3.150\" } ],"
        "    \"subnet\": \"192.0.3.0/24\", "
        "    \"id\": 100 "
        " },"
        " {"
        "    \"pools\": [ { \"pool\": \"192.0.4.101 - 192.0.4.150\" } ],"
        "    \"subnet\": \"192.0.4.0/24\", "
        "    \"id\": 1024 "
        " },"
        " {"
        "    \"pools\": [ { \"pool\": \"192.0.5.101 - 192.0.5.150\" } ],"
        "    \"subnet\": \"192.0.5.0/24\", "
        "    \"id\": 34 "
        " } ],"
        "\"valid-lifetime\": 4000 }";

    ConstElementPtr json;
    ASSERT_NO_THROW(json = parseDHCP4(config));

    EXPECT_NO_THROW(x = configureDhcp4Server(*srv_, json));
    checkResult(x, 1);
    EXPECT_TRUE(errorContainsPosition(x, "<string>"));
}

// Goal of this test is to verify that a previously configured subnet can be
// deleted in subsequent reconfiguration.
TEST_F(Dhcp4ParserTest, reconfigureRemoveSubnet) {
    ConstElementPtr x;

    // All four subnets
    string config4 = "{ " + genIfaceConfig() + "," +
        "\"rebind-timer\": 2000, "
        "\"renew-timer\": 1000, "
        "\"subnet4\": [ { "
        "    \"pools\": [ { \"pool\": \"192.0.2.1 - 192.0.2.100\" } ],"
        "    \"subnet\": \"192.0.2.0/24\", "
        "    \"id\": 1 "
        " },"
        " {"
        "    \"pools\": [ { \"pool\": \"192.0.3.101 - 192.0.3.150\" } ],"
        "    \"subnet\": \"192.0.3.0/24\", "
        "    \"id\": 2 "
        " },"
        " {"
        "    \"pools\": [ { \"pool\": \"192.0.4.101 - 192.0.4.150\" } ],"
        "    \"subnet\": \"192.0.4.0/24\", "
        "    \"id\": 3 "
        " },"
        " {"
        "    \"pools\": [ { \"pool\": \"192.0.5.101 - 192.0.5.150\" } ],"
        "    \"subnet\": \"192.0.5.0/24\", "
        "    \"id\": 4 "
        " } ],"
        "\"valid-lifetime\": 4000 }";

    // Three subnets (the last one removed)
    string config_first3 = "{ " + genIfaceConfig() + "," +
        "\"rebind-timer\": 2000, "
        "\"renew-timer\": 1000, "
        "\"subnet4\": [ { "
        "    \"pools\": [ { \"pool\": \"192.0.2.1 - 192.0.2.100\" } ],"
        "    \"subnet\": \"192.0.2.0/24\", "
        "    \"id\": 1 "
        " },"
        " {"
        "    \"pools\": [ { \"pool\":  \"192.0.3.101 - 192.0.3.150\" } ],"
        "    \"subnet\": \"192.0.3.0/24\", "
        "    \"id\": 2 "
        " },"
        " {"
        "    \"pools\": [ { \"pool\": \"192.0.4.101 - 192.0.4.150\" } ],"
        "    \"subnet\": \"192.0.4.0/24\", "
        "    \"id\": 3 "
        " } ],"
        "\"valid-lifetime\": 4000 }";

    // Second subnet removed
    string config_second_removed = "{ " + genIfaceConfig() + "," +
        "\"rebind-timer\": 2000, "
        "\"renew-timer\": 1000, "
        "\"subnet4\": [ { "
        "    \"pools\": [ { \"pool\": \"192.0.2.1 - 192.0.2.100\" } ],"
        "    \"subnet\": \"192.0.2.0/24\", "
        "    \"id\": 1 "
        " },"
        " {"
        "    \"pools\": [ { \"pool\": \"192.0.4.101 - 192.0.4.150\" } ],"
        "    \"subnet\": \"192.0.4.0/24\", "
        "    \"id\": 3 "
        " },"
        " {"
        "    \"pools\": [ { \"pool\": \"192.0.5.101 - 192.0.5.150\" } ],"
        "    \"subnet\": \"192.0.5.0/24\", "
        "    \"id\": 4 "
        " } ],"
        "\"valid-lifetime\": 4000 }";

    // CASE 1: Configure 4 subnets, then reconfigure and remove the
    // last one.

    ConstElementPtr json;
    ASSERT_NO_THROW(json = parseDHCP4(config4));
    EXPECT_NO_THROW(x = configureDhcp4Server(*srv_, json));
    checkResult(x, 0);

    const Subnet4Collection* subnets =
        CfgMgr::instance().getStagingCfg()->getCfgSubnets4()->getAll();
    ASSERT_TRUE(subnets);
    ASSERT_EQ(4, subnets->size()); // We expect 4 subnets

    CfgMgr::instance().clear();

    // Do the reconfiguration (the last subnet is removed)
    ASSERT_NO_THROW(json = parseDHCP4(config_first3));
    EXPECT_NO_THROW(x = configureDhcp4Server(*srv_, json));
    checkResult(x, 0);

    subnets = CfgMgr::instance().getStagingCfg()->getCfgSubnets4()->getAll();
    ASSERT_TRUE(subnets);
    ASSERT_EQ(3, subnets->size()); // We expect 3 subnets now (4th is removed)

    // Check subnet-ids of each subnet (it should be monotonously increasing)
    EXPECT_EQ(1, subnets->at(0)->getID());
    EXPECT_EQ(2, subnets->at(1)->getID());
    EXPECT_EQ(3, subnets->at(2)->getID());

    CfgMgr::instance().clear();

    /// CASE 2: Configure 4 subnets, then reconfigure and remove one
    /// from in between (not first, not last)
    ASSERT_NO_THROW(json = parseDHCP4(config4));
    EXPECT_NO_THROW(x = configureDhcp4Server(*srv_, json));
    checkResult(x, 0);

    CfgMgr::instance().clear();

    // Do reconfiguration
    ASSERT_NO_THROW(json = parseDHCP4(config_second_removed));
    EXPECT_NO_THROW(x = configureDhcp4Server(*srv_, json));
    checkResult(x, 0);

    subnets = CfgMgr::instance().getStagingCfg()->getCfgSubnets4()->getAll();
    ASSERT_TRUE(subnets);
    ASSERT_EQ(3, subnets->size()); // We expect 4 subnets

    EXPECT_EQ(1, subnets->at(0)->getID());
    // The second subnet (with subnet-id = 2) is no longer there
    EXPECT_EQ(3, subnets->at(1)->getID());
    EXPECT_EQ(4, subnets->at(2)->getID());

}

/// @todo: implement subnet removal test as part of #3281.

// Checks if the next-server and other fixed BOOTP fields defined as
// global parameter are taken into consideration.
TEST_F(Dhcp4ParserTest, nextServerGlobal) {

    string config = "{ " + genIfaceConfig() + "," +
        "\"rebind-timer\": 2000, "
        "\"renew-timer\": 1000, "
        "\"next-server\": \"1.2.3.4\", "
        "\"server-hostname\": \"foo\", "
        "\"boot-file-name\": \"bar\", "
        "\"subnet4\": [ { "
        "    \"pools\": [ { \"pool\": \"192.0.2.1 - 192.0.2.100\" } ],"
        "    \"subnet\": \"192.0.2.0/24\" } ],"
        "\"valid-lifetime\": 4000 }";

    ConstElementPtr json;
    ASSERT_NO_THROW(json = parseDHCP4(config));
    extractConfig(config);

    ConstElementPtr status;
    EXPECT_NO_THROW(status = configureDhcp4Server(*srv_, json));

    // check if returned status is OK
    checkResult(status, 0);

    // Now check if the configuration was indeed handled and we have
    // expected pool configured.
    Subnet4Ptr subnet = CfgMgr::instance().getStagingCfg()->
        getCfgSubnets4()->selectSubnet(IOAddress("192.0.2.200"));
    ASSERT_TRUE(subnet);
    EXPECT_EQ("1.2.3.4", subnet->getSiaddr().toText());
    EXPECT_EQ("foo", subnet->getSname());
    EXPECT_EQ("bar", subnet->getFilename());
}

// Checks if the next-server and other fixed BOOTP fields defined as
// subnet parameter are taken into consideration.
TEST_F(Dhcp4ParserTest, nextServerSubnet) {

    string config = "{ " + genIfaceConfig() + "," +
        "\"rebind-timer\": 2000, "
        "\"renew-timer\": 1000, "
        "\"subnet4\": [ { "
        "    \"pools\": [ { \"pool\": \"192.0.2.1 - 192.0.2.100\" } ],"
        "    \"next-server\": \"1.2.3.4\", "
        "    \"server-hostname\": \"foo\", "
        "    \"boot-file-name\": \"bar\", "
        "    \"subnet\": \"192.0.2.0/24\" } ],"
        "\"valid-lifetime\": 4000 }";

    ConstElementPtr json;
    ASSERT_NO_THROW(json = parseDHCP4(config));
    extractConfig(config);

    ConstElementPtr status;
    EXPECT_NO_THROW(status = configureDhcp4Server(*srv_, json));

    // check if returned status is OK
    checkResult(status, 0);

    // Now check if the configuration was indeed handled and we have
    // expected pool configured.
    Subnet4Ptr subnet = CfgMgr::instance().getStagingCfg()->
        getCfgSubnets4()->selectSubnet(IOAddress("192.0.2.200"));
    ASSERT_TRUE(subnet);
    EXPECT_EQ("1.2.3.4", subnet->getSiaddr().toText());
    EXPECT_EQ("foo", subnet->getSname());
    EXPECT_EQ("bar", subnet->getFilename());
}

// Test checks several negative scenarios for next-server configuration: bogus
// address, IPv6 address and empty string.
TEST_F(Dhcp4ParserTest, nextServerNegative) {
    IfaceMgrTestConfig test_config(true);

    // Config with junk instead of next-server address
    string config_bogus1 = "{ " + genIfaceConfig() + "," +
        "\"rebind-timer\": 2000, "
        "\"renew-timer\": 1000, "
        "\"subnet4\": [ { "
        "    \"pools\": [ { \"pool\": \"192.0.2.1 - 192.0.2.100\" } ],"
        "    \"rebind-timer\": 2000, "
        "    \"renew-timer\": 1000, "
        "    \"next-server\": \"a.b.c.d\", "
        "    \"subnet\": \"192.0.2.0/24\" } ],"
        "\"valid-lifetime\": 4000 }";

    // Config with IPv6 next server address
    string config_bogus2 = "{ " + genIfaceConfig() + "," +
        "\"rebind-timer\": 2000, "
        "\"renew-timer\": 1000, "
        "\"subnet4\": [ { "
        "    \"pools\": [ { \"pool\": \"192.0.2.1 - 192.0.2.100\" } ],"
        "    \"rebind-timer\": 2000, "
        "    \"renew-timer\": 1000, "
        "    \"next-server\": \"2001:db8::1\", "
        "    \"subnet\": \"192.0.2.0/24\" } ],"
        "\"valid-lifetime\": 4000 }";

    // Config with empty next server address
    string config_bogus3 = "{ " + genIfaceConfig() + "," +
        "\"rebind-timer\": 2000, "
        "\"renew-timer\": 1000, "
        "\"subnet4\": [ { "
        "    \"pools\": [ { \"pool\": \"192.0.2.1 - 192.0.2.100\" } ],"
        "    \"rebind-timer\": 2000, "
        "    \"renew-timer\": 1000, "
        "    \"next-server\": \"\", "
        "    \"subnet\": \"192.0.2.0/24\" } ],"
        "\"valid-lifetime\": 4000 }";

    // Config with too large server-hostname
    string bigsname(Pkt4::MAX_SNAME_LEN + 1, ' ');
    string config_bogus4 = "{ " + genIfaceConfig() + "," +
        "\"rebind-timer\": 2000, "
        "\"renew-timer\": 1000, "
        "\"subnet4\": [ { "
        "    \"pools\": [ { \"pool\": \"192.0.2.1 - 192.0.2.100\" } ],"
        "    \"rebind-timer\": 2000, "
        "    \"renew-timer\": 1000, "
        "    \"server-hostname\": \"" + bigsname + "\", " +
        "    \"subnet\": \"192.0.2.0/24\" } ],"
        "\"valid-lifetime\": 4000 }";

    // Config with too large boot-file-hostname
    string bigfilename(Pkt4::MAX_FILE_LEN + 1, ' ');
    string config_bogus5 = "{ " + genIfaceConfig() + "," +
        "\"rebind-timer\": 2000, "
        "\"renew-timer\": 1000, "
        "\"subnet4\": [ { "
        "    \"pools\": [ { \"pool\": \"192.0.2.1 - 192.0.2.100\" } ],"
        "    \"rebind-timer\": 2000, "
        "    \"renew-timer\": 1000, "
        "    \"boot-file-name\": \"" + bigfilename + "\", " +
        "    \"subnet\": \"192.0.2.0/24\" } ],"
        "\"valid-lifetime\": 4000 }";


    ConstElementPtr json1;
    ASSERT_NO_THROW(json1 = parseDHCP4(config_bogus1));
    ConstElementPtr json2;
    ASSERT_NO_THROW(json2 = parseDHCP4(config_bogus2));
    ConstElementPtr json3;
    ASSERT_NO_THROW(json3 = parseDHCP4(config_bogus3));
    ConstElementPtr json4;
    ASSERT_NO_THROW(json4 = parseDHCP4(config_bogus4));
    ConstElementPtr json5;
    ASSERT_NO_THROW(json5 = parseDHCP4(config_bogus5));

    // check if returned status is always a failure
    ConstElementPtr status;
    EXPECT_NO_THROW(status = configureDhcp4Server(*srv_, json1));
    checkResult(status, 1);
    EXPECT_TRUE(errorContainsPosition(status, "<string>"));

    CfgMgr::instance().clear();

    EXPECT_NO_THROW(status = configureDhcp4Server(*srv_, json2));
    checkResult(status, 1);
    EXPECT_TRUE(errorContainsPosition(status, "<string>"));

    CfgMgr::instance().clear();

    EXPECT_NO_THROW(status = configureDhcp4Server(*srv_, json3));
    checkResult(status, 0);
    EXPECT_FALSE(errorContainsPosition(status, "<string>"));

    CfgMgr::instance().clear();

    EXPECT_NO_THROW(status = configureDhcp4Server(*srv_, json4));
    checkResult(status, 1);
    EXPECT_TRUE(errorContainsPosition(status, "<string>"));

    CfgMgr::instance().clear();

    EXPECT_NO_THROW(status = configureDhcp4Server(*srv_, json5));
    checkResult(status, 1);
    EXPECT_TRUE(errorContainsPosition(status, "<string>"));
}

// Checks if the next-server defined as global value is overridden by subnet
// specific value.
TEST_F(Dhcp4ParserTest, nextServerOverride) {

    string config = "{ " + genIfaceConfig() + "," +
        "\"rebind-timer\": 2000, "
        "\"renew-timer\": 1000, "
        "\"next-server\": \"192.0.0.1\", "
        "\"server-hostname\": \"nohost\","
        "\"boot-file-name\": \"nofile\","
        "\"subnet4\": [ { "
        "    \"pools\": [ { \"pool\": \"192.0.2.1 - 192.0.2.100\" } ],"
        "    \"next-server\": \"1.2.3.4\", "
        "    \"server-hostname\": \"some-name.example.org\","
        "    \"boot-file-name\": \"bootfile.efi\","
        "    \"subnet\": \"192.0.2.0/24\" } ],"
        "\"valid-lifetime\": 4000 }";

    ConstElementPtr json;
    ASSERT_NO_THROW(json = parseDHCP4(config));
    extractConfig(config);

    ConstElementPtr status;
    EXPECT_NO_THROW(status = configureDhcp4Server(*srv_, json));

    // check if returned status is OK
    checkResult(status, 0);

    // Now check if the configuration was indeed handled and we have
    // expected pool configured.
    Subnet4Ptr subnet = CfgMgr::instance().getStagingCfg()->
        getCfgSubnets4()->selectSubnet(IOAddress("192.0.2.200"));
    ASSERT_TRUE(subnet);
    EXPECT_EQ("1.2.3.4", subnet->getSiaddr().toText());
    EXPECT_EQ("some-name.example.org", subnet->getSname());
    EXPECT_EQ("bootfile.efi", subnet->getFilename());
}

// Check whether it is possible to configure echo-client-id
TEST_F(Dhcp4ParserTest, echoClientId) {

    string config_false = "{ " + genIfaceConfig() + "," +
        "\"rebind-timer\": 2000, "
        "\"renew-timer\": 1000, "
        "\"echo-client-id\": false,"
        "\"subnet4\": [ { "
        "    \"pools\": [ { \"pool\": \"192.0.2.1 - 192.0.2.100\" } ],"
        "    \"subnet\": \"192.0.2.0/24\" } ],"
        "\"valid-lifetime\": 4000 }";

    string config_true = "{ " + genIfaceConfig() + "," +
        "\"rebind-timer\": 2000, "
        "\"renew-timer\": 1000, "
        "\"echo-client-id\": true,"
        "\"subnet4\": [ { "
        "    \"pools\": [ { \"pool\":  \"192.0.2.1 - 192.0.2.100\" } ],"
        "    \"subnet\": \"192.0.2.0/24\" } ],"
        "\"valid-lifetime\": 4000 }";

    ConstElementPtr json_false;
    ASSERT_NO_THROW(json_false = parseDHCP4(config_false));
    extractConfig(config_false);
    ConstElementPtr json_true;
    ASSERT_NO_THROW(json_true = parseDHCP4(config_true));
    extractConfig(config_true);

    // Let's check the default. It should be true
    ASSERT_TRUE(CfgMgr::instance().getStagingCfg()->getEchoClientId());

    // Now check that "false" configuration is really applied.
    ConstElementPtr status;
    EXPECT_NO_THROW(status = configureDhcp4Server(*srv_, json_false));
    ASSERT_FALSE(CfgMgr::instance().getStagingCfg()->getEchoClientId());

    CfgMgr::instance().clear();

    // Now check that "true" configuration is really applied.
    EXPECT_NO_THROW(status = configureDhcp4Server(*srv_, json_true));
    ASSERT_TRUE(CfgMgr::instance().getStagingCfg()->getEchoClientId());

    // In any case revert back to the default value (true)
    CfgMgr::instance().getStagingCfg()->setEchoClientId(true);
}

// This test checks that the global match-client-id parameter is optional
// and that values under the subnet are used.
TEST_F(Dhcp4ParserTest, matchClientIdNoGlobal) {
    std::string config = "{ " + genIfaceConfig() + "," +
        "\"rebind-timer\": 2000, "
        "\"renew-timer\": 1000, "
        "\"subnet4\": [ "
        "{"
        "    \"match-client-id\": true,"
        "    \"pools\": [ { \"pool\": \"192.0.2.1 - 192.0.2.100\" } ],"
        "    \"subnet\": \"192.0.2.0/24\""
        "},"
        "{"
        "    \"match-client-id\": false,"
        "    \"pools\": [ { \"pool\": \"192.0.3.1 - 192.0.3.100\" } ],"
        "    \"subnet\": \"192.0.3.0/24\""
        "} ],"
        "\"valid-lifetime\": 4000 }";

    ConstElementPtr json;
    ASSERT_NO_THROW(json = parseDHCP4(config));
    extractConfig(config);

    ConstElementPtr status;
    ASSERT_NO_THROW(status = configureDhcp4Server(*srv_, json));
    checkResult(status, 0);

    CfgSubnets4Ptr cfg = CfgMgr::instance().getStagingCfg()->getCfgSubnets4();
    Subnet4Ptr subnet1 = cfg->selectSubnet(IOAddress("192.0.2.1"));
    ASSERT_TRUE(subnet1);
    EXPECT_TRUE(subnet1->getMatchClientId());

    Subnet4Ptr subnet2 = cfg->selectSubnet(IOAddress("192.0.3.1"));
    ASSERT_TRUE(subnet2);
    EXPECT_FALSE(subnet2->getMatchClientId());
}

// This test checks that the global match-client-id parameter is used
// when there is no such parameter under subnet and that the parameter
// specified for a subnet overrides the global setting.
TEST_F(Dhcp4ParserTest, matchClientIdGlobal) {
    std::string config = "{ " + genIfaceConfig() + "," +
        "\"rebind-timer\": 2000, "
        "\"renew-timer\": 1000, "
        "\"match-client-id\": true,"
        "\"subnet4\": [ "
        "{"
        "    \"match-client-id\": false,"
        "    \"pools\": [ { \"pool\": \"192.0.2.1 - 192.0.2.100\" } ],"
        "    \"subnet\": \"192.0.2.0/24\""
        "},"
        "{"
        "    \"pools\": [ { \"pool\": \"192.0.3.1 - 192.0.3.100\" } ],"
        "    \"subnet\": \"192.0.3.0/24\""
        "} ],"
        "\"valid-lifetime\": 4000 }";

    ConstElementPtr json;
    ASSERT_NO_THROW(json = parseDHCP4(config));
    extractConfig(config);

    ConstElementPtr status;
    ASSERT_NO_THROW(status = configureDhcp4Server(*srv_, json));
    checkResult(status, 0);

    CfgSubnets4Ptr cfg = CfgMgr::instance().getStagingCfg()->getCfgSubnets4();
    Subnet4Ptr subnet1 = cfg->selectSubnet(IOAddress("192.0.2.1"));
    ASSERT_TRUE(subnet1);
    EXPECT_FALSE(subnet1->getMatchClientId());

    Subnet4Ptr subnet2 = cfg->selectSubnet(IOAddress("192.0.3.1"));
    ASSERT_TRUE(subnet2);
    EXPECT_TRUE(subnet2->getMatchClientId());
}

// This test checks that the global authoritative parameter is optional
// and that values under the subnet are used.
TEST_F(Dhcp4ParserTest, authoritativeNoGlobal) {
    std::string config = "{ " + genIfaceConfig() + "," +
        "\"rebind-timer\": 2000, "
        "\"renew-timer\": 1000, "
        "\"subnet4\": [ "
        "{"
        "    \"authoritative\": true,"
        "    \"pools\": [ { \"pool\": \"192.0.2.1 - 192.0.2.100\" } ],"
        "    \"subnet\": \"192.0.2.0/24\""
        "},"
        "{"
        "    \"authoritative\": false,"
        "    \"pools\": [ { \"pool\": \"192.0.3.1 - 192.0.3.100\" } ],"
        "    \"subnet\": \"192.0.3.0/24\""
        "} ],"
        "\"valid-lifetime\": 4000 }";

    ConstElementPtr json;
    ASSERT_NO_THROW(json = parseDHCP4(config));
    extractConfig(config);

    ConstElementPtr status;
    ASSERT_NO_THROW(status = configureDhcp4Server(*srv_, json));
    checkResult(status, 0);

    CfgSubnets4Ptr cfg = CfgMgr::instance().getStagingCfg()->getCfgSubnets4();
    Subnet4Ptr subnet1 = cfg->selectSubnet(IOAddress("192.0.2.1"));
    ASSERT_TRUE(subnet1);
    EXPECT_TRUE(subnet1->getAuthoritative());

    Subnet4Ptr subnet2 = cfg->selectSubnet(IOAddress("192.0.3.1"));
    ASSERT_TRUE(subnet2);
    EXPECT_FALSE(subnet2->getAuthoritative());
}

// This test checks that the global authoritative parameter is used
// when there is no such parameter under subnet and that the parameter
// specified for a subnet overrides the global setting.
TEST_F(Dhcp4ParserTest, authoritativeGlobal) {
    std::string config = "{ " + genIfaceConfig() + "," +
        "\"rebind-timer\": 2000, "
        "\"renew-timer\": 1000, "
        "\"authoritative\": true,"
        "\"subnet4\": [ "
        "{"
        "    \"authoritative\": false,"
        "    \"pools\": [ { \"pool\": \"192.0.2.1 - 192.0.2.100\" } ],"
        "    \"subnet\": \"192.0.2.0/24\""
        "},"
        "{"
        "    \"pools\": [ { \"pool\": \"192.0.3.1 - 192.0.3.100\" } ],"
        "    \"subnet\": \"192.0.3.0/24\""
        "} ],"
        "\"valid-lifetime\": 4000 }";

    ConstElementPtr json;
    ASSERT_NO_THROW(json = parseDHCP4(config));
    extractConfig(config);

    ConstElementPtr status;
    ASSERT_NO_THROW(status = configureDhcp4Server(*srv_, json));
    checkResult(status, 0);

    CfgSubnets4Ptr cfg = CfgMgr::instance().getStagingCfg()->getCfgSubnets4();
    Subnet4Ptr subnet1 = cfg->selectSubnet(IOAddress("192.0.2.1"));
    ASSERT_TRUE(subnet1);
    EXPECT_FALSE(subnet1->getAuthoritative());

    Subnet4Ptr subnet2 = cfg->selectSubnet(IOAddress("192.0.3.1"));
    ASSERT_TRUE(subnet2);
    EXPECT_TRUE(subnet2->getAuthoritative());
}

// This test checks if it is possible to override global values
// on a per subnet basis.
TEST_F(Dhcp4ParserTest, subnetLocal) {

    string config = "{ " + genIfaceConfig() + "," +
        "\"rebind-timer\": 2000, "
        "\"renew-timer\": 1000, "
        "\"subnet4\": [ { "
        "    \"pools\": [ { \"pool\": \"192.0.2.1 - 192.0.2.100\" } ],"
        "    \"renew-timer\": 1, "
        "    \"rebind-timer\": 2, "
        "    \"valid-lifetime\": 4,"
        "    \"subnet\": \"192.0.2.0/24\" } ],"
        "\"valid-lifetime\": 4000 }";

    ConstElementPtr json;
    ASSERT_NO_THROW(json = parseDHCP4(config));
    extractConfig(config);

    ConstElementPtr status;
    EXPECT_NO_THROW(status = configureDhcp4Server(*srv_, json));

    // returned value should be 0 (configuration success)
    checkResult(status, 0);

    Subnet4Ptr subnet = CfgMgr::instance().getStagingCfg()->
        getCfgSubnets4()->selectSubnet(IOAddress("192.0.2.200"));
    ASSERT_TRUE(subnet);
    EXPECT_EQ(1, subnet->getT1());
    EXPECT_EQ(2, subnet->getT2());
    EXPECT_EQ(4, subnet->getValid());
}

// This test checks that multiple pools can be defined and handled properly.
// The test defines 2 subnets, each with 2 pools.
TEST_F(Dhcp4ParserTest, multiplePools) {

    // Collection with two subnets, each with 2 pools.
    string config = "{ " + genIfaceConfig() + "," +
        "\"rebind-timer\": 2000, "
        "\"renew-timer\": 1000, "
        "\"subnet4\": [ { "
        "    \"pools\": [ "
        "        { \"pool\": \"192.0.2.0/28\" },"
        "        { \"pool\": \"192.0.2.200-192.0.2.255\" }"
        "    ],"
        "    \"subnet\": \"192.0.2.0/24\" "
        " },"
        " {"
        "    \"pools\": [ "
        "    { \"pool\": \"192.0.3.0/25\" },"
        "    { \"pool\": \"192.0.3.128/25\" }"
        "    ],"
        "    \"subnet\": \"192.0.3.0/24\""
        " } ],"
        "\"valid-lifetime\": 4000 }";
    ConstElementPtr json;
    ASSERT_NO_THROW(json = parseDHCP4(config));
    extractConfig(config);

    ConstElementPtr status;
    ASSERT_NO_THROW(status = configureDhcp4Server(*srv_, json));
    checkResult(status, 0);

    const Subnet4Collection* subnets =
        CfgMgr::instance().getStagingCfg()->getCfgSubnets4()->getAll();
    ASSERT_TRUE(subnets);
    ASSERT_EQ(2, subnets->size()); // We expect 2 subnets

    // Check the first subnet
    const PoolCollection& pools1 = subnets->at(0)->getPools(Lease::TYPE_V4);
    ASSERT_EQ(2, pools1.size());
    EXPECT_EQ("type=V4, 192.0.2.0-192.0.2.15",
              pools1[0]->toText());
    EXPECT_EQ("type=V4, 192.0.2.200-192.0.2.255",
              pools1[1]->toText());
    // There shouldn't be any TA or PD pools
    EXPECT_THROW(subnets->at(0)->getPools(Lease::TYPE_TA), BadValue);
    EXPECT_THROW(subnets->at(0)->getPools(Lease::TYPE_PD), BadValue);

    // Check the second subnet
    const PoolCollection& pools2 = subnets->at(1)->getPools(Lease::TYPE_V4);
    ASSERT_EQ(2, pools2.size());
    EXPECT_EQ("type=V4, 192.0.3.0-192.0.3.127",
              pools2[0]->toText());
    EXPECT_EQ("type=V4, 192.0.3.128-192.0.3.255",
              pools2[1]->toText());
    // There shouldn't be any TA or PD pools
    EXPECT_THROW(subnets->at(0)->getPools(Lease::TYPE_TA).empty(), BadValue);
    EXPECT_THROW(subnets->at(0)->getPools(Lease::TYPE_PD).empty(), BadValue);
}

// Test verifies that a subnet with pool values that do not belong to that
// pool are rejected.
TEST_F(Dhcp4ParserTest, poolOutOfSubnet) {

    string config = "{ " + genIfaceConfig() + "," +
        "\"rebind-timer\": 2000, "
        "\"renew-timer\": 1000, "
        "\"subnet4\": [ { "
        "    \"pools\": [ { \"pool\": \"192.0.4.0/28\" } ],"
        "    \"subnet\": \"192.0.2.0/24\" } ],"
        "\"valid-lifetime\": 4000 }";

    ConstElementPtr json;
    ASSERT_NO_THROW(json = parseDHCP4(config));

    ConstElementPtr status;
    EXPECT_NO_THROW(status = configureDhcp4Server(*srv_, json));

    // returned value must be 1 (values error)
    // as the pool does not belong to that subnet
    checkResult(status, 1);
    EXPECT_TRUE(errorContainsPosition(status, "<string>"));
}

// Goal of this test is to verify if pools can be defined
// using prefix/length notation. There is no separate test for min-max
// notation as it was tested in several previous tests.
TEST_F(Dhcp4ParserTest, poolPrefixLen) {

    string config = "{ " + genIfaceConfig() + "," +
        "\"rebind-timer\": 2000, "
        "\"renew-timer\": 1000, "
        "\"subnet4\": [ { "
        "    \"pools\": [ { \"pool\": \"192.0.2.128/28\" } ],"
        "    \"subnet\": \"192.0.2.0/24\" } ],"
        "\"valid-lifetime\": 4000 }";

    ConstElementPtr json;
    ASSERT_NO_THROW(json = parseDHCP4(config));
    extractConfig(config);

    ConstElementPtr status;
    EXPECT_NO_THROW(status = configureDhcp4Server(*srv_, json));

    // returned value must be 0 (configuration accepted)
    checkResult(status, 0);

    Subnet4Ptr subnet = CfgMgr::instance().getStagingCfg()->
        getCfgSubnets4()->selectSubnet(IOAddress("192.0.2.200"));
    ASSERT_TRUE(subnet);
    EXPECT_EQ(1000, subnet->getT1());
    EXPECT_EQ(2000, subnet->getT2());
    EXPECT_EQ(4000, subnet->getValid());
}

// Goal of this test is to verify if invalid pool definitions
// return a location in the error message.
TEST_F(Dhcp4ParserTest, badPools) {

    // not a prefix
    string config_bogus1 = "{ " + genIfaceConfig() + "," +
        "\"rebind-timer\": 2000, "
        "\"renew-timer\": 1000, "
        "\"subnet4\": [ { "
        "    \"pools\": [ { \"pool\": \"foo/28\" } ],"
        "    \"subnet\": \"192.0.2.0/24\" } ],"
        "\"valid-lifetime\": 4000 }";

    // not a length
    string config_bogus2 = "{ " + genIfaceConfig() + "," +
        "\"rebind-timer\": 2000, "
        "\"renew-timer\": 1000, "
        "\"subnet4\": [ { "
        "    \"pools\": [ { \"pool\": \"192.0.2.128/foo\" } ],"
        "    \"subnet\": \"192.0.2.0/24\" } ],"
        "\"valid-lifetime\": 4000 }";

    // invalid prefix length
    string config_bogus3 = "{ " + genIfaceConfig() + "," +
        "\"rebind-timer\": 2000, "
        "\"renew-timer\": 1000, "
        "\"subnet4\": [ { "
        "    \"pools\": [ { \"pool\": \"192.0.2.128/100\" } ],"
        "    \"subnet\": \"192.0.2.0/24\" } ],"
        "\"valid-lifetime\": 4000 }";

    // not a prefix nor a min-max
    string config_bogus4 = "{ " + genIfaceConfig() + "," +
        "\"rebind-timer\": 2000, "
        "\"renew-timer\": 1000, "
        "\"subnet4\": [ { "
        "    \"pools\": [ { \"pool\": \"foo\" } ],"
        "    \"subnet\": \"192.0.2.0/24\" } ],"
        "\"valid-lifetime\": 4000 }";

    // not an address
    string config_bogus5 = "{ " + genIfaceConfig() + "," +
        "\"rebind-timer\": 2000, "
        "\"renew-timer\": 1000, "
        "\"subnet4\": [ { "
        "    \"pools\": [ { \"pool\": \"foo - bar\" } ],"
        "    \"subnet\": \"192.0.2.0/24\" } ],"
        "\"valid-lifetime\": 4000 }";

    // min > max
    string config_bogus6 = "{ " + genIfaceConfig() + "," +
        "\"rebind-timer\": 2000, "
        "\"renew-timer\": 1000, "
        "\"subnet4\": [ { "
        "    \"pools\": [ { \"pool\": \"192.0.2.200 - 192.0.2.100\" } ],"
        "    \"subnet\": \"192.0.2.0/24\" } ],"
        "\"valid-lifetime\": 4000 }";

    // out of range prefix length (new check)
    string config_bogus7 = "{ " + genIfaceConfig() + "," +
        "\"rebind-timer\": 2000, "
        "\"renew-timer\": 1000, "
        "\"subnet4\": [ { "
        "    \"pools\": [ { \"pool\": \"192.0.2.128/1052\" } ],"
        "    \"subnet\": \"192.0.2.0/24\" } ],"
        "\"valid-lifetime\": 4000 }";

    ConstElementPtr json1;
    ASSERT_NO_THROW(json1 = parseDHCP4(config_bogus1));
    ConstElementPtr json2;
    ASSERT_NO_THROW(json2 = parseDHCP4(config_bogus2));
    ConstElementPtr json3;
    ASSERT_NO_THROW(json3 = parseDHCP4(config_bogus3));
    ConstElementPtr json4;
    ASSERT_NO_THROW(json4 = parseDHCP4(config_bogus4));
    ConstElementPtr json5;
    ASSERT_NO_THROW(json5 = parseDHCP4(config_bogus5));
    ConstElementPtr json6;
    ASSERT_NO_THROW(json6 = parseDHCP4(config_bogus6));
    ConstElementPtr json7;
    ASSERT_NO_THROW(json7 = parseDHCP4(config_bogus7));

    ConstElementPtr status;
    EXPECT_NO_THROW(status = configureDhcp4Server(*srv_, json1));

    // check if returned status is always a failure
    checkResult(status, 1);
    EXPECT_TRUE(errorContainsPosition(status, "<string>"));

    CfgMgr::instance().clear();

    EXPECT_NO_THROW(status = configureDhcp4Server(*srv_, json2));
    checkResult(status, 1);
    EXPECT_TRUE(errorContainsPosition(status, "<string>"));

    CfgMgr::instance().clear();

    EXPECT_NO_THROW(status = configureDhcp4Server(*srv_, json3));
    checkResult(status, 1);
    EXPECT_TRUE(errorContainsPosition(status, "<string>"));

    CfgMgr::instance().clear();

    EXPECT_NO_THROW(status = configureDhcp4Server(*srv_, json4));
    checkResult(status, 1);
    EXPECT_TRUE(errorContainsPosition(status, "<string>"));

    CfgMgr::instance().clear();

    EXPECT_NO_THROW(status = configureDhcp4Server(*srv_, json5));
    checkResult(status, 1);
    EXPECT_TRUE(errorContainsPosition(status, "<string>"));

    CfgMgr::instance().clear();

    EXPECT_NO_THROW(status = configureDhcp4Server(*srv_, json6));
    checkResult(status, 1);
    EXPECT_TRUE(errorContainsPosition(status, "<string>"));

    CfgMgr::instance().clear();

    EXPECT_NO_THROW(status = configureDhcp4Server(*srv_, json7));
    checkResult(status, 1);
    EXPECT_TRUE(errorContainsPosition(status, "<string>"));
}

// Goal of this test is to verify no pool definitions is invalid
// and returns a location in the error message.
TEST_F(Dhcp4ParserTest, noPools) {

    // Configuration string.
    string config = "{ " + genIfaceConfig() + "," +
        "\"rebind-timer\": 2000, "
        "\"renew-timer\": 1000, "
        "\"subnet4\": [ { "
        "    \"pools\": [ { \"user-context\": { } } ],"
        "    \"subnet\": \"192.0.2.0/24\" } ],"
        "\"valid-lifetime\": 4000 }";

    EXPECT_THROW(parseDHCP4(config, true), Dhcp4ParseError);
}

// Goal of this test is to verify that invalid subnet fails to be parsed.
TEST_F(Dhcp4ParserTest, badSubnetValues) {

    // Contains parts needed for a single test scenario.
    struct Scenario {
        std::string description_;
        std::string config_json_;
        std::string exp_error_msg_;
    };

    // Vector of scenarios.
    std::vector<Scenario> scenarios = {
        {
        "IP is not an address",
        "{ \"subnet4\": [ { "
        "    \"subnet\": \"not an address/24\" } ],"
        "\"valid-lifetime\": 4000 }",
        "subnet configuration failed: "
        "Failed to convert string to address 'notanaddress': Invalid argument"
        },
        {
        "IP is Invalid",
        "{ \"subnet4\": [ { "
        "    \"subnet\": \"256.16.1.0/24\" } ],"
        "\"valid-lifetime\": 4000 }",
        "subnet configuration failed: "
        "Failed to convert string to address '256.16.1.0': Invalid argument"
        },
        {
        "Missing prefix",
        "{ \"subnet4\": [ { "
        "    \"subnet\": \"192.0.2.0\" } ],"
        "\"valid-lifetime\": 4000 }",
        "subnet configuration failed: "
        "Invalid subnet syntax (prefix/len expected):192.0.2.0 (<string>:1:32)"
        },
        {
        "Prefix not an integer (2 slashes)",
        "{ \"subnet4\": [ { "
        "    \"subnet\": \"192.0.2.0//24\" } ],"
        "\"valid-lifetime\": 4000 }",
        "subnet configuration failed: "
        "prefix length: '/24' is not an integer (<string>:1:32)"
        },
        {
        "Prefix value is insane",
        "{ \"subnet4\": [ { "
        "    \"subnet\": \"192.0.2.0/45938\" } ],"
        "\"valid-lifetime\": 4000 }",
        "subnet configuration failed: "
        "Invalid prefix length specified for subnet: 45938 (<string>:1:32)"
        }
    };

    // Iterate over the list of scenarios.  Each should fail to parse with
    // a specific error message.
    for (auto scenario = scenarios.begin(); scenario != scenarios.end(); ++scenario) {
        {
            SCOPED_TRACE((*scenario).description_);
            ConstElementPtr config;
            ASSERT_NO_THROW(config = parseDHCP4((*scenario).config_json_))
                            << "invalid json, broken test";
            ConstElementPtr status;
            EXPECT_NO_THROW(status = configureDhcp4Server(*srv_, config));
            checkResult(status, 1);
            EXPECT_EQ(comment_->stringValue(), (*scenario).exp_error_msg_);
        }
    }
}

// Goal of this test is to verify that unknown interface fails
// to be parsed.
TEST_F(Dhcp4ParserTest, unknownInterface) {

    // Configuration string.
    string config = "{ " + genIfaceConfig() + "," +
        "\"rebind-timer\": 2000, "
        "\"renew-timer\": 1000, "
        "\"subnet4\": [ { "
        "    \"pools\": [ ],"
        "    \"subnet\": \"192.0.2.0/24\","
        "    \"interface\": \"ethX\" } ],"
        "\"valid-lifetime\": 4000 }";

    ConstElementPtr json;
    ASSERT_NO_THROW(json = parseDHCP4(config, true));
    ConstElementPtr status;
    EXPECT_NO_THROW(status = configureDhcp4Server(*srv_, json));
    checkResult(status, 1);
    EXPECT_TRUE(errorContainsPosition(status, "<string>"));
}

// The goal of this test is to check whether an option definition
// that defines an option carrying an IPv4 address can be created.
TEST_F(Dhcp4ParserTest, optionDefIpv4Address) {

    // Configuration string.
    std::string config =
        "{ \"option-def\": [ {"
        "      \"name\": \"foo\","
        "      \"code\": 100,"
        "      \"type\": \"ipv4-address\","
        "      \"space\": \"isc\""
        "  } ]"
        "}";
    ConstElementPtr json;
    ASSERT_NO_THROW(json = parseOPTION_DEFS(config, true));
    extractConfig(config);

    // Make sure that the particular option definition does not exist.
    OptionDefinitionPtr def = CfgMgr::instance().getStagingCfg()->
        getCfgOptionDef()->get("isc", 100);
    ASSERT_FALSE(def);

    // Use the configuration string to create new option definition.
    ConstElementPtr status;
    EXPECT_NO_THROW(status = configureDhcp4Server(*srv_, json));
    ASSERT_TRUE(status);
    checkResult(status, 0);

    // We need to commit option definitions because later in this test we
    // will be checking if they get removed when "option-def" parameter
    // is removed from a configuration.
    LibDHCP::commitRuntimeOptionDefs();

    // The option definition should now be available in the CfgMgr.
    def = CfgMgr::instance().getStagingCfg()->getCfgOptionDef()->get("isc", 100);
    ASSERT_TRUE(def);

    // Verify that the option definition data is valid.
    EXPECT_EQ("foo", def->getName());
    EXPECT_EQ(100, def->getCode());
    EXPECT_FALSE(def->getArrayType());
    EXPECT_EQ(OPT_IPV4_ADDRESS_TYPE, def->getType());
    EXPECT_TRUE(def->getEncapsulatedSpace().empty());

    // The copy of the option definition should be available in the libdhcp++.
    OptionDefinitionPtr def_libdhcp = LibDHCP::getRuntimeOptionDef("isc", 100);
    ASSERT_TRUE(def_libdhcp);

    // Both definitions should be held in distinct pointers but they should
    // be equal.
    EXPECT_TRUE(def_libdhcp != def);
    EXPECT_TRUE(*def_libdhcp == *def);

    // Let's apply empty configuration. This removes the option definitions
    // configuration and should result in removal of the option 100 from the
    // libdhcp++. Note DHCP4 or OPTION_DEFS parsers do not accept empty maps.
    json.reset(new MapElement());
    ASSERT_NO_THROW(status = configureDhcp4Server(*srv_, json));
    checkResult(status, 0);

    EXPECT_FALSE(LibDHCP::getRuntimeOptionDef("isc", 100));
}

// The goal of this test is to check whether an option definition
// that defines an option carrying a record of data fields can
// be created.
TEST_F(Dhcp4ParserTest, optionDefRecord) {

    // Configuration string.
    std::string config =
        "{ \"option-def\": [ {"
        "      \"name\": \"foo\","
        "      \"code\": 100,"
        "      \"type\": \"record\","
        "      \"record-types\": \"uint16, ipv4-address, ipv6-address, string\","
        "      \"space\": \"isc\""
        "  } ]"
        "}";
    ConstElementPtr json;
    ASSERT_NO_THROW(json = parseOPTION_DEFS(config));
    extractConfig(config);

    // Make sure that the particular option definition does not exist.
    OptionDefinitionPtr def = CfgMgr::instance().getStagingCfg()->
        getCfgOptionDef()->get("isc", 100);
    ASSERT_FALSE(def);

    // Use the configuration string to create new option definition.
    ConstElementPtr status;
    EXPECT_NO_THROW(status = configureDhcp4Server(*srv_, json));
    ASSERT_TRUE(status);
    checkResult(status, 0);

    // The option definition should now be available in the CfgMgr.
    def = CfgMgr::instance().getStagingCfg()->getCfgOptionDef()->get("isc", 100);
    ASSERT_TRUE(def);

    // Check the option data.
    EXPECT_EQ("foo", def->getName());
    EXPECT_EQ(100, def->getCode());
    EXPECT_EQ(OPT_RECORD_TYPE, def->getType());
    EXPECT_FALSE(def->getArrayType());
    EXPECT_TRUE(def->getEncapsulatedSpace().empty());

    // The option comprises the record of data fields. Verify that all
    // fields are present and they are of the expected types.
    const OptionDefinition::RecordFieldsCollection& record_fields =
        def->getRecordFields();
    ASSERT_EQ(4, record_fields.size());
    EXPECT_EQ(OPT_UINT16_TYPE, record_fields[0]);
    EXPECT_EQ(OPT_IPV4_ADDRESS_TYPE, record_fields[1]);
    EXPECT_EQ(OPT_IPV6_ADDRESS_TYPE, record_fields[2]);
    EXPECT_EQ(OPT_STRING_TYPE, record_fields[3]);
}

// The goal of this test is to verify that multiple option definitions
// can be created.
TEST_F(Dhcp4ParserTest, optionDefMultiple) {
    // Configuration string.
    std::string config =
        "{ \"option-def\": [ {"
        "      \"name\": \"foo\","
        "      \"code\": 100,"
        "      \"type\": \"uint32\","
        "      \"space\": \"isc\""
        "  },"
        "  {"
        "      \"name\": \"foo-2\","
        "      \"code\": 101,"
        "      \"type\": \"ipv4-address\","
        "      \"space\": \"isc\""
        "  } ]"
        "}";
    ConstElementPtr json;
    ASSERT_NO_THROW(json = parseOPTION_DEFS(config));
    extractConfig(config);

    // Make sure that the option definitions do not exist yet.
    ASSERT_FALSE(CfgMgr::instance().getStagingCfg()->
                 getCfgOptionDef()->get("isc", 100));
    ASSERT_FALSE(CfgMgr::instance().getStagingCfg()->
                 getCfgOptionDef()->get("isc", 101));

    // Use the configuration string to create new option definitions.
    ConstElementPtr status;
    EXPECT_NO_THROW(status = configureDhcp4Server(*srv_, json));
    ASSERT_TRUE(status);
    checkResult(status, 0);

    // Check the first definition we have created.
    OptionDefinitionPtr def1 = CfgMgr::instance().getStagingCfg()->
        getCfgOptionDef()->get("isc", 100);
    ASSERT_TRUE(def1);

    // Check the option data.
    EXPECT_EQ("foo", def1->getName());
    EXPECT_EQ(100, def1->getCode());
    EXPECT_EQ(OPT_UINT32_TYPE, def1->getType());
    EXPECT_FALSE(def1->getArrayType());
    EXPECT_TRUE(def1->getEncapsulatedSpace().empty());

    // Check the second option definition we have created.
    OptionDefinitionPtr def2 = CfgMgr::instance().getStagingCfg()->
        getCfgOptionDef()->get("isc", 101);
    ASSERT_TRUE(def2);

    // Check the option data.
    EXPECT_EQ("foo-2", def2->getName());
    EXPECT_EQ(101, def2->getCode());
    EXPECT_EQ(OPT_IPV4_ADDRESS_TYPE, def2->getType());
    EXPECT_FALSE(def2->getArrayType());
    EXPECT_TRUE(def2->getEncapsulatedSpace().empty());
}

// The goal of this test is to verify that the duplicated option
// definition is not accepted.
TEST_F(Dhcp4ParserTest, optionDefDuplicate) {
    // Preconfigure libdhcp++ with option definitions. The new configuration
    // should override it, but when the new configuration fails, it should
    // revert to this original configuration.
    OptionDefSpaceContainer defs;
    OptionDefinitionPtr def(new OptionDefinition("bar", 233, "string"));
    defs.addItem(def, "isc");
    LibDHCP::setRuntimeOptionDefs(defs);
    LibDHCP::commitRuntimeOptionDefs();

    // Configuration string. Both option definitions have
    // the same code and belong to the same option space.
    // This configuration should not be accepted.
    std::string config =
        "{ \"option-def\": [ {"
        "      \"name\": \"foo\","
        "      \"code\": 100,"
        "      \"type\": \"uint32\","
        "      \"space\": \"isc\""
        "  },"
        "  {"
        "      \"name\": \"foo-2\","
        "      \"code\": 100,"
        "      \"type\": \"ipv4-address\","
        "      \"space\": \"isc\""
        "  } ]"
        "}";
    ConstElementPtr json;
    ASSERT_NO_THROW(json = parseOPTION_DEFS(config));

    // Make sure that the option definition does not exist yet.
    ASSERT_FALSE(CfgMgr::instance().getStagingCfg()->
                 getCfgOptionDef()->get("isc", 100));

    // Use the configuration string to create new option definitions.
    ConstElementPtr status;
    EXPECT_NO_THROW(status = configureDhcp4Server(*srv_, json));
    ASSERT_TRUE(status);
    checkResult(status, 1);
    EXPECT_TRUE(errorContainsPosition(status, "<string>"));

    // The new configuration should have inserted option 100, but
    // once configuration failed (on the duplicate option definition)
    // the original configuration in libdhcp++ should be reverted.
    EXPECT_FALSE(LibDHCP::getRuntimeOptionDef("isc", 100));
    def = LibDHCP::getRuntimeOptionDef("isc", 233);
    ASSERT_TRUE(def);
    EXPECT_EQ("bar", def->getName());
    EXPECT_EQ(233, def->getCode());
}

// The goal of this test is to verify that the option definition
// comprising an array of uint32 values can be created.
TEST_F(Dhcp4ParserTest, optionDefArray) {

    // Configuration string. Created option definition should
    // comprise an array of uint32 values.
    std::string config =
        "{ \"option-def\": [ {"
        "      \"name\": \"foo\","
        "      \"code\": 100,"
        "      \"type\": \"uint32\","
        "      \"array\": true,"
        "      \"space\": \"isc\""
        "  } ]"
        "}";
    ConstElementPtr json;
    ASSERT_NO_THROW(json = parseOPTION_DEFS(config));
    extractConfig(config);

    // Make sure that the particular option definition does not exist.
    OptionDefinitionPtr def = CfgMgr::instance().getStagingCfg()->
        getCfgOptionDef()->get("isc", 100);
    ASSERT_FALSE(def);

    // Use the configuration string to create new option definition.
    ConstElementPtr status;
    EXPECT_NO_THROW(status = configureDhcp4Server(*srv_, json));
    ASSERT_TRUE(status);
    checkResult(status, 0);

    // The option definition should now be available in the CfgMgr.
    def = CfgMgr::instance().getStagingCfg()->
        getCfgOptionDef()->get("isc", 100);
    ASSERT_TRUE(def);

    // Check the option data.
    EXPECT_EQ("foo", def->getName());
    EXPECT_EQ(100, def->getCode());
    EXPECT_EQ(OPT_UINT32_TYPE, def->getType());
    EXPECT_TRUE(def->getArrayType());
    EXPECT_TRUE(def->getEncapsulatedSpace().empty());
}

// The purpose of this test to verify that encapsulated option
// space name may be specified.
TEST_F(Dhcp4ParserTest, optionDefEncapsulate) {

    // Configuration string. Included the encapsulated
    // option space name.
    std::string config =
        "{ \"option-def\": [ {"
        "      \"name\": \"foo\","
        "      \"code\": 100,"
        "      \"type\": \"uint32\","
        "      \"space\": \"isc\","
        "      \"encapsulate\": \"sub-opts-space\""
        "  } ]"
        "}";
    ConstElementPtr json;
    ASSERT_NO_THROW(json = parseOPTION_DEFS(config));
    extractConfig(config);

    // Make sure that the particular option definition does not exist.
    OptionDefinitionPtr def = CfgMgr::instance().getStagingCfg()->
        getCfgOptionDef()->get("isc", 100);
    ASSERT_FALSE(def);

    // Use the configuration string to create new option definition.
    ConstElementPtr status;
    EXPECT_NO_THROW(status = configureDhcp4Server(*srv_, json));
    ASSERT_TRUE(status);
    checkResult(status, 0);

    // The option definition should now be available in the CfgMgr.
    def = CfgMgr::instance().getStagingCfg()->
        getCfgOptionDef()->get("isc", 100);
    ASSERT_TRUE(def);

    // Check the option data.
    EXPECT_EQ("foo", def->getName());
    EXPECT_EQ(100, def->getCode());
    EXPECT_EQ(OPT_UINT32_TYPE, def->getType());
    EXPECT_FALSE(def->getArrayType());
    EXPECT_EQ("sub-opts-space", def->getEncapsulatedSpace());
}

/// The purpose of this test is to verify that the option definition
/// with invalid name is not accepted.
TEST_F(Dhcp4ParserTest, optionDefInvalidName) {
    // Configuration string. The option name is invalid as it
    // contains the % character.
    std::string config =
        "{ \"option-def\": [ {"
        "      \"name\": \"invalid%name\","
        "      \"code\": 100,"
        "      \"type\": \"string\","
        "      \"space\": \"isc\""
        "  } ]"
        "}";
    ConstElementPtr json;
    ASSERT_NO_THROW(json = parseOPTION_DEFS(config));

    // Use the configuration string to create new option definition.
    ConstElementPtr status;
    EXPECT_NO_THROW(status = configureDhcp4Server(*srv_, json));
    ASSERT_TRUE(status);
    // Expecting parsing error (error code 1).
    checkResult(status, 1);
    EXPECT_TRUE(errorContainsPosition(status, "<string>"));
}

/// The purpose of this test is to verify that the option definition
/// with invalid type is not accepted.
TEST_F(Dhcp4ParserTest, optionDefInvalidType) {
    // Configuration string. The option type is invalid. It is
    // "sting" instead of "string".
    std::string config =
        "{ \"option-def\": [ {"
        "      \"name\": \"foo\","
        "      \"code\": 100,"
        "      \"type\": \"sting\","
        "      \"space\": \"isc\""
        "  } ]"
        "}";
    ConstElementPtr json;
    ASSERT_NO_THROW(json = parseOPTION_DEFS(config));

    // Use the configuration string to create new option definition.
    ConstElementPtr status;
    EXPECT_NO_THROW(status = configureDhcp4Server(*srv_, json));
    ASSERT_TRUE(status);
    // Expecting parsing error (error code 1).
    checkResult(status, 1);
    EXPECT_TRUE(errorContainsPosition(status, "<string>"));
}

/// The purpose of this test is to verify that the option definition
/// with invalid type is not accepted.
TEST_F(Dhcp4ParserTest, optionDefInvalidRecordType) {
    // Configuration string. The third of the record fields
    // is invalid. It is "sting" instead of "string".
    std::string config =
        "{ \"option-def\": [ {"
        "      \"name\": \"foo\","
        "      \"code\": 100,"
        "      \"type\": \"record\","
        "      \"record-types\": \"uint32,uint8,sting\","
        "      \"space\": \"isc\""
        "  } ]"
        "}";
    ConstElementPtr json;
    ASSERT_NO_THROW(json = parseOPTION_DEFS(config));

    // Use the configuration string to create new option definition.
    ConstElementPtr status;
    EXPECT_NO_THROW(status = configureDhcp4Server(*srv_, json));
    ASSERT_TRUE(status);
    // Expecting parsing error (error code 1).
    checkResult(status, 1);
    EXPECT_TRUE(errorContainsPosition(status, "<string>"));
}

/// The purpose of this test is to verify that various integer types
/// are supported.
TEST_F(Dhcp4ParserTest, optionIntegerTypes) {
    // Configuration string. The third of the record fields
    // is invalid. It is "sting" instead of "string".
    std::string config =
        "{ \"option-def\": [ {"
        "      \"name\": \"foo\","
        "      \"code\": 100,"
        "      \"type\": \"record\","
        "      \"record-types\": \"uint8,uint16,uint32,int8,int16,int32\","
        "      \"space\": \"isc\""
        "  } ]"
        "}";
    ConstElementPtr json;
    ASSERT_NO_THROW(json = parseOPTION_DEFS(config));

    // Use the configuration string to create new option definition.
    ConstElementPtr status;
    EXPECT_NO_THROW(status = configureDhcp4Server(*srv_, json));
    ASSERT_TRUE(status);
    // Expecting parsing error (error code 1).
    checkResult(status, 0);
}

/// The goal of this test is to verify that the invalid encapsulated
/// option space name is not accepted.
TEST_F(Dhcp4ParserTest, optionDefInvalidEncapsulatedSpace) {
    // Configuration string. The encapsulated option space
    // name is invalid (% character is not allowed).
    std::string config =
        "{ \"option-def\": [ {"
        "      \"name\": \"foo\","
        "      \"code\": 100,"
        "      \"type\": \"uint32\","
        "      \"space\": \"isc\","
        "      \"encapsulate\": \"invalid%space%name\""
        "  } ]"
        "}";
    ConstElementPtr json;
    ASSERT_NO_THROW(json = parseOPTION_DEFS(config));

    // Use the configuration string to create new option definition.
    ConstElementPtr status;
    EXPECT_NO_THROW(status = configureDhcp4Server(*srv_, json));
    ASSERT_TRUE(status);
    // Expecting parsing error (error code 1).
    checkResult(status, 1);
    EXPECT_TRUE(errorContainsPosition(status, "<string>"));
}

/// The goal of this test is to verify that the encapsulated
/// option space name can't be specified for the option that
/// comprises an array of data fields.
TEST_F(Dhcp4ParserTest, optionDefEncapsulatedSpaceAndArray) {
    // Configuration string. The encapsulated option space
    // name is set to non-empty value and the array flag
    // is set.
    std::string config =
        "{ \"option-def\": [ {"
        "      \"name\": \"foo\","
        "      \"code\": 100,"
        "      \"type\": \"uint32\","
        "      \"array\": true,"
        "      \"space\": \"isc\","
        "      \"encapsulate\": \"valid-space-name\""
        "  } ]"
        "}";
    ConstElementPtr json;
    ASSERT_NO_THROW(json = parseOPTION_DEFS(config));

    // Use the configuration string to create new option definition.
    ConstElementPtr status;
    EXPECT_NO_THROW(status = configureDhcp4Server(*srv_, json));
    ASSERT_TRUE(status);
    // Expecting parsing error (error code 1).
    checkResult(status, 1);
    EXPECT_TRUE(errorContainsPosition(status, "<string>"));
}

/// The goal of this test is to verify that the option may not
/// encapsulate option space it belongs to.
TEST_F(Dhcp4ParserTest, optionDefEncapsulateOwnSpace) {
    // Configuration string. Option is set to encapsulate
    // option space it belongs to.
    std::string config =
        "{ \"option-def\": [ {"
        "      \"name\": \"foo\","
        "      \"code\": 100,"
        "      \"type\": \"uint32\","
        "      \"space\": \"isc\","
        "      \"encapsulate\": \"isc\""
        "  } ]"
        "}";
    ConstElementPtr json;
    ASSERT_NO_THROW(json = parseOPTION_DEFS(config));

    // Use the configuration string to create new option definition.
    ConstElementPtr status;
    EXPECT_NO_THROW(status = configureDhcp4Server(*srv_, json));
    ASSERT_TRUE(status);
    // Expecting parsing error (error code 1).
    checkResult(status, 1);
    EXPECT_TRUE(errorContainsPosition(status, "<string>"));
}

/// The purpose of this test is to verify that it is not allowed
/// to override the standard option (that belongs to dhcp4 option
/// space and has its definition) and that it is allowed to define
/// option in the dhcp4 option space that has a code which is not
/// used by any of the standard options.
TEST_F(Dhcp4ParserTest, optionStandardDefOverride) {

    // Configuration string. The option code 109 is unassigned so it
    // can be used for a custom option definition in dhcp4 option space.
    std::string config =
        "{ \"option-def\": [ {"
        "      \"name\": \"foo\","
        "      \"code\": 109,"
        "      \"type\": \"string\","
        "      \"space\": \"dhcp4\""
        "  } ]"
        "}";
    ConstElementPtr json;
    ASSERT_NO_THROW(json = parseOPTION_DEFS(config));
    extractConfig(config);

    OptionDefinitionPtr def = CfgMgr::instance().getStagingCfg()->
        getCfgOptionDef()->get(DHCP4_OPTION_SPACE, 109);
    ASSERT_FALSE(def);

    // Use the configuration string to create new option definition.
    ConstElementPtr status;
    EXPECT_NO_THROW(status = configureDhcp4Server(*srv_, json));
    ASSERT_TRUE(status);
    checkResult(status, 0);

    // The option definition should now be available in the CfgMgr.
    def = CfgMgr::instance().getStagingCfg()->
        getCfgOptionDef()->get(DHCP4_OPTION_SPACE, 109);
    ASSERT_TRUE(def);

    // Check the option data.
    EXPECT_EQ("foo", def->getName());
    EXPECT_EQ(109, def->getCode());
    EXPECT_EQ(OPT_STRING_TYPE, def->getType());
    EXPECT_FALSE(def->getArrayType());

    // The combination of option space and code is invalid. The 'dhcp4' option
    // space groups standard options and the code 3 is reserved for one of
    // them.
    config =
        "{ \"option-def\": [ {"
        "      \"name\": \"routers\","
        "      \"code\": 3,"
        "      \"type\": \"ipv4-address\","
        "      \"space\": \"dhcp4\""
        "  } ]"
        "}";
    ASSERT_NO_THROW(json = parseOPTION_DEFS(config));

    // Use the configuration string to create new option definition.
    EXPECT_NO_THROW(status = configureDhcp4Server(*srv_, json));
    ASSERT_TRUE(status);
    // Expecting parsing error (error code 1).
    checkResult(status, 1);
    EXPECT_TRUE(errorContainsPosition(status, "<string>"));

    /// There is no definition for unassigned option 170.
    config =
        "{ \"option-def\": [ {"
        "      \"name\": \"unassigned-option-170\","
        "      \"code\": 170,"
        "      \"type\": \"string\","
        "      \"space\": \"dhcp4\""
        "  } ]"
        "}";
    ASSERT_NO_THROW(json = parseOPTION_DEFS(config));
    extractConfig(config);

    // Use the configuration string to create new option definition.
    EXPECT_NO_THROW(status = configureDhcp4Server(*srv_, json));
    ASSERT_TRUE(status);
    // Expecting success.
    checkResult(status, 0);

    def = CfgMgr::instance().getStagingCfg()->
        getCfgOptionDef()->get(DHCP4_OPTION_SPACE, 170);
    ASSERT_TRUE(def);

    // Check the option data.
    EXPECT_EQ("unassigned-option-170", def->getName());
    EXPECT_EQ(170, def->getCode());
    EXPECT_EQ(OPT_STRING_TYPE, def->getType());
    EXPECT_FALSE(def->getArrayType());

}

// Goal of this test is to verify that global option data is configured
TEST_F(Dhcp4ParserTest, optionDataDefaultsGlobal) {
    ConstElementPtr x;
    string config = "{ " + genIfaceConfig() + "," +
        "\"rebind-timer\": 2000,"
        "\"renew-timer\": 1000,"
        "\"option-data\": [ {"
        "    \"name\": \"dhcp-message\","
        "    \"data\": \"ABCDEF0105\","
        "    \"csv-format\": false"
        " },"
        " {"
        "    \"name\": \"default-ip-ttl\","
        "    \"data\": \"01\","
        "    \"csv-format\": false"
        " } ],"
        "\"subnet4\": [ { "
        "    \"pools\": [ { \"pool\": \"192.0.2.1 - 192.0.2.100\" } ],"
        "    \"subnet\": \"192.0.2.0/24\""
        " } ],"
        "\"valid-lifetime\": 4000 }";

    ConstElementPtr json;
    ASSERT_NO_THROW(json = parseDHCP4(config));
    extractConfig(config);

    EXPECT_NO_THROW(x = configureDhcp4Server(*srv_, json));
    checkResult(x, 0);

    // These options are global
    Subnet4Ptr subnet = CfgMgr::instance().getStagingCfg()->
        getCfgSubnets4()->selectSubnet(IOAddress("192.0.2.200"));
    ASSERT_TRUE(subnet);
    OptionContainerPtr options = subnet->getCfgOption()->getAll(DHCP4_OPTION_SPACE);
    ASSERT_EQ(0, options->size());

    options = CfgMgr::instance().getStagingCfg()->getCfgOption()->getAll(DHCP4_OPTION_SPACE);
    ASSERT_EQ(2, options->size());

    // Get the search index. Index #1 is to search using option code.
    const OptionContainerTypeIndex& idx = options->get<1>();

    // Get the options for specified index. Expecting one option to be
    // returned but in theory we may have multiple options with the same
    // code so we get the range.
    std::pair<OptionContainerTypeIndex::const_iterator,
              OptionContainerTypeIndex::const_iterator> range =
        idx.equal_range(56);
    // Expect single option with the code equal to 56.
    ASSERT_EQ(1, std::distance(range.first, range.second));
    const uint8_t foo_expected[] = {
        0xAB, 0xCD, 0xEF, 0x01, 0x05
    };
    // Check if option is valid in terms of code and carried data.
    testOption(*range.first, 56, foo_expected, sizeof(foo_expected));

    range = idx.equal_range(23);
    ASSERT_EQ(1, std::distance(range.first, range.second));
    // Do another round of testing with second option.
    const uint8_t foo2_expected[] = {
        0x01
    };
    testOption(*range.first, 23, foo2_expected, sizeof(foo2_expected));

    // Check that options with other option codes are not returned.
    for (uint8_t code = 24; code < 35; ++code) {
        range = idx.equal_range(code);
        EXPECT_EQ(0, std::distance(range.first, range.second));
    }
}

// Goal of this test is to verify that subnet option data is configured
TEST_F(Dhcp4ParserTest, optionDataDefaultsSubnet) {
    ConstElementPtr x;
    string config = "{ " + genIfaceConfig() + "," +
        "\"rebind-timer\": 2000,"
        "\"renew-timer\": 1000,"
        "\"subnet4\": [ { "
        "    \"pools\": [ { \"pool\": \"192.0.2.1 - 192.0.2.100\" } ],"
        "    \"subnet\": \"192.0.2.0/24\","
        "    \"option-data\": [ {"
        "        \"name\": \"dhcp-message\","
        "        \"data\": \"ABCDEF0105\","
        "        \"csv-format\": false"
        "     },"
        "     {"
        "        \"name\": \"default-ip-ttl\","
        "        \"data\": \"01\","
        "        \"csv-format\": false"
        "     } ]"
        " } ],"
        "\"valid-lifetime\": 4000 }";

    ConstElementPtr json;
    ASSERT_NO_THROW(json = parseDHCP4(config));
    extractConfig(config);

    EXPECT_NO_THROW(x = configureDhcp4Server(*srv_, json));
    checkResult(x, 0);

    // These options are subnet options
    OptionContainerPtr options =
        CfgMgr::instance().getStagingCfg()->getCfgOption()->getAll(DHCP4_OPTION_SPACE);
    ASSERT_EQ(0, options->size());

    Subnet4Ptr subnet = CfgMgr::instance().getStagingCfg()->
        getCfgSubnets4()->selectSubnet(IOAddress("192.0.2.200"));
    ASSERT_TRUE(subnet);
    options = subnet->getCfgOption()->getAll(DHCP4_OPTION_SPACE);
    ASSERT_EQ(2, options->size());

    // Get the search index. Index #1 is to search using option code.
    const OptionContainerTypeIndex& idx = options->get<1>();

    // Get the options for specified index. Expecting one option to be
    // returned but in theory we may have multiple options with the same
    // code so we get the range.
    std::pair<OptionContainerTypeIndex::const_iterator,
              OptionContainerTypeIndex::const_iterator> range =
        idx.equal_range(56);
    // Expect single option with the code equal to 56.
    ASSERT_EQ(1, std::distance(range.first, range.second));
    const uint8_t foo_expected[] = {
        0xAB, 0xCD, 0xEF, 0x01, 0x05
    };
    // Check if option is valid in terms of code and carried data.
    testOption(*range.first, 56, foo_expected, sizeof(foo_expected));

    range = idx.equal_range(23);
    ASSERT_EQ(1, std::distance(range.first, range.second));
    // Do another round of testing with second option.
    const uint8_t foo2_expected[] = {
        0x01
    };
    testOption(*range.first, 23, foo2_expected, sizeof(foo2_expected));
}

/// The goal of this test is to verify that two options having the same
/// option code can be added to different option spaces.
TEST_F(Dhcp4ParserTest, optionDataTwoSpaces) {

    // This configuration string is to configure two options
    // sharing the code 56 and having different definitions
    // and belonging to the different option spaces.
    // The option definition must be provided for the
    // option that belongs to the 'isc' option space.
    // The definition is not required for the option that
    // belongs to the 'dhcp4' option space as it is the
    // standard option.
    string config = "{ " + genIfaceConfig() + "," +
        "\"valid-lifetime\": 4000,"
        "\"rebind-timer\": 2000,"
        "\"renew-timer\": 1000,"
        "\"option-data\": [ {"
        "    \"name\": \"dhcp-message\","
        "    \"data\": \"ABCDEF0105\","
        "    \"csv-format\": false"
        " },"
        " {"
        "    \"name\": \"foo\","
        "    \"space\": \"isc\","
        "    \"data\": \"1234\""
        " } ],"
        "\"option-def\": [ {"
        "    \"name\": \"foo\","
        "    \"code\": 56,"
        "    \"type\": \"uint32\","
        "    \"space\": \"isc\""
        " } ],"
        "\"subnet4\": [ { "
        "    \"pools\": [ { \"pool\": \"192.0.2.1 - 192.0.2.100\" } ],"
        "    \"subnet\": \"192.0.2.0/24\""
        " } ]"
        "}";

    ConstElementPtr json;
    ASSERT_NO_THROW(json = parseDHCP4(config));
    extractConfig(config);

    ConstElementPtr status;
    EXPECT_NO_THROW(status = configureDhcp4Server(*srv_, json));
    ASSERT_TRUE(status);
    checkResult(status, 0);

    // Options should be now available
    // Try to get the option from the space dhcp4.
    OptionDescriptor desc1 =
        CfgMgr::instance().getStagingCfg()->getCfgOption()->get(DHCP4_OPTION_SPACE, 56);
    ASSERT_TRUE(desc1.option_);
    EXPECT_EQ(56, desc1.option_->getType());
    // Try to get the option from the space isc.
    OptionDescriptor desc2 =
        CfgMgr::instance().getStagingCfg()->getCfgOption()->get("isc", 56);
    ASSERT_TRUE(desc2.option_);
    EXPECT_EQ(56, desc1.option_->getType());
    // Try to get the non-existing option from the non-existing
    // option space and  expect that option is not returned.
    OptionDescriptor desc3 =
        CfgMgr::instance().getStagingCfg()->getCfgOption()->get("non-existing", 56);
    ASSERT_FALSE(desc3.option_);
}

// The goal of this test is to verify that it is possible to
// encapsulate option space containing some options with
// another option. In this test we create base option that
// encapsulates option space 'isc' that comprises two other
// options. Also, for all options their definitions are
// created.
TEST_F(Dhcp4ParserTest, optionDataEncapsulate) {

    // @todo DHCP configurations has many dependencies between
    // parameters. First of all, configuration for subnet was
    // inherited from the global values. Thus subnet had to be
    // configured when all global values have been configured.
    // Also, an option can encapsulate another option only
    // if the latter has been configured. For this reason in this
    // test we created two-stage configuration where first we
    // created options that belong to encapsulated option space.
    // In the second stage we add the base option. Also, the Subnet
    // object is configured in the second stage so it is created
    // at the very end (when all other parameters are configured).

    // Starting stage 1. Configure sub-options and their definitions.
    string config = "{ " + genIfaceConfig() + "," +
        "\"valid-lifetime\": 4000,"
        "\"rebind-timer\": 2000,"
        "\"renew-timer\": 1000,"
        "\"option-data\": [ {"
        "    \"name\": \"foo\","
        "    \"space\": \"isc\","
        "    \"data\": \"1234\""
        " },"
        " {"
        "    \"name\": \"foo2\","
        "    \"space\": \"isc\","
        "    \"data\": \"192.168.2.1\""
        " } ],"
        "\"option-def\": [ {"
        "    \"name\": \"foo\","
        "    \"code\": 1,"
        "    \"type\": \"uint32\","
        "    \"space\": \"isc\""
        " },"
        " {"
        "    \"name\": \"foo2\","
        "    \"code\": 2,"
        "    \"type\": \"ipv4-address\","
        "    \"space\": \"isc\""
        " } ]"
        "}";

    ConstElementPtr json;
    ASSERT_NO_THROW(json = parseDHCP4(config));
    extractConfig(config);

    ConstElementPtr status;
    EXPECT_NO_THROW(status = configureDhcp4Server(*srv_, json));
    ASSERT_TRUE(status);
    checkResult(status, 0);

    CfgMgr::instance().clear();

    // Stage 2. Configure base option and a subnet. Please note that
    // the configuration from the stage 2 is repeated because Kea
    // configuration manager sends whole configuration for the lists
    // where at least one element is being modified or added.
    config = "{ " + genIfaceConfig() + "," +
        "\"valid-lifetime\": 3000,"
        "\"rebind-timer\": 2000,"
        "\"renew-timer\": 1000,"
        "\"option-data\": [ {"
        "    \"name\": \"base-option\","
        "    \"data\": \"11\""
        " },"
        " {"
        "    \"name\": \"foo\","
        "    \"space\": \"isc\","
        "    \"data\": \"1234\""
        " },"
        " {"
        "    \"name\": \"foo2\","
        "    \"space\": \"isc\","
        "    \"data\": \"192.168.2.1\""
        " } ],"
        "\"option-def\": [ {"
        "    \"name\": \"base-option\","
        "    \"code\": 222,"
        "    \"type\": \"uint8\","
        "    \"space\": \"dhcp4\","
        "    \"encapsulate\": \"isc\""
        "},"
        "{"
        "    \"name\": \"foo\","
        "    \"code\": 1,"
        "    \"type\": \"uint32\","
        "    \"space\": \"isc\""
        " },"
        " {"
        "    \"name\": \"foo2\","
        "    \"code\": 2,"
        "    \"type\": \"ipv4-address\","
        "    \"space\": \"isc\""
        " } ],"
        "\"subnet4\": [ { "
        "    \"pools\": [ { \"pool\": \"192.0.2.1 - 192.0.2.100\" } ],"
        "    \"subnet\": \"192.0.2.0/24\""
        " } ]"
        "}";

    ASSERT_NO_THROW(json = parseDHCP4(config));
    extractConfig(config);

    EXPECT_NO_THROW(status = configureDhcp4Server(*srv_, json));
    ASSERT_TRUE(status);
    checkResult(status, 0);

    // We should have one option available.
    OptionContainerPtr options =
        CfgMgr::instance().getStagingCfg()->getCfgOption()->getAll(DHCP4_OPTION_SPACE);
    ASSERT_TRUE(options);
    ASSERT_EQ(1, options->size());

    // Get the option.
    OptionDescriptor desc =
        CfgMgr::instance().getStagingCfg()->getCfgOption()->get(DHCP4_OPTION_SPACE, 222);
    EXPECT_TRUE(desc.option_);
    EXPECT_EQ(222, desc.option_->getType());

    // This option should comprise two sub-options.
    // One of them is 'foo' with code 1.
    OptionPtr option_foo = desc.option_->getOption(1);
    ASSERT_TRUE(option_foo);
    EXPECT_EQ(1, option_foo->getType());

    // ...another one 'foo2' with code 2.
    OptionPtr option_foo2 = desc.option_->getOption(2);
    ASSERT_TRUE(option_foo2);
    EXPECT_EQ(2, option_foo2->getType());
}

// Goal of this test is to verify options configuration
// for a single subnet. In particular this test checks
// that local options configuration overrides global
// option setting.
TEST_F(Dhcp4ParserTest, optionDataInSingleSubnet) {
    ConstElementPtr x;
    string config = "{ " + genIfaceConfig() + "," +
        "\"rebind-timer\": 2000, "
        "\"renew-timer\": 1000, "
        "\"option-data\": [ {"
        "      \"name\": \"dhcp-message\","
        "      \"data\": \"AB\","
        "      \"csv-format\": false"
        " } ],"
        "\"subnet4\": [ { "
        "    \"pools\": [ { \"pool\": \"192.0.2.1 - 192.0.2.100\" } ],"
        "    \"subnet\": \"192.0.2.0/24\", "
        "    \"option-data\": [ {"
        "          \"name\": \"dhcp-message\","
        "          \"data\": \"ABCDEF0105\","
        "          \"csv-format\": false"
        "        },"
        "        {"
        "          \"name\": \"default-ip-ttl\","
        "          \"data\": \"01\","
        "          \"csv-format\": false"
        "        } ]"
        " } ],"
        "\"valid-lifetime\": 4000 }";

    ConstElementPtr json;
    ASSERT_NO_THROW(json = parseDHCP4(config));
    extractConfig(config);

    EXPECT_NO_THROW(x = configureDhcp4Server(*srv_, json));
    checkResult(x, 0);

    Subnet4Ptr subnet = CfgMgr::instance().getStagingCfg()->
        getCfgSubnets4()->selectSubnet(IOAddress("192.0.2.24"));
    ASSERT_TRUE(subnet);
    OptionContainerPtr options = subnet->getCfgOption()->getAll(DHCP4_OPTION_SPACE);
    ASSERT_EQ(2, options->size());

    // Get the search index. Index #1 is to search using option code.
    const OptionContainerTypeIndex& idx = options->get<1>();

    // Get the options for specified index. Expecting one option to be
    // returned but in theory we may have multiple options with the same
    // code so we get the range.
    std::pair<OptionContainerTypeIndex::const_iterator,
              OptionContainerTypeIndex::const_iterator> range =
        idx.equal_range(56);
    // Expect single option with the code equal to 100.
    ASSERT_EQ(1, std::distance(range.first, range.second));
    const uint8_t foo_expected[] = {
        0xAB, 0xCD, 0xEF, 0x01, 0x05
    };
    // Check if option is valid in terms of code and carried data.
    testOption(*range.first, 56, foo_expected, sizeof(foo_expected));

    range = idx.equal_range(23);
    ASSERT_EQ(1, std::distance(range.first, range.second));
    // Do another round of testing with second option.
    const uint8_t foo2_expected[] = {
        0x01
    };
    testOption(*range.first, 23, foo2_expected, sizeof(foo2_expected));
}

// The goal of this test is to check that the option carrying a boolean
// value can be configured using one of the values: "true", "false", "0"
// or "1".
TEST_F(Dhcp4ParserTest, optionDataBoolean) {
    // Create configuration. Use standard option 19 (ip-forwarding).
    std::map<std::string, std::string> params;
    params["name"] = "ip-forwarding";
    params["space"] = DHCP4_OPTION_SPACE;
    params["code"] = "19";
    params["data"] = "true";
    params["csv-format"] = "true";

    std::string config = createConfigWithOption(params);
    ASSERT_TRUE(executeConfiguration(config, "parse configuration with a"
                                     " boolean value"));

    // The subnet should now hold one option with the code 19.
    OptionDescriptor desc = getOptionFromSubnet(IOAddress("192.0.2.24"),
                                                        19);
    ASSERT_TRUE(desc.option_);

    // This option should be set to "true", represented as 0x1 in the option
    // buffer.
    uint8_t expected_option_data[] = {
        0x1
    };
    testConfiguration(params, 19, expected_option_data,
                      sizeof(expected_option_data));

    // Configure the option with the "1" value. This should have the same
    // effect as if "true" was specified.
    params["data"] = "1";
    testConfiguration(params, 19, expected_option_data,
                      sizeof(expected_option_data));

    // The value of "1" with a few leading zeros should work too.
    params["data"] = "00001";
    testConfiguration(params, 19, expected_option_data,
                      sizeof(expected_option_data));

    // Configure the option with the "false" value.
    params["data"] = "false";
    // The option buffer should now hold the value of 0.
    expected_option_data[0] = 0;
    testConfiguration(params, 19, expected_option_data,
                      sizeof(expected_option_data));

    // Specifying "0" should have the same effect as "false".
    params["data"] = "0";
    testConfiguration(params, 19, expected_option_data,
                      sizeof(expected_option_data));

    // The same effect should be for multiple 0 chars.
    params["data"] = "00000";
    testConfiguration(params, 19, expected_option_data,
                      sizeof(expected_option_data));

    // Bogus values should not be accepted.
    params["data"] = "bogus";
    testInvalidOptionParam(params);

    params["data"] = "2";
    testInvalidOptionParam(params);

    // Now let's test that it is possible to use binary format.
    params["data"] = "0";
    params["csv-format"] = "false";
    testConfiguration(params, 19, expected_option_data,
                      sizeof(expected_option_data));

    // The binary 1 should work as well.
    params["data"] = "1";
    expected_option_data[0] = 1;
    testConfiguration(params, 19, expected_option_data,
                      sizeof(expected_option_data));

    // As well as an even number of digits.
    params["data"] = "01";
    testConfiguration(params, 19, expected_option_data,
                      sizeof(expected_option_data));

}

// Goal of this test is to verify options configuration
// for multiple subnets.
TEST_F(Dhcp4ParserTest, optionDataInMultipleSubnets) {
    ConstElementPtr x;
    string config = "{ " + genIfaceConfig() + "," +
        "\"rebind-timer\": 2000, "
        "\"renew-timer\": 1000, "
        "\"subnet4\": [ { "
        "    \"pools\": [ { \"pool\":  \"192.0.2.1 - 192.0.2.100\" } ],"
        "    \"subnet\": \"192.0.2.0/24\", "
        "    \"option-data\": [ {"
        "          \"name\": \"dhcp-message\","
        "          \"data\": \"0102030405060708090A\","
        "          \"csv-format\": false"
        "        } ]"
        " },"
        " {"
        "    \"pools\": [ { \"pool\": \"192.0.3.101 - 192.0.3.150\" } ],"
        "    \"subnet\": \"192.0.3.0/24\", "
        "    \"option-data\": [ {"
        "          \"name\": \"default-ip-ttl\","
        "          \"data\": \"FF\","
        "          \"csv-format\": false"
        "        } ]"
        " } ],"
        "\"valid-lifetime\": 4000 }";

    ConstElementPtr json;
    ASSERT_NO_THROW(json = parseDHCP4(config));
    extractConfig(config);

    EXPECT_NO_THROW(x = configureDhcp4Server(*srv_, json));
    checkResult(x, 0);

    Subnet4Ptr subnet1 = CfgMgr::instance().getStagingCfg()->
        getCfgSubnets4()->selectSubnet(IOAddress("192.0.2.100"));
    ASSERT_TRUE(subnet1);
    OptionContainerPtr options1 = subnet1->getCfgOption()->getAll(DHCP4_OPTION_SPACE);
    ASSERT_EQ(1, options1->size());

    // Get the search index. Index #1 is to search using option code.
    const OptionContainerTypeIndex& idx1 = options1->get<1>();

    // Get the options for specified index. Expecting one option to be
    // returned but in theory we may have multiple options with the same
    // code so we get the range.
    std::pair<OptionContainerTypeIndex::const_iterator,
              OptionContainerTypeIndex::const_iterator> range1 =
        idx1.equal_range(56);
    // Expect single option with the code equal to 56.
    ASSERT_EQ(1, std::distance(range1.first, range1.second));
    const uint8_t foo_expected[] = {
        0x01, 0x02, 0x03, 0x04, 0x05,
        0x06, 0x07, 0x08, 0x09, 0x0A
    };
    // Check if option is valid in terms of code and carried data.
    testOption(*range1.first, 56, foo_expected, sizeof(foo_expected));

    // Test another subnet in the same way.
    Subnet4Ptr subnet2 = CfgMgr::instance().getStagingCfg()->
        getCfgSubnets4()->selectSubnet(IOAddress("192.0.3.102"));
    ASSERT_TRUE(subnet2);
    OptionContainerPtr options2 = subnet2->getCfgOption()->getAll(DHCP4_OPTION_SPACE);
    ASSERT_EQ(1, options2->size());

    const OptionContainerTypeIndex& idx2 = options2->get<1>();
    std::pair<OptionContainerTypeIndex::const_iterator,
              OptionContainerTypeIndex::const_iterator> range2 =
        idx2.equal_range(23);
    ASSERT_EQ(1, std::distance(range2.first, range2.second));

    const uint8_t foo2_expected[] = { 0xFF };
    testOption(*range2.first, 23, foo2_expected, sizeof(foo2_expected));
}

// This test verifies that it is possible to specify options on
// pool levels.
TEST_F(Dhcp4ParserTest, optionDataSinglePool) {
    ConstElementPtr x;
    string config = "{ " + genIfaceConfig() + ","
        "\"rebind-timer\": 2000, "
        "\"renew-timer\": 1000, "
        "\"subnet4\": [ { "
        "    \"pools\": [ { "
        "        \"pool\": \"192.0.2.1 - 192.0.2.100\","
        "        \"option-data\": [ {"
        "            \"name\": \"dhcp-message\","
        "            \"data\": \"ABCDEF0105\","
        "            \"csv-format\": false"
        "        },"
        "        {"
        "          \"name\": \"default-ip-ttl\","
        "          \"data\": \"01\","
        "          \"csv-format\": false"
        "        } ]"
        "    } ],"
        "    \"subnet\": \"192.0.2.0/24\""
        " } ],"
        "\"valid-lifetime\": 4000 }";

    ConstElementPtr json;
    ASSERT_NO_THROW(json = parseDHCP4(config));
    extractConfig(config);

    EXPECT_NO_THROW(x = configureDhcp4Server(*srv_, json));
    checkResult(x, 0);

    Subnet4Ptr subnet = CfgMgr::instance().getStagingCfg()->getCfgSubnets4()->
        selectSubnet(IOAddress("192.0.2.24"), classify_);
    ASSERT_TRUE(subnet);

    PoolPtr pool = subnet->getPool(Lease::TYPE_V4, IOAddress("192.0.2.24"), false);
    ASSERT_TRUE(pool);
    Pool4Ptr pool4 = boost::dynamic_pointer_cast<Pool4>(pool);
    ASSERT_TRUE(pool4);

    OptionContainerPtr options = pool4->getCfgOption()->getAll("dhcp4");
    ASSERT_EQ(2, options->size());

    // Get the search index. Index #1 is to search using option code.
    const OptionContainerTypeIndex& idx = options->get<1>();

    // Get the options for specified index. Expecting one option to be
    // returned but in theory we may have multiple options with the same
    // code so we get the range.
    std::pair<OptionContainerTypeIndex::const_iterator,
              OptionContainerTypeIndex::const_iterator> range =
        idx.equal_range(56);
    // Expect a single option with the code equal to 100.
    ASSERT_EQ(1, std::distance(range.first, range.second));
    const uint8_t foo_expected[] = {
        0xAB, 0xCD, 0xEF, 0x01, 0x05
    };
    // Check if option is valid in terms of code and carried data.
    testOption(*range.first, 56, foo_expected, sizeof(foo_expected));

    range = idx.equal_range(23);
    ASSERT_EQ(1, std::distance(range.first, range.second));
    // Do another round of testing with second option.
    const uint8_t foo2_expected[] = {
        0x01
    };
    testOption(*range.first, 23, foo2_expected, sizeof(foo2_expected));
}

// This test verifies that it's possible to define different options in
// different pools and those options are not confused.
TEST_F(Dhcp4ParserTest, optionDataMultiplePools) {
    ConstElementPtr x;
    string config = "{ " + genIfaceConfig() + ","
        "\"rebind-timer\": 2000, "
        "\"renew-timer\": 1000, "
        "\"subnet4\": [ { "
        "    \"pools\": [ { "
        "        \"pool\": \"192.0.2.1 - 192.0.2.100\","
        "        \"option-data\": [ {"
        "            \"name\": \"dhcp-message\","
        "            \"data\": \"ABCDEF0105\","
        "            \"csv-format\": false"
        "        } ]"
        "    },"
        "    {"
        "        \"pool\": \"192.0.2.200 - 192.0.2.250\","
        "        \"option-data\": [ {"
        "          \"name\": \"default-ip-ttl\","
        "          \"data\": \"01\","
        "          \"csv-format\": false"
        "        } ]"
        "    } ],"
        "    \"subnet\": \"192.0.2.0/24\""
        " } ],"
        "\"valid-lifetime\": 4000 }";

    ConstElementPtr json;
    ASSERT_NO_THROW(json = parseDHCP4(config));
    extractConfig(config);

    EXPECT_NO_THROW(x = configureDhcp4Server(*srv_, json));
    checkResult(x, 0);

    Subnet4Ptr subnet = CfgMgr::instance().getStagingCfg()->getCfgSubnets4()->
        selectSubnet(IOAddress("192.0.2.24"), classify_);
    ASSERT_TRUE(subnet);

    PoolPtr pool1 = subnet->getPool(Lease::TYPE_V4, IOAddress("192.0.2.24"), false);
    ASSERT_TRUE(pool1);
    Pool4Ptr pool41 = boost::dynamic_pointer_cast<Pool4>(pool1);
    ASSERT_TRUE(pool41);

    OptionContainerPtr options1 = pool41->getCfgOption()->getAll("dhcp4");
    ASSERT_EQ(1, options1->size());

    // Get the search index. Index #1 is to search using option code.
    const OptionContainerTypeIndex& idx1 = options1->get<1>();

    // Get the options for specified index. Expecting one option to be
    // returned but in theory we may have multiple options with the same
    // code so we get the range.
    std::pair<OptionContainerTypeIndex::const_iterator,
              OptionContainerTypeIndex::const_iterator> range1 =
        idx1.equal_range(56);
    // Expect a single option with the code equal to 100.
    ASSERT_EQ(1, std::distance(range1.first, range1.second));
    const uint8_t foo_expected[] = {
        0xAB, 0xCD, 0xEF, 0x01, 0x05
    };
    // Check if option is valid in terms of code and carried data.
    testOption(*range1.first, 56, foo_expected, sizeof(foo_expected));

    // Test another pool in the same way.
    PoolPtr pool2 = subnet->getPool(Lease::TYPE_V4, IOAddress("192.0.2.240"), false);
    ASSERT_TRUE(pool2);
    Pool4Ptr pool42 = boost::dynamic_pointer_cast<Pool4>(pool2);
    ASSERT_TRUE(pool42);

    OptionContainerPtr options2 = pool42->getCfgOption()->getAll("dhcp4");
    ASSERT_EQ(1, options2->size());

    const OptionContainerTypeIndex& idx2 = options2->get<1>();
    std::pair<OptionContainerTypeIndex::const_iterator,
              OptionContainerTypeIndex::const_iterator> range2 =
        idx2.equal_range(23);
    ASSERT_EQ(1, std::distance(range2.first, range2.second));
    const uint8_t foo2_expected[] = {
        0x01
    };
    testOption(*range2.first, 23, foo2_expected, sizeof(foo2_expected));
}


// Verify that empty option name is rejected in the configuration.
TEST_F(Dhcp4ParserTest, optionNameEmpty) {
    // Empty option names not allowed.
    testInvalidOptionParam("", "name");
}

// Verify that empty option name with spaces is rejected
// in the configuration.
TEST_F(Dhcp4ParserTest, optionNameSpaces) {
    // Spaces in option names not allowed.
    testInvalidOptionParam("option foo", "name");
}

// Verify that negative option code is rejected in the configuration.
TEST_F(Dhcp4ParserTest, optionCodeNegative) {
    // Check negative option code -4. This should fail too.
    testInvalidOptionParam("-4", "code");
}

// Verify that out of bounds option code is rejected in the configuration.
TEST_F(Dhcp4ParserTest, optionCodeNonUint8) {
    // The valid option codes are uint16_t values so passing
    // uint16_t maximum value incremented by 1 should result
    // in failure.
    testInvalidOptionParam("257", "code");
}

// Verify that zero option code is rejected in the configuration.
TEST_F(Dhcp4ParserTest, optionCodeZero) {
    // Option code 0 is reserved and should not be accepted
    // by configuration parser.
    testInvalidOptionParam("0", "code");
}

// Verify that option data which contains non hexadecimal characters
// is rejected by the configuration.
TEST_F(Dhcp4ParserTest, optionDataInvalidChar) {
    // Option code 0 is reserved and should not be accepted
    // by configuration parser.
    testInvalidOptionParam("01020R", "data");
}

// Verify that option data containing '0x' prefix is rejected
// by the configuration.
TEST_F(Dhcp4ParserTest, optionDataUnexpectedPrefix) {
    // Option code 0 is reserved and should not be accepted
    // by configuration parser.
    testInvalidOptionParam("0x0102", "data");
}

// Verify that either lower or upper case characters are allowed
// to specify the option data.
TEST_F(Dhcp4ParserTest, optionDataLowerCase) {
    ConstElementPtr x;
    std::string config = createConfigWithOption("0a0b0C0D", "data");
    ConstElementPtr json;
    ASSERT_NO_THROW(json = parseDHCP4(config));

    EXPECT_NO_THROW(x = configureDhcp4Server(*srv_, json));
    checkResult(x, 0);

    Subnet4Ptr subnet = CfgMgr::instance().getStagingCfg()->
        getCfgSubnets4()->selectSubnet(IOAddress("192.0.2.5"));
    ASSERT_TRUE(subnet);
    OptionContainerPtr options = subnet->getCfgOption()->getAll(DHCP4_OPTION_SPACE);
    ASSERT_EQ(1, options->size());

    // Get the search index. Index #1 is to search using option code.
    const OptionContainerTypeIndex& idx = options->get<1>();

    // Get the options for specified index. Expecting one option to be
    // returned but in theory we may have multiple options with the same
    // code so we get the range.
    std::pair<OptionContainerTypeIndex::const_iterator,
              OptionContainerTypeIndex::const_iterator> range =
        idx.equal_range(56);
    // Expect single option with the code equal to 100.
    ASSERT_EQ(1, std::distance(range.first, range.second));
    const uint8_t foo_expected[] = {
        0x0A, 0x0B, 0x0C, 0x0D
    };
    // Check if option is valid in terms of code and carried data.
    testOption(*range.first, 56, foo_expected, sizeof(foo_expected));
}

// Verify that specific option object is returned for standard
// option which has dedicated option class derived from Option.
TEST_F(Dhcp4ParserTest, stdOptionData) {
    ConstElementPtr x;
    std::map<std::string, std::string> params;
    params["name"] = "nis-servers";
    params["space"] = DHCP4_OPTION_SPACE;
    // Option code 41 means nis-servers.
    params["code"] = "41";
    // Specify option values in a CSV (user friendly) format.
    params["data"] = "192.0.2.10, 192.0.2.1, 192.0.2.3";
    params["csv-format"] = "true";

    std::string config = createConfigWithOption(params);
    ConstElementPtr json;
    ASSERT_NO_THROW(json = parseDHCP4(config));

    EXPECT_NO_THROW(x = configureDhcp4Server(*srv_, json));
    checkResult(x, 0);

    Subnet4Ptr subnet = CfgMgr::instance().getStagingCfg()->
        getCfgSubnets4()->selectSubnet(IOAddress("192.0.2.5"));
    ASSERT_TRUE(subnet);
    OptionContainerPtr options =
        subnet->getCfgOption()->getAll(DHCP4_OPTION_SPACE);
    ASSERT_TRUE(options);
    ASSERT_EQ(1, options->size());

    // Get the search index. Index #1 is to search using option code.
    const OptionContainerTypeIndex& idx = options->get<1>();

    // Get the options for specified index. Expecting one option to be
    // returned but in theory we may have multiple options with the same
    // code so we get the range.
    std::pair<OptionContainerTypeIndex::const_iterator,
              OptionContainerTypeIndex::const_iterator> range =
        idx.equal_range(DHO_NIS_SERVERS);
    // Expect single option with the code equal to NIS_SERVERS option code.
    ASSERT_EQ(1, std::distance(range.first, range.second));
    // The actual pointer to the option is held in the option field
    // in the structure returned.
    OptionPtr option = range.first->option_;
    ASSERT_TRUE(option);
    // Option object returned for here is expected to be Option6IA
    // which is derived from Option. This class is dedicated to
    // represent standard option IA_NA.
    boost::shared_ptr<Option4AddrLst> option_addrs =
        boost::dynamic_pointer_cast<Option4AddrLst>(option);
    // If cast is unsuccessful than option returned was of a
    // different type than Option6IA. This is wrong.
    ASSERT_TRUE(option_addrs);

    // Get addresses from the option.
    Option4AddrLst::AddressContainer addrs = option_addrs->getAddresses();
    // Verify that the addresses have been configured correctly.
    ASSERT_EQ(3, addrs.size());
    EXPECT_EQ("192.0.2.10", addrs[0].toText());
    EXPECT_EQ("192.0.2.1", addrs[1].toText());
    EXPECT_EQ("192.0.2.3", addrs[2].toText());
}

/// This test checks if Uint32Parser can really parse the whole range
/// and properly err of out of range values. As we can't call Uint32Parser
/// directly, we are exploiting the fact that it is used to parse global
/// parameter renew-timer and the results are stored in uint32_defaults.
/// We get the uint32_defaults using a getUint32Defaults functions which
/// is defined only to access the values from this test.
TEST_F(Dhcp4ParserTest, DISABLED_Uint32Parser) {

    ConstElementPtr status;

    // CASE 1: 0 - minimum value, should work
    EXPECT_NO_THROW(status = configureDhcp4Server(*srv_,
                    parseDHCP4("{\"renew-timer\": 0}")));

    // returned value must be ok (0 is a proper value)
    checkResult(status, 0);
    /// @todo: check that the renew-timer is really 0

    // CASE 2: 4294967295U (UINT_MAX) should work as well
    EXPECT_NO_THROW(status = configureDhcp4Server(*srv_,
                    parseDHCP4("{\"renew-timer\": 4294967295}")));

    // returned value must be ok (0 is a proper value)
    checkResult(status, 0);
    /// @todo: check that the renew-timer is really 4294967295U

    // CASE 3: 4294967296U (UINT_MAX + 1) should not work
    EXPECT_NO_THROW(status = configureDhcp4Server(*srv_,
                    parseJSON("{\"renew-timer\": 4294967296}")));

    // returned value must be rejected (1 configuration error)
    checkResult(status, 1);
    EXPECT_TRUE(errorContainsPosition(status, "<string>"));

    // CASE 4: -1 (UINT_MIN -1 ) should not work
    EXPECT_NO_THROW(status = configureDhcp4Server(*srv_,
                    parseJSON("{\"renew-timer\": -1}")));

    // returned value must be rejected (1 configuration error)
    checkResult(status, 1);
    EXPECT_TRUE(errorContainsPosition(status, "<string>"));
}

// The goal of this test is to verify that the domain-search option
// can be set using domain names
TEST_F(Dhcp4ParserTest, domainSearchOption) {
    // Create configuration.
    std::map<std::string, std::string> params;
    params["name"] = "domain-search";
    params["space"] = DHCP4_OPTION_SPACE;
    params["code"] = "119"; // DHO_DOMAIN_SEARCH
    params["data"] = "mydomain.example.com, example.com";
    params["csv-format"] = "true";

    std::string config = createConfigWithOption(params);
    EXPECT_TRUE(executeConfiguration(config, "parse configuration with a"
                                     " domain-search option"));
}

// The goal of this test is to verify that the slp-directory-agent
// option can be set using a trailing array of addresses and
// slp-service-scope without option scope list
TEST_F(Dhcp4ParserTest, slpOptions) {
    ConstElementPtr x;
    string config = "{ " + genIfaceConfig() + "," +
        "\"rebind-timer\": 2000,"
        "\"renew-timer\": 1000,"
        "\"option-data\": [ {"
        "    \"name\": \"slp-directory-agent\","
        "    \"data\": \"true, 10.0.0.3, 127.0.0.1\""
        " },"
        " {"
        "    \"name\": \"slp-service-scope\","
        "    \"data\": \"false, \""
        " } ],"
        "\"subnet4\": [ { "
        "    \"pools\": [ { \"pool\": \"192.0.2.1 - 192.0.2.100\" } ],"
        "    \"subnet\": \"192.0.2.0/24\""
        " } ],"
        "\"valid-lifetime\": 4000 }";

    ConstElementPtr json;
    ASSERT_NO_THROW(json = parseDHCP4(config, true));
    extractConfig(config);

    EXPECT_NO_THROW(x = configureDhcp4Server(*srv_, json));
    checkResult(x, 0);

    // Get options
    OptionContainerPtr options = CfgMgr::instance().getStagingCfg()->
        getCfgOption()->getAll(DHCP4_OPTION_SPACE);
    ASSERT_EQ(2, options->size());

    // Get the search index. Index #1 is to search using option code.
    const OptionContainerTypeIndex& idx = options->get<1>();

    // Get the options for specified index. Expecting one option to be
    // returned but in theory we may have multiple options with the same
    // code so we get the range.
    std::pair<OptionContainerTypeIndex::const_iterator,
              OptionContainerTypeIndex::const_iterator> range =
        idx.equal_range(DHO_DIRECTORY_AGENT);
    // Expect a single option with the code equal to 78.
    ASSERT_EQ(1, std::distance(range.first, range.second));
    const uint8_t sda_expected[] = {
        0x01, 0x0a, 0x00, 0x00, 0x03, 0x7f, 0x00, 0x00, 0x01
    };
    // Check if option is valid in terms of code and carried data.
    testOption(*range.first, 78, sda_expected, sizeof(sda_expected));

    range = idx.equal_range(DHO_SERVICE_SCOPE);
    ASSERT_EQ(1, std::distance(range.first, range.second));
    // Do another round of testing with second option.
    const uint8_t sss_expected[] = {
        0x00
    };
    testOption(*range.first, 79, sss_expected, sizeof(sss_expected));
}

// The goal of this test is to verify that the standard option can
// be configured to encapsulate multiple other options.
TEST_F(Dhcp4ParserTest, stdOptionDataEncapsulate) {

    // The configuration is two stage process in this test.
    // In the first stage we create definitions of suboptions
    // that we will add to the base option.
    // Let's create some dummy options: foo and foo2.
    string config = "{ " + genIfaceConfig() + "," +
        "\"valid-lifetime\": 4000,"
        "\"rebind-timer\": 2000,"
        "\"renew-timer\": 1000,"
        "\"option-data\": [ {"
        "    \"name\": \"foo\","
        "    \"space\": \"vendor-encapsulated-options-space\","
        "    \"data\": \"1234\""
        " },"
        " {"
        "    \"name\": \"foo2\","
        "    \"space\": \"vendor-encapsulated-options-space\","
        "    \"data\": \"192.168.2.1\""
        " } ],"
        "\"option-def\": [ {"
        "    \"name\": \"foo\","
        "    \"code\": 1,"
        "    \"type\": \"uint32\","
        "    \"space\": \"vendor-encapsulated-options-space\""
        " },"
        " {"
        "    \"name\": \"foo2\","
        "    \"code\": 2,"
        "    \"type\": \"ipv4-address\","
        "    \"space\": \"vendor-encapsulated-options-space\""
        " } ]"
        "}";

    ConstElementPtr json;
    ASSERT_NO_THROW(json = parseDHCP4(config));
    extractConfig(config);

    ConstElementPtr status;
    EXPECT_NO_THROW(status = configureDhcp4Server(*srv_, json));
    ASSERT_TRUE(status);
    checkResult(status, 0);

    CfgMgr::instance().clear();

    // Once the definitions have been added we can configure the
    // standard option #17. This option comprises an enterprise
    // number and sub options. By convention (introduced in
    // std_option_defs.h) option named 'vendor-opts'
    // encapsulates the option space named 'vendor-opts-space'.
    // We add our dummy options to this option space and thus
    // they should be included as sub-options in the 'vendor-opts'
    // option.
    config = "{ " + genIfaceConfig() + "," +
        "\"valid-lifetime\": 3000,"
        "\"rebind-timer\": 2000,"
        "\"renew-timer\": 1000,"
        "\"option-data\": [ {"
        "    \"name\": \"vendor-encapsulated-options\","
        "    \"csv-format\": false"
        " },"
        " {"
        "    \"name\": \"foo\","
        "    \"space\": \"vendor-encapsulated-options-space\","
        "    \"data\": \"1234\""
        " },"
        " {"
        "    \"name\": \"foo2\","
        "    \"space\": \"vendor-encapsulated-options-space\","
        "    \"code\": 2,"
        "    \"data\": \"192.168.2.1\","
        "    \"csv-format\": true"
        " } ],"
        "\"option-def\": [ {"
        "    \"name\": \"foo\","
        "    \"code\": 1,"
        "    \"type\": \"uint32\","
        "    \"space\": \"vendor-encapsulated-options-space\""
        " },"
        " {"
        "    \"name\": \"foo2\","
        "    \"code\": 2,"
        "    \"type\": \"ipv4-address\","
        "    \"space\": \"vendor-encapsulated-options-space\""
        " } ],"
        "\"subnet4\": [ { "
        "    \"pools\": [ { \"pool\": \"192.0.2.1 - 192.0.2.100\" } ],"
        "    \"subnet\": \"192.0.2.0/24\""
        " } ]"
        "}";


    ASSERT_NO_THROW(json = parseDHCP4(config));
    extractConfig(config);

    EXPECT_NO_THROW(status = configureDhcp4Server(*srv_, json));
    ASSERT_TRUE(status);
    checkResult(status, 0);

    // We should have one option available.
    OptionContainerPtr options =
        CfgMgr::instance().getStagingCfg()->getCfgOption()->getAll(DHCP4_OPTION_SPACE);
    ASSERT_TRUE(options);
    ASSERT_EQ(1, options->size());

    // Get the option.
    OptionDescriptor desc = CfgMgr::instance().getStagingCfg()->
        getCfgOption()->get(DHCP4_OPTION_SPACE, DHO_VENDOR_ENCAPSULATED_OPTIONS);
    EXPECT_TRUE(desc.option_);
    EXPECT_EQ(DHO_VENDOR_ENCAPSULATED_OPTIONS, desc.option_->getType());

    // Option with the code 1 should be added as a sub-option.
    OptionPtr option_foo = desc.option_->getOption(1);
    ASSERT_TRUE(option_foo);
    EXPECT_EQ(1, option_foo->getType());
    // This option comprises a single uint32_t value thus it is
    // represented by OptionInt<uint32_t> class. Let's get the
    // object of this type.
    boost::shared_ptr<OptionInt<uint32_t> > option_foo_uint32 =
        boost::dynamic_pointer_cast<OptionInt<uint32_t> >(option_foo);
    ASSERT_TRUE(option_foo_uint32);
    // Validate the value according to the configuration.
    EXPECT_EQ(1234, option_foo_uint32->getValue());

    // Option with the code 2 should be added as a sub-option.
    OptionPtr option_foo2 = desc.option_->getOption(2);
    ASSERT_TRUE(option_foo2);
    EXPECT_EQ(2, option_foo2->getType());
    // This option comprises the IPV4 address. Such option is
    // represented by OptionCustom object.
    OptionCustomPtr option_foo2_v4 =
        boost::dynamic_pointer_cast<OptionCustom>(option_foo2);
    ASSERT_TRUE(option_foo2_v4);
    // Get the IP address carried by this option and validate it.
    EXPECT_EQ("192.168.2.1", option_foo2_v4->readAddress().toText());

    // Option with the code 3 should not be added.
    EXPECT_FALSE(desc.option_->getOption(3));
}

// This test checks if vendor options can be specified in the config file
// (in hex format), and later retrieved
TEST_F(Dhcp4ParserTest, vendorOptionsHex) {

    // This configuration string is to configure two options
    // sharing the code 1 and belonging to the different vendor spaces.
    // (different vendor-id values).
    string config = "{ " + genIfaceConfig() + "," +
        "\"valid-lifetime\": 4000,"
        "\"rebind-timer\": 2000,"
        "\"renew-timer\": 1000,"
        "\"option-data\": [ {"
        "    \"name\": \"option-one\","
        "    \"space\": \"vendor-4491\"," // VENDOR_ID_CABLE_LABS = 4491
        "    \"code\": 100," // just a random code
        "    \"data\": \"ABCDEF0105\","
        "    \"csv-format\": false"
        " },"
        " {"
        "    \"name\": \"option-two\","
        "    \"space\": \"vendor-1234\","
        "    \"code\": 100,"
        "    \"data\": \"1234\","
        "    \"csv-format\": false"
        " } ],"
        "\"subnet4\": [ { "
        "    \"pools\": [ { \"pool\": \"192.0.2.1-192.0.2.10\" } ],"
        "    \"subnet\": \"192.0.2.0/24\""
        " } ]"
        "}";

    ConstElementPtr json;
    ASSERT_NO_THROW(json = parseDHCP4(config));
    extractConfig(config);

    ConstElementPtr status;
    EXPECT_NO_THROW(status = configureDhcp4Server(*srv_, json));
    ASSERT_TRUE(status);
    checkResult(status, 0);

    // Try to get the option from the vendor space 4491
    OptionDescriptor desc1 = CfgMgr::instance().getStagingCfg()->
        getCfgOption()->get(VENDOR_ID_CABLE_LABS, 100);
    ASSERT_TRUE(desc1.option_);
    EXPECT_EQ(100, desc1.option_->getType());
    // Try to get the option from the vendor space 1234
    OptionDescriptor desc2 =
        CfgMgr::instance().getStagingCfg()->getCfgOption()->get(1234, 100);
    ASSERT_TRUE(desc2.option_);
    EXPECT_EQ(100, desc1.option_->getType());

    // Try to get the non-existing option from the non-existing
    // option space and  expect that option is not returned.
    OptionDescriptor desc3 =
        CfgMgr::instance().getStagingCfg()->getCfgOption()->get(5678, 100);
    ASSERT_FALSE(desc3.option_);
}

// This test checks if vendor options can be specified in the config file,
// (in csv format), and later retrieved
TEST_F(Dhcp4ParserTest, vendorOptionsCsv) {

    // This configuration string is to configure two options
    // sharing the code 1 and belonging to the different vendor spaces.
    // (different vendor-id values).
    string config = "{ " + genIfaceConfig() + "," +
        "\"valid-lifetime\": 4000,"
        "\"rebind-timer\": 2000,"
        "\"renew-timer\": 1000,"
        "\"option-data\": [ {"
        "    \"name\": \"foo\","
        "    \"space\": \"vendor-4491\","
        "    \"code\": 100,"
        "    \"data\": \"this is a string vendor-opt\""
        " } ],"
        "\"option-def\": [ {"
        "    \"name\": \"foo\","
        "    \"code\": 100,"
        "    \"type\": \"string\","
        "    \"space\": \"vendor-4491\""
        " } ],"
        "\"subnet4\": [ { "
        "    \"pools\": [ { \"pool\":  \"192.0.2.1 - 192.0.2.100\" } ],"
        "    \"subnet\": \"192.0.2.0/24\" "
        " } ]"
        "}";

    ConstElementPtr json;
    ASSERT_NO_THROW(json = parseDHCP4(config));
    extractConfig(config);

    ConstElementPtr status;
    EXPECT_NO_THROW(status = configureDhcp4Server(*srv_, json));
    ASSERT_TRUE(status);
    checkResult(status, 0);

    // Try to get the option from the vendor space 4491
    OptionDescriptor desc1 = CfgMgr::instance().getStagingCfg()->
        getCfgOption()->get(VENDOR_ID_CABLE_LABS, 100);
    ASSERT_TRUE(desc1.option_);
    EXPECT_EQ(100, desc1.option_->getType());

    // Try to get the non-existing option from the non-existing
    // option space and  expect that option is not returned.
    OptionDescriptor desc2 =
        CfgMgr::instance().getStagingCfg()->getCfgOption()->get(5678, 100);
    ASSERT_FALSE(desc2.option_);
}


// Tests of the hooks libraries configuration.  All tests have the pre-
// condition (checked in the test fixture's SetUp() method) that no hooks
// libraries are loaded at the start of the tests.

// Helper function to return a configuration containing an arbitrary number
// of hooks libraries.
std::string
buildHooksLibrariesConfig(const std::vector<std::string>& libraries) {

    // Create the first part of the configuration string.
    string config =
        "{  \"interfaces-config\": {"
            "    \"interfaces\": [ \"*\" ]"
            "},"
            "\"hooks-libraries\": [";

    // Append the libraries (separated by commas if needed)
    for (unsigned int i = 0; i < libraries.size(); ++i) {
        if (i > 0) {
            config += string(", ");
        }
        config += (string("{ \"library\": \"") + libraries[i] + string("\" }"));
    }

    // Append the remainder of the configuration.
    config += string(
        "],"
        "\"valid-lifetime\": 4000,"
        "\"rebind-timer\": 2000,"
        "\"renew-timer\": 1000,"
        "\"option-data\": [ {"
        "    \"name\": \"dhcp-message\","
        "    \"data\": \"ABCDEF0105\","
        "    \"csv-format\": false"
        " },"
        " {"
        "    \"name\": \"foo\","
        "    \"space\": \"isc\","
        "    \"data\": \"1234\""
        " } ],"
        "\"option-def\": [ {"
        "    \"name\": \"foo\","
        "    \"code\": 56,"
        "    \"type\": \"uint32\","
        "    \"space\": \"isc\""
        " } ],"
        "\"subnet4\": [ { "
        "    \"pools\": [ { \"pool\": \"192.0.2.1 - 192.0.2.100\" } ],"
        "    \"subnet\": \"192.0.2.0/24\""
        " } ]"
        "}");

    return (config);
}

// Convenience function for creating hooks library configuration with one or
// two character string constants.
std::string
buildHooksLibrariesConfig(const char* library1 = NULL,
                          const char* library2 = NULL) {
    std::vector<std::string> libraries;
    if (library1 != NULL) {
        libraries.push_back(string(library1));
        if (library2 != NULL) {
            libraries.push_back(string(library2));
        }
    }
    return (buildHooksLibrariesConfig(libraries));
}


// The goal of this test is to verify the configuration of hooks libraries if
// none are specified.
TEST_F(Dhcp4ParserTest, NoHooksLibraries) {
    // Parse a configuration containing no names.
    string config = buildHooksLibrariesConfig();
    if (!executeConfiguration(config,
                              "set configuration with no hooks libraries")) {
        FAIL() << "Unable to execute configuration";

    } else {
        // No libraries should be loaded at the end of the test.
        std::vector<std::string> libraries = HooksManager::getLibraryNames();
        EXPECT_TRUE(libraries.empty());
    }
}

// Verify parsing fails with one library that will fail validation.
TEST_F(Dhcp4ParserTest, InvalidLibrary) {
    // Parse a configuration containing a failing library.
    string config = buildHooksLibrariesConfig(NOT_PRESENT_LIBRARY);

    ConstElementPtr json;
    ASSERT_NO_THROW(json = parseDHCP4(config));
    ConstElementPtr status;
    ASSERT_NO_THROW(status = configureDhcp4Server(*srv_, json));

    // The status object must not be NULL
    ASSERT_TRUE(status);

    // Returned value should not be 0
    comment_ = parseAnswer(rcode_, status);
    EXPECT_NE(0, rcode_);
}

// Verify the configuration of hooks libraries with two being specified.
TEST_F(Dhcp4ParserTest, LibrariesSpecified) {
    // Marker files should not be present.
    EXPECT_FALSE(checkMarkerFileExists(LOAD_MARKER_FILE));
    EXPECT_FALSE(checkMarkerFileExists(UNLOAD_MARKER_FILE));

    // Set up the configuration with two libraries and load them.
    string config = buildHooksLibrariesConfig(CALLOUT_LIBRARY_1,
                                              CALLOUT_LIBRARY_2);
    ASSERT_TRUE(executeConfiguration(config,
                                     "load two valid libraries"));

    // Expect two libraries to be loaded in the correct order (load marker file
    // is present, no unload marker file).
    std::vector<std::string> libraries = HooksManager::getLibraryNames();
    ASSERT_EQ(2, libraries.size());
    EXPECT_TRUE(checkMarkerFile(LOAD_MARKER_FILE, "12"));
    EXPECT_FALSE(checkMarkerFileExists(UNLOAD_MARKER_FILE));

    // Commit the changes so as we get the fresh configuration for the
    // second part of this test.
    CfgMgr::instance().commit();

    // Unload the libraries.  The load file should not have changed, but
    // the unload one should indicate the unload() functions have been run.
    config = buildHooksLibrariesConfig();
    ASSERT_TRUE(executeConfiguration(config, "unloading libraries"));
    EXPECT_TRUE(checkMarkerFile(LOAD_MARKER_FILE, "12"));
    EXPECT_TRUE(checkMarkerFile(UNLOAD_MARKER_FILE, "21"));

    // Expect the hooks system to say that none are loaded.
    libraries = HooksManager::getLibraryNames();
    EXPECT_TRUE(libraries.empty());

}

// This test verifies that it is possible to select subset of interfaces
// on which server should listen.
TEST_F(Dhcp4ParserTest, selectedInterfaces) {
    IfaceMgrTestConfig test_config(true);

    ConstElementPtr x;
    string config = "{ \"interfaces-config\": {"
        "  \"interfaces\": [ \"eth0\", \"eth1\" ]"
        "},"
        "\"rebind-timer\": 2000, "
        "\"renew-timer\": 1000, "
        "\"valid-lifetime\": 4000 }";

    ConstElementPtr json;
    ASSERT_NO_THROW(json = parseDHCP4(config));
    extractConfig(config);

    ConstElementPtr status;

    // Make sure the config manager is clean and there is no hanging
    // interface configuration.
    EXPECT_FALSE(test_config.socketOpen("eth0", AF_INET));
    EXPECT_FALSE(test_config.socketOpen("eth1", AF_INET));

    // Apply configuration.
    EXPECT_NO_THROW(status = configureDhcp4Server(*srv_, json));
    ASSERT_TRUE(status);
    checkResult(status, 0);

    CfgMgr::instance().getStagingCfg()->getCfgIface()->openSockets(AF_INET, 10000);

    // eth0 and eth1 were explicitly selected. eth2 was not.
    EXPECT_TRUE(test_config.socketOpen("eth0", AF_INET));
    EXPECT_TRUE(test_config.socketOpen("eth1", AF_INET));
}

// This test verifies that it is possible to configure the server in such a way
// that it listens on all interfaces.
TEST_F(Dhcp4ParserTest, allInterfaces) {
    IfaceMgrTestConfig test_config(true);

    ConstElementPtr x;
    // This configuration specifies two interfaces on which server should listen
    // but it also includes asterisk. The asterisk switches server into the
    // mode when it listens on all interfaces regardless of what interface names
    // were specified in the "interfaces" parameter.
    string config = "{ \"interfaces-config\": {"
        "    \"interfaces\": [ \"eth0\", \"*\", \"eth1\" ]"
        "},"
        "\"rebind-timer\": 2000, "
        "\"renew-timer\": 1000, "
        "\"valid-lifetime\": 4000 }";

    ConstElementPtr json;
    ASSERT_NO_THROW(json = parseDHCP4(config));
    extractConfig(config);

    ConstElementPtr status;

    // Make sure there is no old configuration.
    ASSERT_FALSE(test_config.socketOpen("eth0", AF_INET));
    ASSERT_FALSE(test_config.socketOpen("eth1", AF_INET));

    // Apply configuration.
    EXPECT_NO_THROW(status = configureDhcp4Server(*srv_, json));
    ASSERT_TRUE(status);
    checkResult(status, 0);

    CfgMgr::instance().getStagingCfg()->getCfgIface()->openSockets(AF_INET, 10000);

    // All interfaces should be now active.
    ASSERT_TRUE(test_config.socketOpen("eth0", AF_INET));
    ASSERT_TRUE(test_config.socketOpen("eth1", AF_INET));
}

// This test verifies that it is possible to select subset of interfaces
// and addresses.
TEST_F(Dhcp4ParserTest, selectedInterfacesAndAddresses) {
    IfaceMgrTestConfig test_config(true);

    ConstElementPtr x;
    string config = "{ \"interfaces-config\": {"
        "    \"interfaces\": [ \"eth0/10.0.0.1\", \"eth1/192.0.2.3\" ]"
        "},"
        "\"rebind-timer\": 2000, "
        "\"renew-timer\": 1000, "
        "\"valid-lifetime\": 4000 }";

    ConstElementPtr json;
    ASSERT_NO_THROW(json = parseDHCP4(config));

    ConstElementPtr status;

    // Make sure the config manager is clean and there is no hanging
    // interface configuration.
    ASSERT_FALSE(test_config.socketOpen("eth0", "10.0.0.1"));
    ASSERT_FALSE(test_config.socketOpen("eth1", "192.0.2.3"));
    ASSERT_FALSE(test_config.socketOpen("eth1", "192.0.2.5"));

    // Apply configuration.
    EXPECT_NO_THROW(status = configureDhcp4Server(*srv_, json));
    ASSERT_TRUE(status);
    checkResult(status, 0);

    CfgMgr::instance().getStagingCfg()->getCfgIface()->openSockets(AF_INET, 10000);

    // An address on eth0 was selected
    EXPECT_TRUE(test_config.socketOpen("eth0", "10.0.0.1"));
    // The 192.0.2.3 address on eth1 was selected.
    EXPECT_TRUE(test_config.socketOpen("eth1", "192.0.2.3"));
    // The 192.0.2.5 was not selected, thus the socket should not
    // be bound to this address.
    EXPECT_FALSE(test_config.socketOpen("eth1", "192.0.2.5"));
}


// This test checks the ability of the server to parse a configuration
// containing a full, valid dhcp-ddns (D2ClientConfig) entry.
TEST_F(Dhcp4ParserTest, d2ClientConfig) {
    ConstElementPtr status;

    // Verify that the D2 configuration can be fetched and is set to disabled.
    D2ClientConfigPtr d2_client_config = CfgMgr::instance().getD2ClientConfig();
    EXPECT_FALSE(d2_client_config->getEnableUpdates());

    // Verify that the convenience method agrees.
    ASSERT_FALSE(CfgMgr::instance().ddnsEnabled());

    string config_str = "{ " + genIfaceConfig() + "," +
        "\"rebind-timer\": 2000, "
        "\"renew-timer\": 1000, "
        "\"subnet4\": [ { "
        "    \"pools\": [ { \"pool\": \"192.0.2.1 - 192.0.2.100\" } ],"
        "    \"subnet\": \"192.0.2.0/24\" } ],"
        " \"dhcp-ddns\" : {"
        "     \"enable-updates\" : true, "
        "     \"server-ip\" : \"192.168.2.1\", "
        "     \"server-port\" : 777, "
        "     \"sender-ip\" : \"192.168.2.2\", "
        "     \"sender-port\" : 778, "
        "     \"max-queue-size\" : 2048, "
        "     \"ncr-protocol\" : \"UDP\", "
        "     \"ncr-format\" : \"JSON\", "
        "     \"override-no-update\" : true, "
        "     \"override-client-update\" : true, "
        "     \"replace-client-name\" : \"when-present\", "
        "     \"generated-prefix\" : \"test.prefix\", "
        "     \"qualifying-suffix\" : \"test.suffix.\", "
        "     \"hostname-char-set\" : \"[^A-Za-z0-9_-]\", "
        "     \"hostname-char-replacement\" : \"x\" }, "
        "\"valid-lifetime\": 4000 }";

    // Convert the JSON string to configuration elements.
    ConstElementPtr config;
    ASSERT_NO_THROW(config = parseDHCP4(config_str, true));
    extractConfig(config_str);

    // Pass the configuration in for parsing.
    EXPECT_NO_THROW(status = configureDhcp4Server(*srv_, config));

    // check if returned status is OK
    checkResult(status, 0);

    // Verify that DHCP-DDNS updating is enabled.
    EXPECT_TRUE(CfgMgr::instance().ddnsEnabled());

    // Verify that the D2 configuration can be retrieved.
    d2_client_config = CfgMgr::instance().getD2ClientConfig();
    ASSERT_TRUE(d2_client_config);

    // Verify that the configuration values are correct.
    EXPECT_TRUE(d2_client_config->getEnableUpdates());
    EXPECT_EQ("192.168.2.1", d2_client_config->getServerIp().toText());
    EXPECT_EQ(777, d2_client_config->getServerPort());
    EXPECT_EQ("192.168.2.2", d2_client_config->getSenderIp().toText());
    EXPECT_EQ(778, d2_client_config->getSenderPort());
    EXPECT_EQ(2048, d2_client_config->getMaxQueueSize());
    EXPECT_EQ(dhcp_ddns::NCR_UDP, d2_client_config->getNcrProtocol());
    EXPECT_EQ(dhcp_ddns::FMT_JSON, d2_client_config->getNcrFormat());
    EXPECT_TRUE(d2_client_config->getOverrideNoUpdate());
    EXPECT_TRUE(d2_client_config->getOverrideClientUpdate());
    EXPECT_EQ(D2ClientConfig::RCM_WHEN_PRESENT, d2_client_config->getReplaceClientNameMode());
    EXPECT_EQ("test.prefix", d2_client_config->getGeneratedPrefix());
    EXPECT_EQ("test.suffix.", d2_client_config->getQualifyingSuffix());
}

// This test checks the ability of the server to handle a configuration
// containing an invalid dhcp-ddns (D2ClientConfig) entry.
TEST_F(Dhcp4ParserTest, invalidD2ClientConfig) {
    ConstElementPtr status;

    // Configuration string with an invalid D2 client config,
    // "server-ip" is invalid.
    string config_str = "{ " + genIfaceConfig() + "," +
        "\"rebind-timer\": 2000, "
        "\"renew-timer\": 1000, "
        "\"subnet4\": [ { "
        "    \"pools\": [ { \"pool\": \"192.0.2.1 - 192.0.2.100\" } ],"
        "    \"subnet\": \"192.0.2.0/24\" } ],"
        " \"dhcp-ddns\" : {"
        "     \"enable-updates\" : true, "
        "     \"server-ip\" : \"bogus-value\", "
        "     \"server-port\" : 5301, "
        "     \"ncr-protocol\" : \"UDP\", "
        "     \"ncr-format\" : \"JSON\", "
        "     \"override-no-update\" : true, "
        "     \"override-client-update\" : true, "
        "     \"replace-client-name\" : \"when-present\", "
        "     \"generated-prefix\" : \"test.prefix\", "
        "     \"qualifying-suffix\" : \"test.suffix.\" },"
        "\"valid-lifetime\": 4000 }";

    // Convert the JSON string to configuration elements.
    ConstElementPtr config;
    ASSERT_NO_THROW(config = parseDHCP4(config_str));

    // Configuration should not throw, but should fail.
    EXPECT_NO_THROW(status = configureDhcp4Server(*srv_, config));

    // check if returned status is failed.
    checkResult(status, 1);
    EXPECT_TRUE(errorContainsPosition(status, "<string>"));

    // Verify that the D2 configuration can be fetched and is set to disabled.
    D2ClientConfigPtr d2_client_config = CfgMgr::instance().getD2ClientConfig();
    EXPECT_FALSE(d2_client_config->getEnableUpdates());

    // Verify that the convenience method agrees.
    ASSERT_FALSE(CfgMgr::instance().ddnsEnabled());
}

// This test checks if it is possible to specify relay information
TEST_F(Dhcp4ParserTest, subnetRelayInfo) {

    ConstElementPtr status;

    // A config with relay information.
    string config = "{ " + genIfaceConfig() + "," +
        "\"rebind-timer\": 2000, "
        "\"renew-timer\": 1000, "
        "\"subnet4\": [ { "
        "    \"pools\": [ { \"pool\": \"192.0.2.1 - 192.0.2.100\" } ],"
        "    \"renew-timer\": 1, "
        "    \"rebind-timer\": 2, "
        "    \"valid-lifetime\": 4,"
        "    \"relay\": { "
        "        \"ip-address\": \"192.0.2.123\""
        "    },"
        "    \"subnet\": \"192.0.2.0/24\" } ],"
        "\"valid-lifetime\": 4000 }";

    ConstElementPtr json;
    ASSERT_NO_THROW(json = parseDHCP4(config));
    extractConfig(config);

    EXPECT_NO_THROW(status = configureDhcp4Server(*srv_, json));

    // returned value should be 0 (configuration success)
    checkResult(status, 0);

    Subnet4Ptr subnet = CfgMgr::instance().getStagingCfg()->
        getCfgSubnets4()->selectSubnet(IOAddress("192.0.2.200"));
    ASSERT_TRUE(subnet);

    EXPECT_TRUE(subnet->hasRelays());
    EXPECT_TRUE(subnet->hasRelayAddress(IOAddress("192.0.2.123")));
}

// This test checks if it is possible to specify a list of relays
TEST_F(Dhcp4ParserTest, subnetRelayInfoList) {

    ConstElementPtr status;

    // A config with relay information.
    string config = "{ " + genIfaceConfig() + "," +
        "\"rebind-timer\": 2000, "
        "\"renew-timer\": 1000, "
        "\"subnet4\": [ { "
        "    \"pools\": [ { \"pool\": \"192.0.2.1 - 192.0.2.100\" } ],"
        "    \"renew-timer\": 1, "
        "    \"rebind-timer\": 2, "
        "    \"valid-lifetime\": 4,"
        "    \"relay\": { "
        "        \"ip-addresses\": [ \"192.0.3.123\", \"192.0.3.124\" ]"
        "    },"
        "    \"subnet\": \"192.0.2.0/24\" } ],"
        "\"valid-lifetime\": 4000 }";

    ConstElementPtr json;
    ASSERT_NO_THROW(json = parseDHCP4(config));
    extractConfig(config);

    EXPECT_NO_THROW(status = configureDhcp4Server(*srv_, json));

    // returned value should be 0 (configuration success)
    checkResult(status, 0);

    SubnetSelector selector;
    selector.giaddr_ = IOAddress("192.0.2.200");

    Subnet4Ptr subnet = CfgMgr::instance().getStagingCfg()->
        getCfgSubnets4()->selectSubnet(selector);
    ASSERT_TRUE(subnet);

    EXPECT_TRUE(subnet->hasRelays());
    EXPECT_TRUE(subnet->hasRelayAddress(IOAddress("192.0.3.123")));
    EXPECT_TRUE(subnet->hasRelayAddress(IOAddress("192.0.3.124")));
}


// Goal of this test is to verify that multiple subnets can be configured
// with defined client classes.
TEST_F(Dhcp4ParserTest, classifySubnets) {
    ConstElementPtr x;
    string config = "{ " + genIfaceConfig() + "," +
        "\"rebind-timer\": 2000, "
        "\"renew-timer\": 1000, "
        "\"subnet4\": [ { "
        "    \"pools\": [ { \"pool\": \"192.0.2.1 - 192.0.2.100\" } ],"
        "    \"subnet\": \"192.0.2.0/24\", "
        "    \"client-class\": \"alpha\" "
        " },"
        " {"
        "    \"pools\": [ { \"pool\": \"192.0.3.101 - 192.0.3.150\" } ],"
        "    \"subnet\": \"192.0.3.0/24\", "
        "    \"client-class\": \"beta\" "
        " },"
        " {"
        "    \"pools\": [ { \"pool\": \"192.0.4.101 - 192.0.4.150\" } ],"
        "    \"subnet\": \"192.0.4.0/24\", "
        "    \"client-class\": \"gamma\" "
        " },"
        " {"
        "    \"pools\": [ { \"pool\": \"192.0.5.101 - 192.0.5.150\" } ],"
        "    \"subnet\": \"192.0.5.0/24\" "
        " } ],"
        "\"valid-lifetime\": 4000 }";

    ConstElementPtr json;
    ASSERT_NO_THROW(json = parseDHCP4(config));
    extractConfig(config);

    EXPECT_NO_THROW(x = configureDhcp4Server(*srv_, json));
    checkResult(x, 0);

    const Subnet4Collection* subnets =
        CfgMgr::instance().getStagingCfg()->getCfgSubnets4()->getAll();
    ASSERT_TRUE(subnets);
    ASSERT_EQ(4, subnets->size()); // We expect 4 subnets

    // Let's check if client belonging to alpha class is supported in subnet[0]
    // and not supported in any other subnet (except subnet[3], which allows
    // everyone).
    ClientClasses classes;
    classes.insert("alpha");
    EXPECT_TRUE (subnets->at(0)->clientSupported(classes));
    EXPECT_FALSE(subnets->at(1)->clientSupported(classes));
    EXPECT_FALSE(subnets->at(2)->clientSupported(classes));
    EXPECT_TRUE (subnets->at(3)->clientSupported(classes));

    // Let's check if client belonging to beta class is supported in subnet[1]
    // and not supported in any other subnet  (except subnet[3], which allows
    // everyone).
    classes.clear();
    classes.insert("beta");
    EXPECT_FALSE(subnets->at(0)->clientSupported(classes));
    EXPECT_TRUE (subnets->at(1)->clientSupported(classes));
    EXPECT_FALSE(subnets->at(2)->clientSupported(classes));
    EXPECT_TRUE (subnets->at(3)->clientSupported(classes));

    // Let's check if client belonging to gamma class is supported in subnet[2]
    // and not supported in any other subnet  (except subnet[3], which allows
    // everyone).
    classes.clear();
    classes.insert("gamma");
    EXPECT_FALSE(subnets->at(0)->clientSupported(classes));
    EXPECT_FALSE(subnets->at(1)->clientSupported(classes));
    EXPECT_TRUE (subnets->at(2)->clientSupported(classes));
    EXPECT_TRUE (subnets->at(3)->clientSupported(classes));

    // Let's check if client belonging to some other class (not mentioned in
    // the config) is supported only in subnet[3], which allows everyone.
    classes.clear();
    classes.insert("delta");
    EXPECT_FALSE(subnets->at(0)->clientSupported(classes));
    EXPECT_FALSE(subnets->at(1)->clientSupported(classes));
    EXPECT_FALSE(subnets->at(2)->clientSupported(classes));
    EXPECT_TRUE (subnets->at(3)->clientSupported(classes));

    // Finally, let's check class-less client. He should be allowed only in
    // the last subnet, which does not have any class restrictions.
    classes.clear();
    EXPECT_FALSE(subnets->at(0)->clientSupported(classes));
    EXPECT_FALSE(subnets->at(1)->clientSupported(classes));
    EXPECT_FALSE(subnets->at(2)->clientSupported(classes));
    EXPECT_TRUE (subnets->at(3)->clientSupported(classes));
}

// Goal of this test is to verify that multiple pools can be configured
// with defined client classes.
TEST_F(Dhcp4ParserTest, classifyPools) {
    ConstElementPtr x;
    string config = "{ " + genIfaceConfig() + "," +
        "\"rebind-timer\": 2000, "
        "\"renew-timer\": 1000, "
        "\"subnet4\": [ { "
        "    \"pools\": [ { "
        "        \"pool\": \"192.0.2.1 - 192.0.2.100\", "
        "        \"client-class\": \"alpha\" "
        "     },"
        "     {"
        "        \"pool\": \"192.0.3.101 - 192.0.3.150\", "
        "        \"client-class\": \"beta\" "
        "     },"
        "     {"
        "        \"pool\": \"192.0.4.101 - 192.0.4.150\", "
        "        \"client-class\": \"gamma\" "
        "     },"
        "     {"
        "        \"pool\": \"192.0.5.101 - 192.0.5.150\" "
        "     } ],"
        "    \"subnet\": \"192.0.0.0/16\" "
        " } ],"
        "\"valid-lifetime\": 4000 }";

    ConstElementPtr json;
    ASSERT_NO_THROW(json = parseDHCP4(config, true));
    extractConfig(config);

    EXPECT_NO_THROW(x = configureDhcp4Server(*srv_, json));
    checkResult(x, 0);

    const Subnet4Collection* subnets =
        CfgMgr::instance().getStagingCfg()->getCfgSubnets4()->getAll();
    ASSERT_TRUE(subnets);
    ASSERT_EQ(1, subnets->size());
    const PoolCollection& pools = subnets->at(0)->getPools(Lease::TYPE_V4);
    ASSERT_EQ(4, pools.size()); // We expect 4 pools

    // Let's check if client belonging to alpha class is supported in pool[0]
    // and not supported in any other pool (except pool[3], which allows
    // everyone).
    ClientClasses classes;
    classes.insert("alpha");
    EXPECT_TRUE(pools.at(0)->clientSupported(classes));
    EXPECT_FALSE(pools.at(1)->clientSupported(classes));
    EXPECT_FALSE(pools.at(2)->clientSupported(classes));
    EXPECT_TRUE(pools.at(3)->clientSupported(classes));

    // Let's check if client belonging to beta class is supported in pool[1]
    // and not supported in any other pool  (except pools[3], which allows
    // everyone).
    classes.clear();
    classes.insert("beta");
    EXPECT_FALSE(pools.at(0)->clientSupported(classes));
    EXPECT_TRUE(pools.at(1)->clientSupported(classes));
    EXPECT_FALSE(pools.at(2)->clientSupported(classes));
    EXPECT_TRUE(pools.at(3)->clientSupported(classes));

    // Let's check if client belonging to gamma class is supported in pool[2]
    // and not supported in any other pool  (except pool[3], which allows
    // everyone).
    classes.clear();
    classes.insert("gamma");
    EXPECT_FALSE(pools.at(0)->clientSupported(classes));
    EXPECT_FALSE(pools.at(1)->clientSupported(classes));
    EXPECT_TRUE(pools.at(2)->clientSupported(classes));
    EXPECT_TRUE(pools.at(3)->clientSupported(classes));

    // Let's check if client belonging to some other class (not mentioned in
    // the config) is supported only in pool[3], which allows everyone.
    classes.clear();
    classes.insert("delta");
    EXPECT_FALSE(pools.at(0)->clientSupported(classes));
    EXPECT_FALSE(pools.at(1)->clientSupported(classes));
    EXPECT_FALSE(pools.at(2)->clientSupported(classes));
    EXPECT_TRUE(pools.at(3)->clientSupported(classes));

    // Finally, let's check class-less client. He should be allowed only in
    // the last pool, which does not have any class restrictions.
    classes.clear();
    EXPECT_FALSE(pools.at(0)->clientSupported(classes));
    EXPECT_FALSE(pools.at(1)->clientSupported(classes));
    EXPECT_FALSE(pools.at(2)->clientSupported(classes));
    EXPECT_TRUE(pools.at(3)->clientSupported(classes));
}

// This test verifies that the host reservations can be specified for
// respective IPv4 subnets.
TEST_F(Dhcp4ParserTest, reservations) {
    ConstElementPtr x;
    string config = "{ " + genIfaceConfig() + "," +
        "\"rebind-timer\": 2000, "
        "\"renew-timer\": 1000, "
        "\"subnet4\": [ "
        " { "
        "    \"pools\": [ { \"pool\": \"192.0.2.1 - 192.0.2.100\" } ],"
        "    \"subnet\": \"192.0.2.0/24\", "
        "    \"id\": 123,"
        "    \"reservations\": ["
        "    ]"
        " },"
        " {"
        "    \"reservations\": ["
        "      {"
        "        \"duid\": \"01:02:03:04:05:06:07:08:09:0A\","
        "        \"ip-address\": \"192.0.3.112\","
        "        \"hostname\": \"\","
        "        \"option-data\": ["
        "        {"
        "          \"name\": \"name-servers\","
        "          \"data\": \"192.0.3.15\""
        "        },"
        "        {"
        "          \"name\": \"default-ip-ttl\","
        "          \"data\": \"32\""
        "        }"
        "        ]"
        "      },"
        "      {"
        "        \"hw-address\": \"01:02:03:04:05:06\","
        "        \"ip-address\": \"192.0.3.120\","
        "        \"hostname\": \"\","
        "        \"option-data\": ["
        "        {"
        "          \"name\": \"name-servers\","
        "          \"data\": \"192.0.3.95\""
        "        },"
        "        {"
        "          \"name\": \"default-ip-ttl\","
        "          \"data\": \"11\""
        "        }"
        "        ]"
        "      }"
        "    ],"
        "    \"pools\": [ { \"pool\": \"192.0.3.101 - 192.0.3.150\" } ],"
        "    \"subnet\": \"192.0.3.0/24\", "
        "    \"id\": 234"
        " },"
        " {"
        "    \"pools\": [ { \"pool\": \"192.0.4.101 - 192.0.4.150\" } ],"
        "    \"subnet\": \"192.0.4.0/24\","
        "    \"id\": 542,"
        "    \"reservations\": ["
        "      {"
        "        \"duid\": \"0A:09:08:07:06:05:04:03:02:01\","
        "        \"ip-address\": \"192.0.4.101\","
        "        \"hostname\": \"\","
        "        \"option-data\": ["
        "        {"
        "          \"name\": \"name-servers\","
        "          \"data\": \"192.0.4.11\""
        "        },"
        "        {"
        "          \"name\": \"default-ip-ttl\","
        "          \"data\": \"95\""
        "        }"
        "        ]"
        "      },"
        "      {"
        "        \"circuit-id\": \"060504030201\","
        "        \"ip-address\": \"192.0.4.102\","
        "        \"hostname\": \"\""
        "      },"
        "      {"
        "        \"client-id\": \"05:01:02:03:04:05:06\","
        "        \"ip-address\": \"192.0.4.103\","
        "        \"hostname\": \"\""
        "      }"
        "    ]"
        " } ],"
        "\"valid-lifetime\": 4000 }";

    ConstElementPtr json;
    ASSERT_NO_THROW(json = parseDHCP4(config));
    extractConfig(config);

    EXPECT_NO_THROW(x = configureDhcp4Server(*srv_, json));
    checkResult(x, 0);

    // Make sure all subnets have been successfully configured. There is no
    // need to sanity check the subnet properties because it should have
    // been already tested by other tests.
    const Subnet4Collection* subnets =
        CfgMgr::instance().getStagingCfg()->getCfgSubnets4()->getAll();
    ASSERT_TRUE(subnets);
    ASSERT_EQ(3, subnets->size());

    // Hosts configuration must be available.
    CfgHostsPtr hosts_cfg = CfgMgr::instance().getStagingCfg()->getCfgHosts();
    ASSERT_TRUE(hosts_cfg);

    // Let's create an object holding hardware address of the host having
    // a reservation in the subnet having id of 234. For simplicity the
    // address is a collection of numbers from 1 to 6.
    std::vector<uint8_t> hwaddr;
    for (unsigned int i = 1; i < 7; ++i) {
        hwaddr.push_back(static_cast<uint8_t>(i));
    }
    // Retrieve the reservation and sanity check the address reserved.
    ConstHostPtr host = hosts_cfg->get4(234, Host::IDENT_HWADDR,
                                        &hwaddr[0], hwaddr.size());
    ASSERT_TRUE(host);
    EXPECT_EQ("192.0.3.120", host->getIPv4Reservation().toText());
    // This reservation should be solely assigned to the subnet 234,
    // and not to other two.
    EXPECT_FALSE(hosts_cfg->get4(123, Host::IDENT_HWADDR,
                                 &hwaddr[0], hwaddr.size()));
    EXPECT_FALSE(hosts_cfg->get4(542, Host::IDENT_HWADDR,
                                 &hwaddr[0], hwaddr.size()));
    // Check that options are assigned correctly.
    Option4AddrLstPtr opt_dns =
        retrieveOption<Option4AddrLstPtr>(*host, DHO_NAME_SERVERS);
    ASSERT_TRUE(opt_dns);
    Option4AddrLst::AddressContainer dns_addrs = opt_dns->getAddresses();
    ASSERT_EQ(1, dns_addrs.size());
    EXPECT_EQ("192.0.3.95", dns_addrs[0].toText());
    OptionUint8Ptr opt_ttl =
        retrieveOption<OptionUint8Ptr>(*host, DHO_DEFAULT_IP_TTL);
    ASSERT_TRUE(opt_ttl);
    EXPECT_EQ(11, static_cast<int>(opt_ttl->getValue()));

    // Do the same test for the DUID based reservation.
    std::vector<uint8_t> duid;
    for (unsigned int i = 1; i < 0xb; ++i) {
        duid.push_back(static_cast<uint8_t>(i));
    }
    host = hosts_cfg->get4(234, Host::IDENT_DUID, &duid[0], duid.size());
    ASSERT_TRUE(host);
    EXPECT_EQ("192.0.3.112", host->getIPv4Reservation().toText());
    EXPECT_FALSE(hosts_cfg->get4(123, Host::IDENT_DUID, &duid[0], duid.size()));
    EXPECT_FALSE(hosts_cfg->get4(542, Host::IDENT_DUID, &duid[0], duid.size()));
    // Check that options are assigned correctly.
    opt_dns = retrieveOption<Option4AddrLstPtr>(*host, DHO_NAME_SERVERS);
    ASSERT_TRUE(opt_dns);
    dns_addrs = opt_dns->getAddresses();
    ASSERT_EQ(1, dns_addrs.size());
    EXPECT_EQ("192.0.3.15", dns_addrs[0].toText());
    opt_ttl = retrieveOption<OptionUint8Ptr>(*host, DHO_DEFAULT_IP_TTL);
    ASSERT_TRUE(opt_ttl);
    EXPECT_EQ(32, static_cast<int>(opt_ttl->getValue()));

    // The circuit-id used for one of the reservations in the subnet 542
    // consists of numbers from 6 to 1. So, let's just reverse the order
    // of the address from the previous test.
    std::vector<uint8_t> circuit_id(hwaddr.rbegin(), hwaddr.rend());
    host = hosts_cfg->get4(542, Host::IDENT_CIRCUIT_ID, &circuit_id[0],
                           circuit_id.size());
    EXPECT_TRUE(host);
    EXPECT_EQ("192.0.4.102", host->getIPv4Reservation().toText());
    // This reservation must not belong to other subnets.
    EXPECT_FALSE(hosts_cfg->get4(123, Host::IDENT_CIRCUIT_ID,
                                 &circuit_id[0], circuit_id.size()));
    EXPECT_FALSE(hosts_cfg->get4(234, Host::IDENT_CIRCUIT_ID,
                                 &circuit_id[0], circuit_id.size()));


    // Repeat the test for the DUID based reservation in this subnet.
    std::vector<uint8_t> duid_r(duid.rbegin(), duid.rend());
    host = hosts_cfg->get4(542, Host::IDENT_DUID, &duid_r[0], duid_r.size());
    ASSERT_TRUE(host);
    EXPECT_EQ("192.0.4.101", host->getIPv4Reservation().toText());
    EXPECT_FALSE(hosts_cfg->get4(123, Host::IDENT_DUID,
                                 &duid_r[0], duid_r.size()));
    EXPECT_FALSE(hosts_cfg->get4(234, Host::IDENT_DUID,
                                 &duid_r[0], duid_r.size()));
    // Check that options are assigned correctly.
    opt_dns = retrieveOption<Option4AddrLstPtr>(*host, DHO_NAME_SERVERS);
    ASSERT_TRUE(opt_dns);
    dns_addrs = opt_dns->getAddresses();
    ASSERT_EQ(1, dns_addrs.size());
    EXPECT_EQ("192.0.4.11", dns_addrs[0].toText());
    opt_ttl = retrieveOption<OptionUint8Ptr>(*host, DHO_DEFAULT_IP_TTL);
    ASSERT_TRUE(opt_ttl);
    EXPECT_EQ(95, static_cast<int>(opt_ttl->getValue()));

    // Check that we can find reservation using client identifier.
    ClientIdPtr client_id = ClientId::fromText("05:01:02:03:04:05:06");
    host = hosts_cfg->get4(542, Host::IDENT_CLIENT_ID, &client_id->getDuid()[0],
                           client_id->getDuid().size());
    ASSERT_TRUE(host);
    EXPECT_EQ("192.0.4.103", host->getIPv4Reservation().toText());

    // But this reservation should not be returned for other subnet.
    host = hosts_cfg->get4(234, Host::IDENT_CLIENT_ID, &client_id->getDuid()[0],
                           client_id->getDuid().size());
    EXPECT_FALSE(host);
}

// This test checks that it is possible to configure option data for a
// host using a user defined option format.
TEST_F(Dhcp4ParserTest, reservationWithOptionDefinition) {
    ConstElementPtr x;
    // The following configuration contains host declaration in which
    // a non-standard option is used. This option has option definition
    // specified in the configuration.
    string config = "{ " + genIfaceConfig() + "," +
        "\"rebind-timer\": 2000, "
        "\"renew-timer\": 1000, "
        "\"option-def\": [ {"
        "  \"name\": \"foo\","
        "  \"code\": 100,"
        "  \"type\": \"uint32\","
        "  \"space\": \"isc\""
        "} ],"
        "\"subnet4\": [ "
        " {"
        "    \"reservations\": ["
        "      {"
        "        \"duid\": \"01:02:03:04:05:06:07:08:09:0A\","
        "        \"ip-address\": \"192.0.3.112\","
        "        \"option-data\": ["
        "        {"
        "          \"name\": \"foo\","
        "          \"data\": \"123\","
        "          \"space\": \"isc\""
        "        }"
        "        ]"
        "      }"
        "    ],"
        "    \"pools\": [ { \"pool\": \"192.0.3.101 - 192.0.3.150\" } ],"
        "    \"subnet\": \"192.0.3.0/24\", "
        "    \"id\": 234"
        " } ],"
        "\"valid-lifetime\": 4000"
        "}";

    ConstElementPtr json;
    ASSERT_NO_THROW(json = parseDHCP4(config, true));
    extractConfig(config);

    EXPECT_NO_THROW(x = configureDhcp4Server(*srv_, json));
    checkResult(x, 0);

    // Hosts configuration must be available.
    CfgHostsPtr hosts_cfg = CfgMgr::instance().getStagingCfg()->getCfgHosts();
    ASSERT_TRUE(hosts_cfg);

    // Let's create an object holding DUID of the host. For simplicity the
    // address is a collection of numbers from 1 to A.
    std::vector<uint8_t> duid;
    for (unsigned int i = 1; i < 0xB; ++i) {
        duid.push_back(static_cast<uint8_t>(i));
    }
    // Retrieve the reservation and sanity check the address reserved.
    ConstHostPtr host =
        hosts_cfg->get4(234, Host::IDENT_DUID, &duid[0], duid.size());
    ASSERT_TRUE(host);
    EXPECT_EQ("192.0.3.112", host->getIPv4Reservation().toText());

    // Check if the option has been parsed.
    OptionUint32Ptr opt_foo = retrieveOption<OptionUint32Ptr>(*host, "isc",
                                                              100);
    ASSERT_TRUE(opt_foo);
    EXPECT_EQ(100, opt_foo->getType());
    EXPECT_EQ(123, opt_foo->getValue());
}

// This test verifies that the bogus host reservation would trigger a
// server configuration error.
TEST_F(Dhcp4ParserTest, reservationBogus) {
    // Case 1: misspelled hw-address parameter.
    ConstElementPtr x;
    string config = "{ " + genIfaceConfig() + "," +
        "\"rebind-timer\": 2000, "
        "\"renew-timer\": 1000, "
        "\"subnet4\": [ "
        " { "
        "    \"pools\": [ { \"pool\": \"192.0.4.101 - 192.0.4.150\" } ],"
        "    \"subnet\": \"192.0.4.0/24\","
        "    \"id\": 542,"
        "    \"reservations\": ["
        "      {"
        "        \"hw-addre\": \"06:05:04:03:02:01\","
        "        \"ip-address\": \"192.0.4.102\","
        "        \"hostname\": \"\""
        "      }"
        "    ]"
        " } ],"
        "\"valid-lifetime\": 4000 }";

    ConstElementPtr json;
    ASSERT_NO_THROW(json = parseJSON(config));

    CfgMgr::instance().clear();

    EXPECT_NO_THROW(x = configureDhcp4Server(*srv_, json));
    checkResult(x, 1);

    EXPECT_THROW(parseDHCP4(config), Dhcp4ParseError);

    // Case 2: DUID and HW Address both specified.
    config = "{ " + genIfaceConfig() + "," +
        "\"rebind-timer\": 2000, "
        "\"renew-timer\": 1000, "
        "\"subnet4\": [ "
        " { "
        "    \"pools\": [ { \"pool\": \"192.0.4.101 - 192.0.4.150\" } ],"
        "    \"subnet\": \"192.0.4.0/24\","
        "    \"id\": 542,"
        "    \"reservations\": ["
        "      {"
        "        \"duid\": \"01:02:03:04:05:06\","
        "        \"hw-address\": \"06:05:04:03:02:01\","
        "        \"ip-address\": \"192.0.4.102\","
        "        \"hostname\": \"\""
        "      }"
        "    ]"
        " } ],"
        "\"valid-lifetime\": 4000 }";

    ASSERT_NO_THROW(json = parseDHCP4(config));

    // Remove existing configuration, if any.
    CfgMgr::instance().clear();

    EXPECT_NO_THROW(x = configureDhcp4Server(*srv_, json));
    checkResult(x, 1);

    // Case 3: Neither ip address nor hostname specified.
    config = "{ " + genIfaceConfig() + "," +
        "\"rebind-timer\": 2000, "
        "\"renew-timer\": 1000, "
        "\"subnet4\": [ "
        " { "
        "    \"pools\": [ { \"pool\": \"192.0.4.101 - 192.0.4.150\" } ],"
        "    \"subnet\": \"192.0.4.0/24\","
        "    \"id\": 542,"
        "    \"reservations\": ["
        "      {"
        "        \"hw-address\": \"06:05:04:03:02:01\""
        "      }"
        "    ]"
        " } ],"
        "\"valid-lifetime\": 4000 }";

    ASSERT_NO_THROW(json = parseDHCP4(config));

    // Remove existing configuration, if any.
    CfgMgr::instance().clear();

    EXPECT_NO_THROW(x = configureDhcp4Server(*srv_, json));
    checkResult(x, 1);

    // Case 4: Broken specification of option data.
    config = "{ " + genIfaceConfig() + "," +
        "\"rebind-timer\": 2000, "
        "\"renew-timer\": 1000, "
        "\"subnet4\": [ "
        " { "
        "    \"pools\": [ { \"pool\": \"192.0.4.101 - 192.0.4.150\" } ],"
        "    \"subnet\": \"192.0.4.0/24\","
        "    \"id\": 542,"
        "    \"reservations\": ["
        "      {"
        "        \"hw-address\": \"06:05:04:03:02:01\","
        "        \"option-data\": ["
        "        {"
        "          \"name\": \"name-servers\","
        "          \"data\": \"bogus-ip-address\""
        "        }"
        "        ]"
        "      }"
        "    ]"
        " } ],"
        "\"valid-lifetime\": 4000 }";

    ASSERT_NO_THROW(json = parseDHCP4(config));

    // Remove existing configuration, if any.
    CfgMgr::instance().clear();

    EXPECT_NO_THROW(x = configureDhcp4Server(*srv_, json));
    checkResult(x, 1);
}

/// The goal of this test is to verify that Host Reservation modes can be
/// specified on a per-subnet basis.
TEST_F(Dhcp4ParserTest, hostReservationPerSubnet) {

    /// - Configuration:
    ///   - only addresses (no prefixes)
    ///   - 4 subnets with:
    ///       - 192.0.2.0/24 (all reservations enabled)
    ///       - 192.0.3.0/24 (out-of-pool reservations)
    ///       - 192.0.4.0/24 (reservations disabled)
    ///       - 192.0.5.0/24 (reservations not specified)
    const char* hr_config =
        "{ "
        "\"rebind-timer\": 2000, "
        "\"renew-timer\": 1000, "
        "\"subnet4\": [ { "
        "    \"pools\": [ { \"pool\": \"192.0.2.0/24\" } ],"
        "    \"subnet\": \"192.0.2.0/24\", "
        "    \"reservation-mode\": \"all\""
        " },"
        " {"
        "    \"pools\": [ { \"pool\": \"192.0.3.0/24\" } ],"
        "    \"subnet\": \"192.0.3.0/24\", "
        "    \"reservation-mode\": \"out-of-pool\""
        " },"
        " {"
        "    \"pools\": [ { \"pool\": \"192.0.4.0/24\" } ],"
        "    \"subnet\": \"192.0.4.0/24\", "
        "    \"reservation-mode\": \"disabled\""
        " },"
        " {"
        "    \"pools\": [ { \"pool\": \"192.0.5.0/24\" } ],"
        "    \"subnet\": \"192.0.5.0/24\""
        " } ],"
        "\"valid-lifetime\": 4000 }";

    ConstElementPtr json;
    ASSERT_NO_THROW(json = parseDHCP4(hr_config));
    extractConfig(hr_config);
    ConstElementPtr result;
    EXPECT_NO_THROW(result = configureDhcp4Server(*srv_, json));

    // returned value should be 0 (success)
    checkResult(result, 0);

    // Let's get all subnets and check that there are 4 of them.
    ConstCfgSubnets4Ptr subnets = CfgMgr::instance().getStagingCfg()->getCfgSubnets4();
    ASSERT_TRUE(subnets);
    const Subnet4Collection* subnet_col = subnets->getAll();
    ASSERT_EQ(4, subnet_col->size()); // We expect 4 subnets

    // Let's check if the parsed subnets have correct HR modes.

    // Subnet 1
    Subnet4Ptr subnet;
    subnet = subnets->selectSubnet(IOAddress("192.0.2.1"));
    ASSERT_TRUE(subnet);
    EXPECT_EQ(Network::HR_ALL, subnet->getHostReservationMode());

    // Subnet 2
    subnet = subnets->selectSubnet(IOAddress("192.0.3.1"));
    ASSERT_TRUE(subnet);
    EXPECT_EQ(Network::HR_OUT_OF_POOL, subnet->getHostReservationMode());

    // Subnet 3
    subnet = subnets->selectSubnet(IOAddress("192.0.4.1"));
    ASSERT_TRUE(subnet);
    EXPECT_EQ(Network::HR_DISABLED, subnet->getHostReservationMode());

    // Subnet 4
    subnet = subnets->selectSubnet(IOAddress("192.0.5.1"));
    ASSERT_TRUE(subnet);
    EXPECT_EQ(Network::HR_ALL, subnet->getHostReservationMode());
}

/// The goal of this test is to verify that Host Reservation modes can be
/// specified globally.
TEST_F(Dhcp4ParserTest, hostReservationGlobal) {

    /// - Configuration:
    ///   - only addresses (no prefixes)
    ///   - 2 subnets with :
    ///       - 192.0.2.0/24 (all reservations enabled)
    ///       - 192.0.3.0/24 (reservations not specified)
    const char* hr_config =
        "{ "
        "\"rebind-timer\": 2000, "
        "\"renew-timer\": 1000, "
        "\"reservation-mode\": \"out-of-pool\", "
        "\"subnet4\": [ { "
        "    \"pools\": [ { \"pool\": \"192.0.2.0/24\" } ],"
        "    \"subnet\": \"192.0.2.0/24\", "
        "    \"reservation-mode\": \"all\""
        " },"
        " {"
        "    \"pools\": [ { \"pool\": \"192.0.3.0/24\" } ],"
        "    \"subnet\": \"192.0.3.0/24\""
        " } ],"
        "\"valid-lifetime\": 4000 }";

    ConstElementPtr json;
    ASSERT_NO_THROW(json = parseDHCP4(hr_config));
    extractConfig(hr_config);
    ConstElementPtr result;
    EXPECT_NO_THROW(result = configureDhcp4Server(*srv_, json));

    // returned value should be 0 (success)
    checkResult(result, 0);

    // Let's get all subnets and check that there are 4 of them.
    ConstCfgSubnets4Ptr subnets = CfgMgr::instance().getStagingCfg()->getCfgSubnets4();
    ASSERT_TRUE(subnets);
    const Subnet4Collection* subnet_col = subnets->getAll();
    ASSERT_EQ(2, subnet_col->size()); // We expect 2 subnets

    // Let's check if the parsed subnets have correct HR modes.

    // Subnet 1
    Subnet4Ptr subnet;
    subnet = subnets->selectSubnet(IOAddress("192.0.2.1"));
    ASSERT_TRUE(subnet);
    EXPECT_EQ(Network::HR_ALL, subnet->getHostReservationMode());

    // Subnet 2
    subnet = subnets->selectSubnet(IOAddress("192.0.3.1"));
    ASSERT_TRUE(subnet);
    EXPECT_EQ(Network::HR_OUT_OF_POOL, subnet->getHostReservationMode());
}

/// Check that the decline-probation-period has a default value when not
/// specified.
TEST_F(Dhcp4ParserTest, declineTimerDefault) {
    ConstElementPtr status;

    string config = "{ " + genIfaceConfig() + "," +
        "\"subnet4\": [ ]"
        "}";

    ConstElementPtr json;
    ASSERT_NO_THROW(json = parseDHCP4(config));
    extractConfig(config);

    EXPECT_NO_THROW(status = configureDhcp4Server(*srv_, json));

    // returned value should be 0 (success)
    checkResult(status, 0);

    // The value of decline-probation-period must be equal to the
    // default value (86400). The default value is defined in GLOBAL6_DEFAULTS in
    // simple_parser6.cc.
    EXPECT_EQ(86400, CfgMgr::instance().getStagingCfg()->getDeclinePeriod());
}

/// Check that the dhcp4o6-port default value has a default value if not
/// specified explicitly.
TEST_F(Dhcp4ParserTest, dhcp4o6portDefault) {

    string config_txt = "{ " + genIfaceConfig() + ","
        "\"subnet4\": [  ] "
        "}";
    ConstElementPtr config;
    ASSERT_NO_THROW(config = parseDHCP4(config_txt));
    extractConfig(config_txt);

    ConstElementPtr status;
    EXPECT_NO_THROW(status = configureDhcp4Server(*srv_, config));

    // returned value should be 0 (success)
    checkResult(status, 0);

    // The value of decline-probation-period must be equal to the
    // default value (0). The default value is defined in GLOBAL4_DEFAULTS in
    // simple_parser4.cc.
    EXPECT_EQ(0, CfgMgr::instance().getStagingCfg()->getDhcp4o6Port());
}


/// Check that the decline-probation-period value can be set properly.
TEST_F(Dhcp4ParserTest, declineTimer) {
    ConstElementPtr status;

    string config = "{ " + genIfaceConfig() + "," +
        "\"decline-probation-period\": 12345,"
        "\"subnet4\": [ ]"
        "}";

    ConstElementPtr json;
    ASSERT_NO_THROW(json = parseDHCP4(config));
    extractConfig(config);

    EXPECT_NO_THROW(status = configureDhcp4Server(*srv_, json));

    // returned value should be 0 (success)
    checkResult(status, 0);

    // The value of decline-probation-period must be equal to the
    // value specified.
    EXPECT_EQ(12345,
              CfgMgr::instance().getStagingCfg()->getDeclinePeriod());
}

/// Check that an incorrect decline-probation-period value will be caught.
TEST_F(Dhcp4ParserTest, declineTimerError) {
    ConstElementPtr status;

    string config = "{ " + genIfaceConfig() + "," +
        "\"decline-probation-period\": \"soon\","
        "\"subnet4\": [ ]"
        "}";

    ConstElementPtr json;
    ASSERT_NO_THROW(json = parseJSON(config));

    EXPECT_NO_THROW(status = configureDhcp4Server(*srv_, json));

    // returned value should be 1 (error)
    checkResult(status, 1);

    // Check that the error contains error position.
    EXPECT_TRUE(errorContainsPosition(status, "<string>"));

    // Check that the Dhcp4 parser catches the type error
    EXPECT_THROW(parseDHCP4(config), Dhcp4ParseError);
}

// Check that configuration for the expired leases processing may be
// specified.
TEST_F(Dhcp4ParserTest, expiredLeasesProcessing) {
    // Create basic configuration with the expiration specific parameters.
    string config = "{ " + genIfaceConfig() + "," +
        "\"expired-leases-processing\": "
        "{"
        "    \"reclaim-timer-wait-time\": 20,"
        "    \"flush-reclaimed-timer-wait-time\": 35,"
        "    \"hold-reclaimed-time\": 1800,"
        "    \"max-reclaim-leases\": 50,"
        "    \"max-reclaim-time\": 100,"
        "    \"unwarned-reclaim-cycles\": 10"
        "},"
        "\"subnet4\": [ ]"
        "}";

    ConstElementPtr json;
    ASSERT_NO_THROW(json = parseDHCP4(config));
    extractConfig(config);

    ConstElementPtr status;
    EXPECT_NO_THROW(status = configureDhcp4Server(*srv_, json));

    // Returned value should be 0 (success)
    checkResult(status, 0);

    // The value of decline-probation-period must be equal to the
    // value specified.
    CfgExpirationPtr cfg = CfgMgr::instance().getStagingCfg()->getCfgExpiration();
    ASSERT_TRUE(cfg);

    // Verify that parameters are correct.
    EXPECT_EQ(20, cfg->getReclaimTimerWaitTime());
    EXPECT_EQ(35, cfg->getFlushReclaimedTimerWaitTime());
    EXPECT_EQ(1800, cfg->getHoldReclaimedTime());
    EXPECT_EQ(50, cfg->getMaxReclaimLeases());
    EXPECT_EQ(100, cfg->getMaxReclaimTime());
    EXPECT_EQ(10, cfg->getUnwarnedReclaimCycles());
}

// Check that invalid configuration for the expired leases processing is
// causing an error.
TEST_F(Dhcp4ParserTest, expiredLeasesProcessingError) {
    // Create basic configuration with the expiration specific parameters.
    // One of the parameters holds invalid value.
    string config = "{ " + genIfaceConfig() + "," +
        "\"expired-leases-processing\": "
        "{"
        "    \"reclaim-timer-wait-time\": -5,"
        "    \"flush-reclaimed-timer-wait-time\": 35,"
        "    \"hold-reclaimed-time\": 1800,"
        "    \"max-reclaim-leases\": 50,"
        "    \"max-reclaim-time\": 100,"
        "    \"unwarned-reclaim-cycles\": 10"
        "},"
        "\"subnet4\": [ ]"
        "}";

    ConstElementPtr json;
    ASSERT_NO_THROW(json = parseDHCP4(config));

    ConstElementPtr status;
    EXPECT_NO_THROW(status = configureDhcp4Server(*srv_, json));

    // Returned value should be 0 (error)
    checkResult(status, 1);

    // Check that the error contains error position.
    EXPECT_TRUE(errorContainsPosition(status, "<string>"));
}


// Checks if the DHCPv4 is able to parse the configuration without 4o6 parameters
// and does not set 4o6 fields at all.
TEST_F(Dhcp4ParserTest, 4o6default) {

    ConstElementPtr status;

    // Just a plain v4 config (no 4o6 parameters)
    string config = "{ " + genIfaceConfig() + "," +
        "\"rebind-timer\": 2000, "
        "\"renew-timer\": 1000, "
        "\"subnet4\": [ { "
        "    \"pools\": [ { \"pool\": \"192.0.2.1 - 192.0.2.100\" } ],"
        "    \"subnet\": \"192.0.2.0/24\" } ],"
        "\"valid-lifetime\": 4000 }";

    ConstElementPtr json;
    ASSERT_NO_THROW(json = parseDHCP4(config));
    extractConfig(config);

    EXPECT_NO_THROW(status = configureDhcp4Server(*srv_, json));

    // check if returned status is OK
    checkResult(status, 0);

    // Now check if the configuration was indeed handled and we have
    // expected pool configured.
    Subnet4Ptr subnet = CfgMgr::instance().getStagingCfg()->
        getCfgSubnets4()->selectSubnet(IOAddress("192.0.2.200"));
    ASSERT_TRUE(subnet);

    Cfg4o6& dhcp4o6 = subnet->get4o6();
    EXPECT_FALSE(dhcp4o6.enabled());
}

// Checks if the DHCPv4 is able to parse the configuration with 4o6 subnet
// defined.
TEST_F(Dhcp4ParserTest, 4o6subnet) {

    ConstElementPtr status;

    // Just a plain v4 config (no 4o6 parameters)
    string config = "{ " + genIfaceConfig() + "," +
        "\"rebind-timer\": 2000, "
        "\"renew-timer\": 1000, "
        "\"subnet4\": [ { "
        "    \"pools\": [ { \"pool\": \"192.0.2.1 - 192.0.2.100\" } ],"
        "    \"subnet\": \"192.0.2.0/24\","
        "    \"4o6-subnet\": \"2001:db8::123/45\" } ],"
        "\"valid-lifetime\": 4000 }";

    ConstElementPtr json;
    ASSERT_NO_THROW(json = parseDHCP4(config));
    extractConfig(config);

    EXPECT_NO_THROW(status = configureDhcp4Server(*srv_, json));

    // check if returned status is OK
    checkResult(status, 0);

    // Now check if the configuration was indeed handled and we have
    // expected pool configured.
    Subnet4Ptr subnet = CfgMgr::instance().getStagingCfg()->
        getCfgSubnets4()->selectSubnet(IOAddress("192.0.2.200"));
    ASSERT_TRUE(subnet);

    Cfg4o6& dhcp4o6 = subnet->get4o6();
    EXPECT_TRUE(dhcp4o6.enabled());
    EXPECT_EQ(IOAddress("2001:db8::123"), dhcp4o6.getSubnet4o6().first);
    EXPECT_EQ(45, dhcp4o6.getSubnet4o6().second);
}

// Checks if the DHCPv4 is able to parse the configuration with 4o6 subnet
// defined.
TEST_F(Dhcp4ParserTest, 4o6subnetBogus) {

    ConstElementPtr status;

    // Just a plain v4 config (no 4o6 parameters)
    string config[] = {
        // Bogus configuration 1: missing / in subnet
        "{ " + genIfaceConfig() + "," +
        "\"rebind-timer\": 2000, "
        "\"renew-timer\": 1000, "
        "\"subnet4\": [ { "
        "    \"pools\": [ { \"pool\": \"192.0.2.1 - 192.0.2.100\" } ],"
        "    \"subnet\": \"192.0.2.0/24\","
        "    \"4o6-subnet\": \"2001:db8::123\" } ],"
        "\"valid-lifetime\": 4000 }",

        // Bogus configuration 2: incorrect address
                "{ " + genIfaceConfig() + "," +
        "\"rebind-timer\": 2000, "
        "\"renew-timer\": 1000, "
        "\"subnet4\": [ { "
        "    \"pools\": [ { \"pool\": \"192.0.2.1 - 192.0.2.100\" } ],"
        "    \"subnet\": \"192.0.2.0/24\","
        "    \"4o6-subnet\": \"2001:db8:bogus/45\" } ],"
        "\"valid-lifetime\": 4000 }",

        // Bogus configuration 3: incorrect prefix length
        "{ " + genIfaceConfig() + "," +
        "\"rebind-timer\": 2000, "
        "\"renew-timer\": 1000, "
        "\"subnet4\": [ { "
        "    \"pools\": [ { \"pool\": \"192.0.2.1 - 192.0.2.100\" } ],"
        "    \"subnet\": \"192.0.2.0/24\","
        "    \"4o6-subnet\": \"2001:db8::123/200\" } ],"
        "\"valid-lifetime\": 4000 }"
    };

    ConstElementPtr json1;
    ASSERT_NO_THROW(json1 = parseDHCP4(config[0]));
    ConstElementPtr json2;
    ASSERT_NO_THROW(json2 = parseDHCP4(config[0]));
    ConstElementPtr json3;
    ASSERT_NO_THROW(json3 = parseDHCP4(config[0]));

    // Check that the first config is rejected.
    EXPECT_NO_THROW(status = configureDhcp4Server(*srv_, json1));
    checkResult(status, 1);

    // Check that the second config is rejected.
    EXPECT_NO_THROW(status = configureDhcp4Server(*srv_, json2));
    checkResult(status, 1);

    // Check that the third config is rejected.
    EXPECT_NO_THROW(status = configureDhcp4Server(*srv_, json3));
    checkResult(status, 1);
}


// Checks if the DHCPv4 is able to parse the configuration with 4o6 network
// interface defined.
TEST_F(Dhcp4ParserTest, 4o6iface) {

    ConstElementPtr status;

    // Just a plain v4 config (no 4o6 parameters)
    string config = "{ " + genIfaceConfig() + "," +
        "\"rebind-timer\": 2000, "
        "\"renew-timer\": 1000, "
        "\"subnet4\": [ { "
        "    \"pools\": [ { \"pool\": \"192.0.2.1 - 192.0.2.100\" } ],"
        "    \"subnet\": \"192.0.2.0/24\","
        "    \"4o6-interface\": \"ethX\" } ],"
        "\"valid-lifetime\": 4000 }";

    ConstElementPtr json;
    ASSERT_NO_THROW(json = parseDHCP4(config));
    extractConfig(config);

    EXPECT_NO_THROW(status = configureDhcp4Server(*srv_, json));

    // check if returned status is OK
    checkResult(status, 0);

    // Now check if the configuration was indeed handled and we have
    // expected pool configured.
    Subnet4Ptr subnet = CfgMgr::instance().getStagingCfg()->
        getCfgSubnets4()->selectSubnet(IOAddress("192.0.2.200"));
    ASSERT_TRUE(subnet);

    Cfg4o6& dhcp4o6 = subnet->get4o6();
    EXPECT_TRUE(dhcp4o6.enabled());
    EXPECT_EQ("ethX", dhcp4o6.getIface4o6());
}

// Checks if the DHCPv4 is able to parse the configuration with both 4o6 network
// interface and v6 subnet defined.
TEST_F(Dhcp4ParserTest, 4o6subnetIface) {

    ConstElementPtr status;

    // Just a plain v4 config (no 4o6 parameters)
    string config = "{ " + genIfaceConfig() + "," +
        "\"rebind-timer\": 2000, "
        "\"renew-timer\": 1000, "
        "\"subnet4\": [ { "
        "    \"pools\": [ { \"pool\": \"192.0.2.1 - 192.0.2.100\" } ],"
        "    \"subnet\": \"192.0.2.0/24\","
        "    \"4o6-subnet\": \"2001:db8::543/21\","
        "    \"4o6-interface\": \"ethX\" } ],"
        "\"valid-lifetime\": 4000 }";

    ConstElementPtr json;
    ASSERT_NO_THROW(json = parseDHCP4(config));
    extractConfig(config);

    EXPECT_NO_THROW(status = configureDhcp4Server(*srv_, json));

    // check if returned status is OK
    checkResult(status, 0);

    // Now check if the configuration was indeed handled and we have
    // expected subnet configured...
    Subnet4Ptr subnet = CfgMgr::instance().getStagingCfg()->
        getCfgSubnets4()->selectSubnet(IOAddress("192.0.2.200"));
    ASSERT_TRUE(subnet);

    // ... and that subnet has 4o6 network interface specified.
    Cfg4o6& dhcp4o6 = subnet->get4o6();
    EXPECT_TRUE(dhcp4o6.enabled());
    EXPECT_EQ(IOAddress("2001:db8::543"), dhcp4o6.getSubnet4o6().first);
    EXPECT_EQ(21, dhcp4o6.getSubnet4o6().second);
    EXPECT_EQ("ethX", dhcp4o6.getIface4o6());
}

// Checks if the DHCPv4 is able to parse the configuration with 4o6 network
// interface-id.
TEST_F(Dhcp4ParserTest, 4o6subnetInterfaceId) {

    ConstElementPtr status;

    // Just a plain v4 config (no 4o6 parameters)
    string config = "{ " + genIfaceConfig() + "," +
        "\"rebind-timer\": 2000, "
        "\"renew-timer\": 1000, "
        "\"subnet4\": [ { "
        "    \"pools\": [ { \"pool\": \"192.0.2.1 - 192.0.2.100\" } ],"
        "    \"subnet\": \"192.0.2.0/24\","
        "    \"4o6-interface-id\": \"vlan123\" } ],"
        "\"valid-lifetime\": 4000 }";

    ConstElementPtr json;
    ASSERT_NO_THROW(json = parseDHCP4(config));
    extractConfig(config);

    EXPECT_NO_THROW(status = configureDhcp4Server(*srv_, json));

    // check if returned status is OK
    checkResult(status, 0);

    // Now check if the configuration was indeed handled and we have
    // expected 4o6-interface-id configured.
    Subnet4Ptr subnet = CfgMgr::instance().getStagingCfg()->
        getCfgSubnets4()->selectSubnet(IOAddress("192.0.2.200"));
    ASSERT_TRUE(subnet);

    Cfg4o6& dhcp4o6 = subnet->get4o6();
    EXPECT_TRUE(dhcp4o6.enabled());
    OptionPtr ifaceid = dhcp4o6.getInterfaceId();
    ASSERT_TRUE(ifaceid);

    vector<uint8_t> data = ifaceid->getData();
    EXPECT_EQ(7, data.size());
    const char *exp = "vlan123";
    EXPECT_EQ(0, memcmp(&data[0], exp, data.size()));
}

// Verifies that simple list of valid classes parses and
// is staged for commit.
TEST_F(Dhcp4ParserTest, validClientClassDictionary) {
    string config = "{ " + genIfaceConfig() + "," +
        "\"valid-lifetime\": 4000, \n"
        "\"rebind-timer\": 2000, \n"
        "\"renew-timer\": 1000, \n"
        "\"client-classes\" : [ \n"
        "   { \n"
        "       \"name\": \"one\" \n"
        "   }, \n"
        "   { \n"
        "       \"name\": \"two\" \n"
        "   }, \n"
        "   { \n"
        "       \"name\": \"three\" \n"
        "   } \n"
        "], \n"
        "\"subnet4\": [ {  \n"
        "    \"pools\": [ { \"pool\":  \"192.0.2.1 - 192.0.2.100\" } ], \n"
        "    \"subnet\": \"192.0.2.0/24\"  \n"
        " } ] \n"
        "} \n";


    ConstElementPtr json;
    ASSERT_NO_THROW(json = parseDHCP4(config));
    extractConfig(config);

    ConstElementPtr status;
    EXPECT_NO_THROW(status = configureDhcp4Server(*srv_, json));
    ASSERT_TRUE(status);
    checkResult(status, 0);

    // We check staging config because CfgMgr::commit hasn't been executed.
    ClientClassDictionaryPtr dictionary;
    dictionary = CfgMgr::instance().getStagingCfg()->getClientClassDictionary();
    ASSERT_TRUE(dictionary);
    EXPECT_EQ(3, dictionary->getClasses()->size());

    // Execute the commit
    ASSERT_NO_THROW(CfgMgr::instance().commit());

    // Verify that after commit, the current config has the correct dictionary
    dictionary = CfgMgr::instance().getCurrentCfg()->getClientClassDictionary();
    ASSERT_TRUE(dictionary);
    EXPECT_EQ(3, dictionary->getClasses()->size());
}

// Verifies that a class list containing an invalid
// class definition causes a configuration error.
TEST_F(Dhcp4ParserTest, invalidClientClassDictionary) {
    string config = "{ " + genIfaceConfig() + "," +
        "\"valid-lifetime\": 4000, \n"
        "\"rebind-timer\": 2000, \n"
        "\"renew-timer\": 1000, \n"
        "\"client-classes\" : [ \n"
        "   { \n"
        "       \"name\": \"one\", \n"
        "       \"bogus\": \"bad\" \n"
        "   } \n"
        "], \n"
        "\"subnet4\": [ {  \n"
        "    \"pools\": [ { \"pool\":  \"192.0.2.1 - 192.0.2.100\" } ], \n"
        "    \"subnet\": \"192.0.2.0/24\"  \n"
        " } ] \n"
        "} \n";

    EXPECT_THROW(parseDHCP4(config), Dhcp4ParseError);
}

// Test verifies that regular configuration does not provide any user context
// in the address pool.
TEST_F(Dhcp4ParserTest, poolUserContextMissing) {
    extractConfig(PARSER_CONFIGS[0]);
    PoolPtr pool;
    getPool(string(PARSER_CONFIGS[0]), 0, 0, pool);
    ASSERT_TRUE(pool);
    EXPECT_FALSE(pool->getContext());
}

// Test verifies that it's possible to specify empty user context in the
// address pool.
TEST_F(Dhcp4ParserTest, poolUserContextEmpty) {
    extractConfig(PARSER_CONFIGS[1]);
    PoolPtr pool;
    getPool(string(PARSER_CONFIGS[1]), 0, 0, pool);
    ASSERT_TRUE(pool);
    ConstElementPtr ctx = pool->getContext();
    ASSERT_TRUE(ctx);

    // The context should be of type map and not contain any parameters.
    EXPECT_EQ(Element::map, ctx->getType());
    EXPECT_EQ(0, ctx->size());
}

// Test verifies that it's possible to specify parameters in the user context
// in the address pool.
TEST_F(Dhcp4ParserTest, poolUserContextData) {
    extractConfig(PARSER_CONFIGS[2]);
    PoolPtr pool;
    getPool(string(PARSER_CONFIGS[2]), 0, 0, pool);
    ASSERT_TRUE(pool);
    ConstElementPtr ctx = pool->getContext();
    ASSERT_TRUE(ctx);

    // The context should be of type map and contain 4 parameters.
    EXPECT_EQ(Element::map, ctx->getType());
    EXPECT_EQ(3, ctx->size());
    ConstElementPtr int_param  = ctx->get("integer-param");
    ConstElementPtr str_param  = ctx->get("string-param");
    ConstElementPtr bool_param = ctx->get("bool-param");

    ASSERT_TRUE(int_param);
    ASSERT_EQ(Element::integer, int_param->getType());
    int64_t int_value;
    EXPECT_NO_THROW(int_param->getValue(int_value));
    EXPECT_EQ(42L, int_value);

    ASSERT_TRUE(str_param);
    ASSERT_EQ(Element::string, str_param->getType());
    EXPECT_EQ("Sagittarius", str_param->stringValue());

    ASSERT_TRUE(bool_param);
    bool bool_value;
    ASSERT_EQ(Element::boolean, bool_param->getType());
    EXPECT_NO_THROW(bool_param->getValue(bool_value));
    EXPECT_TRUE(bool_value);
}

// Test verifies that it's possible to specify parameters in the user context
// in the min-max address pool.
TEST_F(Dhcp4ParserTest, pooMinMaxlUserContext) {
    extractConfig(PARSER_CONFIGS[3]);
    PoolPtr pool;
    getPool(string(PARSER_CONFIGS[3]), 0, 0, pool);
    ASSERT_TRUE(pool);
    ConstElementPtr ctx = pool->getContext();
    ASSERT_TRUE(ctx);

    // The context should be of type map and contain 4 parameters.
    EXPECT_EQ(Element::map, ctx->getType());
    EXPECT_EQ(3, ctx->size());
    ConstElementPtr int_param  = ctx->get("integer-param");
    ConstElementPtr str_param  = ctx->get("string-param");
    ConstElementPtr bool_param = ctx->get("bool-param");

    ASSERT_TRUE(int_param);
    ASSERT_EQ(Element::integer, int_param->getType());
    int64_t int_value;
    EXPECT_NO_THROW(int_param->getValue(int_value));
    EXPECT_EQ(42L, int_value);

    ASSERT_TRUE(str_param);
    ASSERT_EQ(Element::string, str_param->getType());
    EXPECT_EQ("Sagittarius", str_param->stringValue());

    ASSERT_TRUE(bool_param);
    bool bool_value;
    ASSERT_EQ(Element::boolean, bool_param->getType());
    EXPECT_NO_THROW(bool_param->getValue(bool_value));
    EXPECT_TRUE(bool_value);
}

// Test verifies the error message for an incorrect pool range
// is what we expect.
TEST_F(Dhcp4ParserTest, invalidPoolRange) {
    string config = "{ " + genIfaceConfig() + ", \n" +
        "\"valid-lifetime\": 4000, \n"
        "\"rebind-timer\": 2000, \n"
        "\"renew-timer\": 1000, \n"
        "\"subnet4\": [ {  \n"
        "    \"pools\": [ { \"pool\": \"192.0.2.1 - 19.2.0.200\" } ], \n"
        "    \"subnet\": \"192.0.2.0/24\"  \n"
        " } ] \n"
        "} \n";

    string expected = "Failed to create pool defined by: "
        "192.0.2.1-19.2.0.200 (<string>:6:26)";

    configure(config, CONTROL_RESULT_ERROR, expected);
}

// Test verifies the error message for an outside subnet pool range
// is what we expect.
TEST_F(Dhcp4ParserTest, outsideSubnetPool) {
    string config = "{ " + genIfaceConfig() + ", \n" +
        "\"valid-lifetime\": 4000, \n"
        "\"rebind-timer\": 2000, \n"
        "\"renew-timer\": 1000, \n"
        "\"subnet4\": [ {  \n"
        "    \"pools\": [ { \"pool\": \"192.0.2.1 - 192.0.2.100\" } ], \n"
        "    \"subnet\": \"10.0.2.0/24\"  \n"
        " } ] \n"
        "} \n";

    string expected = "subnet configuration failed: "
        "a pool of type V4, with the following address range: "
        "192.0.2.1-192.0.2.100 does not match the prefix of a subnet: "
        "10.0.2.0/24 to which it is being added (<string>:5:14)";

    configure(config, CONTROL_RESULT_ERROR, expected);
}

// Test verifies that empty shared networks are accepted.
TEST_F(Dhcp4ParserTest, sharedNetworksEmpty) {
    string config = "{\n"
        "\"valid-lifetime\": 4000, \n"
        "\"rebind-timer\": 2000, \n"
        "\"renew-timer\": 1000, \n"
        "\"subnet4\": [ {  \n"
        "    \"pools\": [ { \"pool\": \"10.0.2.1 - 10.0.2.100\" } ], \n"
        "    \"subnet\": \"10.0.2.0/24\"  \n"
        " } ],\n"
        "\"shared-networks\": [ ]\n"
        "} \n";

    configure(config, CONTROL_RESULT_SUCCESS, "");
}

// Test verifies that if a shared network is defined, it at least has to have
// a name.
TEST_F(Dhcp4ParserTest, sharedNetworksNoName) {
    string config = "{\n"
        "\"valid-lifetime\": 4000, \n"
        "\"rebind-timer\": 2000, \n"
        "\"renew-timer\": 1000, \n"
        "\"subnet4\": [ {  \n"
        "    \"pools\": [ { \"pool\": \"10.0.2.1 - 10.0.2.100\" } ], \n"
        "    \"subnet\": \"10.0.2.0/24\"  \n"
        " } ],\n"
        "\"shared-networks\": [ { } ]\n"
        "} \n";

    EXPECT_THROW(parseDHCP4(config, true), Dhcp4ParseError);
}

// Test verifies that empty shared networks are accepted.
TEST_F(Dhcp4ParserTest, sharedNetworksEmptyName) {
    string config = "{\n"
        "\"valid-lifetime\": 4000, \n"
        "\"rebind-timer\": 2000, \n"
        "\"renew-timer\": 1000, \n"
        "\"subnet4\": [ {  \n"
        "    \"pools\": [ { \"pool\": \"10.0.2.1 - 10.0.2.100\" } ], \n"
        "    \"subnet\": \"10.0.2.0/24\"  \n"
        " } ],\n"
        "\"shared-networks\": [ { \"name\": \"\" } ]\n"
        "} \n";

    configure(config, CONTROL_RESULT_ERROR,
              "Shared-network with subnets  is missing mandatory 'name' parameter");
}

// Test verifies that a degenerated shared-network (no subnets) is
// accepted.
TEST_F(Dhcp4ParserTest, sharedNetworksName) {
    string config = "{\n"
        "\"subnet4\": [ {  \n"
        "    \"pools\": [ { \"pool\": \"10.0.2.1 - 10.0.2.100\" } ], \n"
        "    \"subnet\": \"10.0.2.0/24\"  \n"
        " } ],\n"
        "\"shared-networks\": [ { \"name\": \"foo\" } ]\n"
        "} \n";

    configure(config, CONTROL_RESULT_SUCCESS, "");

    // Now verify that the shared network was indeed configured.
    CfgSharedNetworks4Ptr cfg_net = CfgMgr::instance().getStagingCfg()
        ->getCfgSharedNetworks4();
    ASSERT_TRUE(cfg_net);
    const SharedNetwork4Collection* nets = cfg_net->getAll();
    ASSERT_TRUE(nets);
    ASSERT_EQ(1, nets->size());
    SharedNetwork4Ptr net = *(nets->begin());
    ASSERT_TRUE(net);
    EXPECT_EQ("foo", net->getName());

    // Verify that there are no subnets in this shared-network
    const Subnet4Collection * subs = net->getAllSubnets();
    ASSERT_TRUE(subs);
    EXPECT_EQ(0, subs->size());
}

// Test verifies that a degenerated shared-network (just one subnet) is
// accepted.
TEST_F(Dhcp4ParserTest, sharedNetworks1subnet) {
    string config = "{\n"
        "\"valid-lifetime\": 4000, \n"
        "\"rebind-timer\": 2000, \n"
        "\"renew-timer\": 1000, \n"
        "\"shared-networks\": [ {\n"
        "    \"name\": \"foo\"\n,"
        "    \"subnet4\": [ { \n"
        "        \"subnet\": \"192.0.2.0/24\",\n"
        "        \"pools\": [ { \"pool\": \"192.0.2.1-192.0.2.10\" } ]\n"
        "    } ]\n"
        " } ]\n"
        "} \n";

    configure(config, CONTROL_RESULT_SUCCESS, "");

    // Now verify that the shared network was indeed configured.
    CfgSharedNetworks4Ptr cfg_net = CfgMgr::instance().getStagingCfg()
        ->getCfgSharedNetworks4();
    ASSERT_TRUE(cfg_net);

    // There should be exactly one shared subnet.
    const SharedNetwork4Collection* nets = cfg_net->getAll();
    ASSERT_TRUE(nets);
    ASSERT_EQ(1, nets->size());

    SharedNetwork4Ptr net = *(nets->begin());
    ASSERT_TRUE(net);
    EXPECT_EQ("foo", net->getName());

    // It should have one subnet.
    const Subnet4Collection * subs = net->getAllSubnets();
    ASSERT_TRUE(subs);
    EXPECT_EQ(1, subs->size());
    checkSubnet(*subs, "192.0.2.0/24", 1000, 2000, 4000);

    // Now make sure the subnet was added to global list of subnets.
    CfgSubnets4Ptr subnets4 = CfgMgr::instance().getStagingCfg()->getCfgSubnets4();
    ASSERT_TRUE(subnets4);

    subs = subnets4->getAll();
    ASSERT_TRUE(subs);
    checkSubnet(*subs, "192.0.2.0/24", 1000, 2000, 4000);
}

// Test verifies that a proper shared-network (three subnets) is
// accepted. It verifies several things:
// - that more than one subnet can be added to shared subnets
// - that each subnet being part of the shared subnets is also stored in
//   global subnets collection
// - that a subnet can inherit global values
// - that subnet can override global parameters
// - that overridden parameters only affect one subnet and not others
TEST_F(Dhcp4ParserTest, sharedNetworks3subnets) {
    string config = "{\n"
        "\"valid-lifetime\": 4000, \n"
        "\"rebind-timer\": 2000, \n"
        "\"renew-timer\": 1000, \n"
        "\"shared-networks\": [ {\n"
        "    \"name\": \"foo\"\n,"
        "    \"subnet4\": [\n"
        "    { \n"
        "        \"subnet\": \"192.0.1.0/24\",\n"
        "        \"pools\": [ { \"pool\": \"192.0.1.1-192.0.1.10\" } ]\n"
        "    },\n"
        "    { \n"
        "        \"subnet\": \"192.0.2.0/24\",\n"
        "        \"pools\": [ { \"pool\": \"192.0.2.1-192.0.2.10\" } ],\n"
        "        \"renew-timer\": 2,\n"
        "        \"rebind-timer\": 22,\n"
        "        \"valid-lifetime\": 222\n"
        "    },\n"
        "    { \n"
        "        \"subnet\": \"192.0.3.0/24\",\n"
        "        \"pools\": [ { \"pool\": \"192.0.3.1-192.0.3.10\" } ]\n"
        "    }\n"
        "    ]\n"
        " } ]\n"
        "} \n";

    configure(config, CONTROL_RESULT_SUCCESS, "");

    // Now verify that the shared network was indeed configured.
    CfgSharedNetworks4Ptr cfg_net = CfgMgr::instance().getStagingCfg()
        ->getCfgSharedNetworks4();

    // There is expected one shared subnet.
    ASSERT_TRUE(cfg_net);
    const SharedNetwork4Collection* nets = cfg_net->getAll();
    ASSERT_TRUE(nets);
    ASSERT_EQ(1, nets->size());

    SharedNetwork4Ptr net = *(nets->begin());
    ASSERT_TRUE(net);

    EXPECT_EQ("foo", net->getName());

    const Subnet4Collection * subs = net->getAllSubnets();
    ASSERT_TRUE(subs);
    EXPECT_EQ(3, subs->size());
    checkSubnet(*subs, "192.0.1.0/24", 1000, 2000, 4000);
    checkSubnet(*subs, "192.0.2.0/24", 2, 22, 222);
    checkSubnet(*subs, "192.0.3.0/24", 1000, 2000, 4000);

    // Now make sure the subnet was added to global list of subnets.
    CfgSubnets4Ptr subnets4 = CfgMgr::instance().getStagingCfg()->getCfgSubnets4();
    ASSERT_TRUE(subnets4);

    subs = subnets4->getAll();
    ASSERT_TRUE(subs);
    checkSubnet(*subs, "192.0.1.0/24", 1000, 2000, 4000);
    checkSubnet(*subs, "192.0.2.0/24", 2, 22, 222);
    checkSubnet(*subs, "192.0.3.0/24", 1000, 2000, 4000);
}

// This test checks if parameters are derived properly:
// - global to shared network
// - shared network to subnet
// Also, it tests that more than one shared network can be defined.
TEST_F(Dhcp4ParserTest, sharedNetworksDerive) {

    // We need to fake the interfaces present, because we want to test
    // interface names inheritance. However, there are sanity checks
    // on subnet level that would refuse the value if the interface
    // is not present.
    IfaceMgrTestConfig iface_config(true);

    // This config is structured in a way that the first shared
    // subnet have many parameters defined. The first subnet
    // should inherit them. The second subnet overrides all
    // values and those values should be used, not those from
    // shared network scope.
    string config = "{\n"
        "\"renew-timer\": 1, \n" // global values here
        "\"rebind-timer\": 2, \n"
        "\"valid-lifetime\": 4, \n"
        "\"shared-networks\": [ {\n"
        "    \"name\": \"foo\"\n," // shared network values here
        "    \"interface\": \"eth0\",\n"
        "    \"match-client-id\": false,\n"
        "    \"authoritative\": true,\n"
        "    \"next-server\": \"1.2.3.4\",\n"
        "    \"server-hostname\": \"foo\",\n"
        "    \"boot-file-name\": \"bar\",\n"
        "    \"relay\": {\n"
        "        \"ip-address\": \"5.6.7.8\"\n"
        "    },\n"
        "    \"reservation-mode\": \"out-of-pool\",\n"
        "    \"renew-timer\": 10,\n"
        "    \"rebind-timer\": 20,\n"
        "    \"valid-lifetime\": 40,\n"
        "    \"subnet4\": [\n"
        "    { \n"
        "        \"subnet\": \"192.0.1.0/24\",\n"
        "        \"pools\": [ { \"pool\": \"192.0.1.1-192.0.1.10\" } ]\n"
        "    },\n"
        "    { \n"
        "        \"subnet\": \"192.0.2.0/24\",\n"
        "        \"pools\": [ { \"pool\": \"192.0.2.1-192.0.2.10\" } ],\n"
        "        \"renew-timer\": 100,\n"
        "        \"rebind-timer\": 200,\n"
        "        \"valid-lifetime\": 400,\n"
        "        \"match-client-id\": true,\n"
        "        \"next-server\": \"11.22.33.44\",\n"
        "        \"server-hostname\": \"some-name.example.org\",\n"
        "        \"boot-file-name\": \"bootfile.efi\",\n"
        "        \"relay\": {\n"
        "            \"ip-address\": \"55.66.77.88\"\n"
        "        },\n"
        "        \"reservation-mode\": \"disabled\"\n"
        "    }\n"
        "    ]\n"
        " },\n"
        "{ // second shared-network starts here\n"
        "    \"name\": \"bar\",\n"
        "    \"subnet4\": [\n"
        "    {\n"
        "        \"subnet\": \"192.0.3.0/24\",\n"
        "        \"pools\": [ { \"pool\": \"192.0.3.1-192.0.3.10\" } ]\n"
        "    }\n"
        "    ]\n"

        " } ]\n"
        "} \n";

    configure(config, CONTROL_RESULT_SUCCESS, "");

    // Now verify that the shared network was indeed configured.
    CfgSharedNetworks4Ptr cfg_net = CfgMgr::instance().getStagingCfg()
        ->getCfgSharedNetworks4();

    // Two shared networks are expected.
    ASSERT_TRUE(cfg_net);
    const SharedNetwork4Collection* nets = cfg_net->getAll();
    ASSERT_TRUE(nets);
    ASSERT_EQ(2, nets->size());

    SharedNetwork4Ptr net = nets->at(0);
    ASSERT_TRUE(net);

    // The first shared network has two subnets.
    const Subnet4Collection * subs = net->getAllSubnets();
    ASSERT_TRUE(subs);
    EXPECT_EQ(2, subs->size());

    // For the first subnet, the renew-timer should be 10, because it was
    // derived from shared-network level. Other parameters a derived
    // from global scope to shared-network level and later again to
    // subnet4 level.
    Subnet4Ptr s = checkSubnet(*subs, "192.0.1.0/24", 10, 20, 40);
    ASSERT_TRUE(s);

    // These are values derived from shared network scope:
    EXPECT_EQ("eth0", s->getIface());
    EXPECT_FALSE(s->getMatchClientId());
    EXPECT_TRUE(s->getAuthoritative());
    EXPECT_EQ(IOAddress("1.2.3.4"), s->getSiaddr());
    EXPECT_EQ("foo", s->getSname());
    EXPECT_EQ("bar", s->getFilename());
    EXPECT_TRUE(s->hasRelayAddress(IOAddress("5.6.7.8")));
    EXPECT_EQ(Network::HR_OUT_OF_POOL, s->getHostReservationMode());

    // For the second subnet, the renew-timer should be 100, because it
    // was specified explicitly. Other parameters a derived
    // from global scope to shared-network level and later again to
    // subnet4 level.
    s = checkSubnet(*subs, "192.0.2.0/24", 100, 200, 400);

    // These are values derived from shared network scope:
    EXPECT_EQ("eth0", s->getIface());
    EXPECT_TRUE(s->getMatchClientId());
    EXPECT_TRUE(s->getAuthoritative());
    EXPECT_EQ(IOAddress("11.22.33.44"), s->getSiaddr());
    EXPECT_EQ("some-name.example.org", s->getSname());
    EXPECT_EQ("bootfile.efi", s->getFilename());
    EXPECT_TRUE(s->hasRelayAddress(IOAddress("55.66.77.88")));
    EXPECT_EQ(Network::HR_DISABLED, s->getHostReservationMode());

    // Ok, now check the second shared subnet.
    net = nets->at(1);
    ASSERT_TRUE(net);

    subs = net->getAllSubnets();
    ASSERT_TRUE(subs);
    EXPECT_EQ(1, subs->size());

    // This subnet should derive its renew-timer from global scope.
    // All other parameters should have default values.
    s = checkSubnet(*subs, "192.0.3.0/24", 1, 2, 4);
    EXPECT_EQ("", s->getIface());
    EXPECT_TRUE(s->getMatchClientId());
    EXPECT_FALSE(s->getAuthoritative());
    EXPECT_EQ(IOAddress("0.0.0.0"), s->getSiaddr());
    EXPECT_TRUE(s->getSname().empty());
    EXPECT_TRUE(s->getFilename().empty());
    EXPECT_FALSE(s->hasRelays());
    EXPECT_EQ(Network::HR_ALL, s->getHostReservationMode());
}

// This test checks if client-class is derived properly.
TEST_F(Dhcp4ParserTest, sharedNetworksDeriveClientClass) {

    // This config is structured in a way that the first shared network has
    // client-class defined. This should in general be inherited by subnets, but
    // it's also possible to override the values on subnet level.
    string config = "{\n"
        "\"renew-timer\": 1, \n" // global values here
        "\"rebind-timer\": 2, \n"
        "\"valid-lifetime\": 4, \n"
        "\"shared-networks\": [ {\n"
        "    \"name\": \"foo\"\n," // shared network values here
        "    \"client-class\": \"alpha\",\n"
        "    \"subnet4\": [\n"
        "    { \n"
        "        \"subnet\": \"192.0.1.0/24\",\n"
        "        \"pools\": [ { \"pool\": \"192.0.1.1-192.0.1.10\" } ]\n"
        "    },\n"
        "    { \n"
        "        \"subnet\": \"192.0.2.0/24\",\n"
        "        \"pools\": [ { \"pool\": \"192.0.2.1-192.0.2.10\" } ],\n"
        "        \"client-class\": \"beta\"\n"
        "    }\n"
        "    ]\n"
        " },\n"
        "{ // second shared-network starts here\n"
        "    \"name\": \"bar\",\n"
        "    \"subnet4\": [\n"
        "    {\n"
        "        \"subnet\": \"192.0.3.0/24\",\n"
        "        \"pools\": [ { \"pool\": \"192.0.3.1-192.0.3.10\" } ]\n"
        "    }\n"
        "    ]\n"

        " } ]\n"
        "} \n";

    configure(config, CONTROL_RESULT_SUCCESS, "");

    // Now verify that the shared network was indeed configured.
    CfgSharedNetworks4Ptr cfg_net = CfgMgr::instance().getStagingCfg()
        ->getCfgSharedNetworks4();

    // Two shared networks are expected.
    ASSERT_TRUE(cfg_net);
    const SharedNetwork4Collection* nets = cfg_net->getAll();
    ASSERT_TRUE(nets);
    ASSERT_EQ(2, nets->size());

    SharedNetwork4Ptr net = nets->at(0);
    ASSERT_TRUE(net);

    EXPECT_EQ("alpha", net->getClientClass());

    // The first shared network has two subnets.
    const Subnet4Collection * subs = net->getAllSubnets();
    ASSERT_TRUE(subs);
    EXPECT_EQ(2, subs->size());

    // For the first subnet, the client-class should be inherited from
    // shared-network level.
    Subnet4Ptr s = checkSubnet(*subs, "192.0.1.0/24", 1, 2, 4);
    ASSERT_TRUE(s);
    EXPECT_EQ("alpha", s->getClientClass());

    // For the second subnet, the values are overridden on subnet level.
    // The value should not be inherited.
    s = checkSubnet(*subs, "192.0.2.0/24", 1, 2, 4);
    EXPECT_EQ("beta", s->getClientClass()); // beta defined on subnet level

    // Ok, now check the second shared network. It doesn't have anything defined
    // on shared-network or subnet level, so everything should have default
    // values.
    net = nets->at(1);
    ASSERT_TRUE(net);

    subs = net->getAllSubnets();
    ASSERT_TRUE(subs);
    EXPECT_EQ(1, subs->size());

    s = checkSubnet(*subs, "192.0.3.0/24", 1, 2, 4);
    EXPECT_TRUE(s->getClientClass().empty());
}

// This test checks multiple host data sources.
TEST_F(Dhcp4ParserTest, hostsDatabases) {

    string config = PARSER_CONFIGS[4];
    extractConfig(config);
    configure(config, CONTROL_RESULT_SUCCESS, "");

    // Check database config
    ConstCfgDbAccessPtr cfgdb =
        CfgMgr::instance().getStagingCfg()->getCfgDbAccess();
    ASSERT_TRUE(cfgdb);
    const std::list<std::string>& hal = cfgdb->getHostDbAccessStringList();
    ASSERT_EQ(2, hal.size());
    // Keywords are in alphabetical order
    EXPECT_EQ("name=keatest1 password=keatest type=mysql user=keatest", hal.front());
    EXPECT_EQ("name=keatest2 password=keatest type=mysql user=keatest", hal.back());
}

// This test checks comments. Please keep it last.
TEST_F(Dhcp4ParserTest, comments) {

    string config = PARSER_CONFIGS[5];
    extractConfig(config);
    configure(config, CONTROL_RESULT_SUCCESS, "");

    // Check global user context.
    ConstElementPtr ctx = CfgMgr::instance().getStagingCfg()->getContext();
    ASSERT_TRUE(ctx);
    ASSERT_EQ(1, ctx->size());
    ASSERT_TRUE(ctx->get("comment"));
    EXPECT_EQ("\"A DHCPv4 server\"", ctx->get("comment")->str());

    // There is a network interface configuration.
    ConstCfgIfacePtr iface = CfgMgr::instance().getStagingCfg()->getCfgIface();
    ASSERT_TRUE(iface);

    // Check network interface configuration user context.
    ConstElementPtr ctx_iface = iface->getContext();
    ASSERT_TRUE(ctx_iface);
    ASSERT_EQ(1, ctx_iface->size());
    ASSERT_TRUE(ctx_iface->get("comment"));
    EXPECT_EQ("\"Use wildcard\"", ctx_iface->get("comment")->str());

    // There is a global option definition.
    const OptionDefinitionPtr& opt_def =
        LibDHCP::getRuntimeOptionDef("isc", 100);
    ASSERT_TRUE(opt_def);
    EXPECT_EQ("foo", opt_def->getName());
    EXPECT_EQ(100, opt_def->getCode());
    EXPECT_FALSE(opt_def->getArrayType());
    EXPECT_EQ(OPT_IPV4_ADDRESS_TYPE, opt_def->getType());
    EXPECT_TRUE(opt_def->getEncapsulatedSpace().empty());

    // Check option definition user context.
    ConstElementPtr ctx_opt_def = opt_def->getContext();
    ASSERT_TRUE(ctx_opt_def);
    ASSERT_EQ(1, ctx_opt_def->size());
    ASSERT_TRUE(ctx_opt_def->get("comment"));
    EXPECT_EQ("\"An option definition\"", ctx_opt_def->get("comment")->str());

    // There is an option descriptor aka option data.
    const OptionDescriptor& opt_desc =
        CfgMgr::instance().getStagingCfg()->getCfgOption()->
            get(DHCP4_OPTION_SPACE, DHO_DHCP_MESSAGE);
    ASSERT_TRUE(opt_desc.option_);
    EXPECT_EQ(DHO_DHCP_MESSAGE, opt_desc.option_->getType());

    // Check option descriptor user context.
    ConstElementPtr ctx_opt_desc = opt_desc.getContext();
    ASSERT_TRUE(ctx_opt_desc);
    ASSERT_EQ(1, ctx_opt_desc->size());
    ASSERT_TRUE(ctx_opt_desc->get("comment"));
    EXPECT_EQ("\"Set option value\"", ctx_opt_desc->get("comment")->str());

    // And there are some client classes.
    const ClientClassDictionaryPtr& dict =
        CfgMgr::instance().getStagingCfg()->getClientClassDictionary();
    ASSERT_TRUE(dict);
    EXPECT_EQ(3, dict->getClasses()->size());
    ClientClassDefPtr cclass = dict->findClass("all");
    ASSERT_TRUE(cclass);
    EXPECT_EQ("all", cclass->getName());
    EXPECT_EQ("'' == ''", cclass->getTest());

    // Check client class user context.
    ConstElementPtr ctx_class = cclass->getContext();
    ASSERT_TRUE(ctx_class);
    ASSERT_EQ(1, ctx_class->size());
    ASSERT_TRUE(ctx_class->get("comment"));
    EXPECT_EQ("\"match all\"", ctx_class->get("comment")->str());

    // The 'none' class has no user-context/comment.
    cclass = dict->findClass("none");
    ASSERT_TRUE(cclass);
    EXPECT_EQ("none", cclass->getName());
    EXPECT_EQ("", cclass->getTest());
    EXPECT_FALSE(cclass->getContext());

    // The 'both' class has a user context and a comment.
    cclass = dict->findClass("both");
    EXPECT_EQ("both", cclass->getName());
    EXPECT_EQ("", cclass->getTest());
    ctx_class = cclass->getContext();
    ASSERT_TRUE(ctx_class);
    ASSERT_EQ(2, ctx_class->size());
    ASSERT_TRUE(ctx_class->get("comment"));
    EXPECT_EQ("\"a comment\"", ctx_class->get("comment")->str());
    ASSERT_TRUE(ctx_class->get("version"));
    EXPECT_EQ("1", ctx_class->get("version")->str());

    // There is a control socket.
    ConstElementPtr socket =
        CfgMgr::instance().getStagingCfg()->getControlSocketInfo();
    ASSERT_TRUE(socket);
    ASSERT_TRUE(socket->get("socket-type"));
    EXPECT_EQ("\"unix\"", socket->get("socket-type")->str());
    ASSERT_TRUE(socket->get("socket-name"));
    EXPECT_EQ("\"/tmp/kea4-ctrl-socket\"", socket->get("socket-name")->str());

    // Check control socket comment and user context.
    ConstElementPtr ctx_socket = socket->get("user-context");
    ASSERT_EQ(1, ctx_socket->size());
    ASSERT_TRUE(ctx_socket->get("comment"));
    EXPECT_EQ("\"Indirect comment\"", ctx_socket->get("comment")->str());

    // Now verify that the shared network was indeed configured.
    const CfgSharedNetworks4Ptr& cfg_net =
        CfgMgr::instance().getStagingCfg()->getCfgSharedNetworks4();
    ASSERT_TRUE(cfg_net);
    const SharedNetwork4Collection* nets = cfg_net->getAll();
    ASSERT_TRUE(nets);
    ASSERT_EQ(1, nets->size());
    SharedNetwork4Ptr net = nets->at(0);
    ASSERT_TRUE(net);
    EXPECT_EQ("foo", net->getName());

    // Check shared network user context.
    ConstElementPtr ctx_net = net->getContext();
    ASSERT_TRUE(ctx_net);
    ASSERT_EQ(1, ctx_net->size());
    ASSERT_TRUE(ctx_net->get("comment"));
    EXPECT_EQ("\"A shared network\"", ctx_net->get("comment")->str());

    // The shared network has a subnet.
    const Subnet4Collection* subs = net->getAllSubnets();
    ASSERT_TRUE(subs);
    ASSERT_EQ(1, subs->size());
    Subnet4Ptr sub = subs->at(0);
    ASSERT_TRUE(sub);
    EXPECT_EQ(100, sub->getID());
    EXPECT_EQ("192.0.1.0/24", sub->toText());

    // Check subnet user context.
    ConstElementPtr ctx_sub = sub->getContext();
    ASSERT_TRUE(ctx_sub);
    ASSERT_EQ(1, ctx_sub->size());
    ASSERT_TRUE(ctx_sub->get("comment"));
    EXPECT_EQ("\"A subnet\"", ctx_sub->get("comment")->str());

    // The subnet has a pool.
    const PoolCollection& pools = sub->getPools(Lease::TYPE_V4);
    ASSERT_EQ(1, pools.size());
    PoolPtr pool = pools.at(0);
    ASSERT_TRUE(pool);

    // Check pool user context.
    ConstElementPtr ctx_pool = pool->getContext();
    ASSERT_TRUE(ctx_pool);
    ASSERT_EQ(1, ctx_pool->size());
    ASSERT_TRUE(ctx_pool->get("comment"));
    EXPECT_EQ("\"A pool\"", ctx_pool->get("comment")->str());

    // The subnet has a host reservation.
    uint8_t hw[] = { 0xAA, 0xBB, 0xCC, 0xDD, 0xEE, 0xFF };
    ConstHostPtr host =
        CfgMgr::instance().getStagingCfg()->getCfgHosts()->
        get4(100, Host::IDENT_HWADDR, &hw[0], sizeof(hw));
    ASSERT_TRUE(host);
    EXPECT_EQ(Host::IDENT_HWADDR, host->getIdentifierType());
    EXPECT_EQ("aa:bb:cc:dd:ee:ff", host->getHWAddress()->toText(false));
    EXPECT_FALSE(host->getDuid());
    EXPECT_EQ(100, host->getIPv4SubnetID());
    EXPECT_EQ(SUBNET_ID_UNUSED, host->getIPv6SubnetID());
    EXPECT_EQ("foo.example.com", host->getHostname());

    // Check host user context.
    ConstElementPtr ctx_host = host->getContext();
    ASSERT_TRUE(ctx_host);
    ASSERT_EQ(1, ctx_host->size());
    ASSERT_TRUE(ctx_host->get("comment"));
    EXPECT_EQ("\"A host reservation\"", ctx_host->get("comment")->str());

    // The host reservation has an option data.
    ConstCfgOptionPtr opts = host->getCfgOption4();
    ASSERT_TRUE(opts);
    EXPECT_FALSE(opts->empty());
    const OptionDescriptor& host_desc =
        opts->get(DHCP4_OPTION_SPACE, DHO_DOMAIN_NAME);
    ASSERT_TRUE(host_desc.option_);
    EXPECT_EQ(DHO_DOMAIN_NAME, host_desc.option_->getType());

    // Check embedded option data user context.
    ConstElementPtr ctx_host_desc = host_desc.getContext();
    ASSERT_TRUE(ctx_host_desc);
    ASSERT_EQ(1, ctx_host_desc->size());
    ASSERT_TRUE(ctx_host_desc->get("comment"));
    EXPECT_EQ("\"An option in a reservation\"",
              ctx_host_desc->get("comment")->str());

    // Finally dynamic DNS update configuration.
    const D2ClientConfigPtr& d2 =
        CfgMgr::instance().getStagingCfg()->getD2ClientConfig();
    ASSERT_TRUE(d2);
    EXPECT_FALSE(d2->getEnableUpdates());

    // Check dynamic DNS update configuration user context.
    ConstElementPtr ctx_d2 = d2->getContext();
    ASSERT_TRUE(ctx_d2);
    ASSERT_EQ(1, ctx_d2->size());
    ASSERT_TRUE(ctx_d2->get("comment"));
    EXPECT_EQ("\"No dynamic DNS\"", ctx_d2->get("comment")->str());

#if 0
    // Loggers section supports comments too.

    string logging = "{\n"
        "\"loggers\": [ {\n"
        "    \"comment\": \"A logger\",\n"
        "    \"name\": \"kea-dhcp4\"\n"
        "} ]\n";
#endif
}

// This test verifies that the global host reservations can be specified
TEST_F(Dhcp4ParserTest, globalReservations) {
    ConstElementPtr x;
    string config = "{ " + genIfaceConfig() + "," +
        "\"rebind-timer\": 2000, \n"
        "\"renew-timer\": 1000,\n"
        "\"reservations\": [\n"
        " {\n"
        "        \"duid\": \"01:02:03:04:05:06:07:08:09:0A\",\n"
        "        \"ip-address\": \"192.0.200.1\",\n"
        "        \"hostname\": \"global1\",\n"
        "        \"option-data\": [\n"
        "        {\n"
        "          \"name\": \"name-servers\",\n"
        "          \"data\": \"192.0.3.15\"\n"
        "        },\n"
        "        {\n"
        "          \"name\": \"default-ip-ttl\",\n"
        "          \"data\": \"32\"\n"
        "        }\n"
        "        ]\n"
        " },\n"
        " {\n"
        "        \"hw-address\": \"01:02:03:04:05:06\",\n"
        "        \"hostname\": \"global2\",\n"
        "        \"option-data\": [\n"
        "        {\n"
        "          \"name\": \"name-servers\",\n"
        "          \"data\": \"192.0.3.95\"\n"
        "        },\n"
        "        {\n"
        "          \"name\": \"default-ip-ttl\",\n"
        "          \"data\": \"11\"\n"
        "        }\n"
        "        ]\n"
        " }],\n"
        "\"subnet4\": [ \n"
        " { \n"
        "    \"pools\": [ { \"pool\": \"192.0.2.1 - 192.0.2.100\" } ],\n"
        "    \"subnet\": \"192.0.2.0/24\", \n"
        "    \"id\": 123,\n"
        "    \"reservations\": [\n"
        "    ]\n"
        " },\n"
        " {\n"
        "    \"pools\": [ { \"pool\": \"192.0.4.101 - 192.0.4.150\" } ],\n"
        "    \"subnet\": \"192.0.4.0/24\",\n"
        "    \"id\": 542\n"
        " } ],\n"
        "\"valid-lifetime\": 4000"
        "}\n";

    ConstElementPtr json;
    ASSERT_NO_THROW(json = parseDHCP4(config));
    extractConfig(config);

    EXPECT_NO_THROW(x = configureDhcp4Server(*srv_, json));
    checkResult(x, 0);

    // Make sure all subnets have been successfully configured. There is no
    // need to sanity check the subnet properties because it should have
    // been already tested by other tests.
    const Subnet4Collection* subnets =
        CfgMgr::instance().getStagingCfg()->getCfgSubnets4()->getAll();
    ASSERT_TRUE(subnets);
    ASSERT_EQ(2, subnets->size());

    // Hosts configuration must be available.
    CfgHostsPtr hosts_cfg = CfgMgr::instance().getStagingCfg()->getCfgHosts();
    ASSERT_TRUE(hosts_cfg);

    // Let's create a hardware address of the host named "global2"
    std::vector<uint8_t> hwaddr;
    for (unsigned int i = 1; i < 7; ++i) {
        hwaddr.push_back(static_cast<uint8_t>(i));
    }

    // Retrieve the global reservation and sanity check the  hostname reserved.
    ConstHostPtr host = hosts_cfg->get4(SUBNET_ID_GLOBAL, Host::IDENT_HWADDR,
                                        &hwaddr[0], hwaddr.size());
    ASSERT_TRUE(host);
    EXPECT_EQ("global2", host->getHostname());

    // Check that options are stored correctly.
    Option4AddrLstPtr opt_dns =
        retrieveOption<Option4AddrLstPtr>(*host, DHO_NAME_SERVERS);
    ASSERT_TRUE(opt_dns);
    Option4AddrLst::AddressContainer dns_addrs = opt_dns->getAddresses();
    ASSERT_EQ(1, dns_addrs.size());
    EXPECT_EQ("192.0.3.95", dns_addrs[0].toText());
    OptionUint8Ptr opt_ttl =
        retrieveOption<OptionUint8Ptr>(*host, DHO_DEFAULT_IP_TTL);
    ASSERT_TRUE(opt_ttl);
    EXPECT_EQ(11, static_cast<int>(opt_ttl->getValue()));

    // This reservation should be global solely and not assigned to
    // either subnet
    EXPECT_FALSE(hosts_cfg->get4(123, Host::IDENT_HWADDR,
                                 &hwaddr[0], hwaddr.size()));

    EXPECT_FALSE(hosts_cfg->get4(542, Host::IDENT_HWADDR,
                                 &hwaddr[0], hwaddr.size()));

    // Do the same test for the DUID based reservation.
    std::vector<uint8_t> duid;
    for (unsigned int i = 1; i < 0xb; ++i) {
        duid.push_back(static_cast<uint8_t>(i));
    }

    // Retrieve the global reservation and sanity check the  hostname reserved.
    host = hosts_cfg->get4(SUBNET_ID_GLOBAL, Host::IDENT_DUID, &duid[0], duid.size());
    ASSERT_TRUE(host);
    EXPECT_EQ("global1", host->getHostname());

    // Check that options are assigned correctly.
    opt_dns = retrieveOption<Option4AddrLstPtr>(*host, DHO_NAME_SERVERS);
    ASSERT_TRUE(opt_dns);
    dns_addrs = opt_dns->getAddresses();
    ASSERT_EQ(1, dns_addrs.size());
    EXPECT_EQ("192.0.3.15", dns_addrs[0].toText());
    opt_ttl = retrieveOption<OptionUint8Ptr>(*host, DHO_DEFAULT_IP_TTL);
    ASSERT_TRUE(opt_ttl);
    EXPECT_EQ(32, static_cast<int>(opt_ttl->getValue()));

    // This reservation should be global solely and not assigned to
    // either subnet
    EXPECT_FALSE(hosts_cfg->get4(123, Host::IDENT_DUID, &duid[0], duid.size()));
    EXPECT_FALSE(hosts_cfg->get4(542, Host::IDENT_DUID, &duid[0], duid.size()));
}

// Rather than disable these tests they are compiled out.  This avoids them
// reporting as disbabled and thereby drawing attention to them.
#ifdef CONFIG_BACKEND
// This test verifies that configuration control with unsupported type fails
TEST_F(Dhcp4ParserTest, configControlInfoNoFactory) {
    string config = PARSER_CONFIGS[6];
    extractConfig(config);

    // Should fail because "type=mysql" has no factories.
    configure(config, CONTROL_RESULT_ERROR,
              "The type of the configuration backend: 'mysql' is not supported");
}

// This test verifies that configuration control info gets populated.
TEST_F(Dhcp4ParserTest, configControlInfo) {
    string config = PARSER_CONFIGS[6];
    extractConfig(config);

    // Should be able to register a backend factory for "mysql".
    ASSERT_TRUE(TestConfigBackendDHCPv4::
                registerBackendType(ConfigBackendDHCPv4Mgr::instance(),
                                    "mysql"));

    // Should parse ok, now that the factory has been registered.
    configure(config, CONTROL_RESULT_SUCCESS, "");

    // Make sure the config control info is there.
    process::ConstConfigControlInfoPtr info =
        CfgMgr::instance().getStagingCfg()->getConfigControlInfo();
    ASSERT_TRUE(info);

    // Fetch the list of config dbs.  It should have two entries.
    const process::ConfigDbInfoList& dblist = info->getConfigDatabases();
    ASSERT_EQ(2, dblist.size());

    // Make sure the entries are what we expect and in the right order.
    // (DbAccessParser creates access strings with the keywords in
    //  alphabetical order).
    EXPECT_EQ("name=keatest1 password=keatest type=mysql user=keatest",
              dblist.front().getAccessString());
    EXPECT_EQ("name=keatest2 password=keatest type=mysql user=keatest",
              dblist.back().getAccessString());
}

// Check whether it is possible to configure server-tag
TEST_F(Dhcp4ParserTest, serverTag) {
    // Config without server-tag
    string config_no_tag = "{ " + genIfaceConfig() + "," +
        "\"subnet4\": [  ] "
        "}";

    // Config with server-tag
    string config_tag = "{ " + genIfaceConfig() + "," +
        "\"server-tag\": \"boo\", "
        "\"subnet4\": [  ] "
        "}";

    // Config with an invalid server-tag
    string bad_tag = "{ " + genIfaceConfig() + "," +
        "\"server-tag\": 777, "
        "\"subnet4\": [  ] "
        "}";

    // Let's check the default. It should be empty.
    ASSERT_TRUE(CfgMgr::instance().getStagingCfg()->getServerTag().empty());

    // Configuration with no tag should default to an emtpy tag value.
    configure(config_no_tag, CONTROL_RESULT_SUCCESS, "");
    EXPECT_TRUE(CfgMgr::instance().getStagingCfg()->getServerTag().empty());

    // Clear the config
    CfgMgr::instance().clear();

    // Configuration with the tag should have the tag value.
    configure(config_tag, CONTROL_RESULT_SUCCESS, "");
    EXPECT_EQ("boo", CfgMgr::instance().getStagingCfg()->getServerTag());

    // Make sure a invalid server-tag fails to parse.
    ASSERT_THROW(parseDHCP4(bad_tag), std::exception);
}
#endif // CONFIG_BACKEND

// Check whether it is possible to configure packet queue
TEST_F(Dhcp4ParserTest, dhcpQueueControl) {
    struct Scenario {
        std::string description_;
        std::string json_;
    };

    std::vector<Scenario> scenarios = {
        {
        "no entry",
        ""
        },
        {
        "queue disabled",
        "{ \n"
        "   \"enable-queue\": false \n"
        "} \n"
        },
        {
        "queue disabled, arbitrary content allowed",
        "{ \n"
        "   \"enable-queue\": false, \n"
        "   \"foo\": \"bogus\", \n"
        "   \"random-int\" : 1234 \n"
        "} \n"
        },
        {
        "queue enabled, with queue-type",
        "{ \n"
        "   \"enable-queue\": true, \n"
        "   \"queue-type\": \"some-type\" \n"
        "} \n"
        },
        {
        "queue enabled with queue-type and arbitrary content",
        "{ \n"
        "   \"enable-queue\": true, \n"
        "   \"queue-type\": \"some-type\", \n"
        "   \"foo\": \"bogus\", \n"
        "   \"random-int\" : 1234 \n"
        "} \n"
        }
    };

    // Let's check the default. It should be empty.
    data::ConstElementPtr staged_control;
    staged_control = CfgMgr::instance().getStagingCfg()->getDHCPQueueControl();
    ASSERT_FALSE(staged_control);

    // Iterate over the valid scenarios and verify they succeed.
    data::ElementPtr exp_control;
    for (auto scenario : scenarios) {
        SCOPED_TRACE(scenario.description_);
        {
            // Clear the config
            CfgMgr::instance().clear();

            // Construct the config JSON
            std::stringstream os;
            os << "{ " + genIfaceConfig();
            if (!scenario.json_.empty()) {
               os << ",\n \"dhcp-queue-control\": "  <<  scenario.json_;
            }

            os << "} \n";

            // Configure the server. This should succeed.
            configure(os.str(), CONTROL_RESULT_SUCCESS, "");

            // Fetch the queue control info.
            staged_control = CfgMgr::instance().getStagingCfg()->getDHCPQueueControl();
<<<<<<< HEAD

            // Make sure the staged queue config exists.
            ASSERT_TRUE(staged_control);

=======

            // Make sure the staged queue config exists.
            ASSERT_TRUE(staged_control);

>>>>>>> e1f846f5
            // Now build the expected queue control content.
            if (scenario.json_.empty()) {
                exp_control = Element::createMap();
            } else {
                try {
                    exp_control = boost::const_pointer_cast<Element>(Element::fromJSON(scenario.json_));
                } catch (const std::exception& ex) {
                    ADD_FAILURE() << " cannot convert expected JSON, test is broken:"
                                << ex.what();
                }
            }

            // Add the defaults to expected queue control.
            SimpleParser4::setDefaults(exp_control, SimpleParser4::DHCP_QUEUE_CONTROL4_DEFAULTS);

            // Verify that the staged queue control equals the expected queue control.
            EXPECT_TRUE(staged_control->equals(*exp_control));
        }
    }
}

// Check that we catch invalid dhcp-queue-control content
TEST_F(Dhcp4ParserTest, dhcpQueueControlInvalid) {
    struct Scenario {
        std::string description_;
        std::string json_;
        std::string exp_error_;
    };

    std::vector<Scenario> scenarios = {
        {
        "not a map",
        "75 \n",
        "<string>:2.24-25: syntax error, unexpected integer, expecting {"
        },
        {
        "enable-queue missing",
        "{ \n"
        "   \"enable-type\": \"some-type\" \n"
        "} \n",
        "<string>:2.2-21: 'enable-queue' is required: (<string>:2:24)"
        },
        {
        "enable-queue not boolean",
        "{ \n"
        "   \"enable-queue\": \"always\" \n"
        "} \n",
        "<string>:2.2-21: 'enable-queue' must be boolean: (<string>:2:24)"
        },
        {
        "queue enabled, type not a string",
        "{ \n"
        "   \"enable-queue\": true, \n"
        "   \"queue-type\": 7777 \n"
        "} \n",
        "<string>:2.2-21: 'queue-type' must be a string: (<string>:2:24)"
        }
    };

    // Iterate over the incorrect scenarios and verify they
    // fail as expected. Note, we use parseDHCP4() directly
    // as all of the errors above are enforced by the grammar.
    for (auto scenario : scenarios) {
        SCOPED_TRACE(scenario.description_);
        {
            // Construct the config JSON
            std::stringstream os;
            os << "{ " + genIfaceConfig();
            os << ",\n \"dhcp-queue-control\": "  <<  scenario.json_;
            os << "} \n";

            std::string error_msg = "";
            try {
                ASSERT_TRUE(parseDHCP4(os.str(), false)) << "parser returned empty element";
            } catch(const std::exception& ex) {
                error_msg = ex.what();
            }

            ASSERT_FALSE(error_msg.empty()) << "parseDHCP4 should have thrown";
            EXPECT_EQ(scenario.exp_error_, error_msg);
        }
    }
}

}<|MERGE_RESOLUTION|>--- conflicted
+++ resolved
@@ -6547,17 +6547,8 @@
 
             // Fetch the queue control info.
             staged_control = CfgMgr::instance().getStagingCfg()->getDHCPQueueControl();
-<<<<<<< HEAD
-
             // Make sure the staged queue config exists.
             ASSERT_TRUE(staged_control);
-
-=======
-
-            // Make sure the staged queue config exists.
-            ASSERT_TRUE(staged_control);
-
->>>>>>> e1f846f5
             // Now build the expected queue control content.
             if (scenario.json_.empty()) {
                 exp_control = Element::createMap();
