--- conflicted
+++ resolved
@@ -1,8 +1,4 @@
-<<<<<<< HEAD
 // Copyright (C) 2012-2013 Internet Systems Consortium, Inc. ("ISC")
-=======
-// Copyright (C) 2012-2013  Internet Systems Consortium, Inc. ("ISC")
->>>>>>> fc37f0a9
 //
 // Permission to use, copy, modify, and/or distribute this software for any
 // purpose with or without fee is hereby granted, provided that the above
@@ -83,10 +79,14 @@
 Configuration inheritance in DHCPv4 follows exactly the same logic as its DHCPv6
 counterpart. See \ref dhcpv6ConfigInherit.
 
-<<<<<<< HEAD
+@section dhcpv4OptionsParse Custom functions to parse message options
+
+The DHCPv4 server uses the same logic to supply custom callback function to
+parse message option as DHCPv6 server implementation. See \ref dhcpv6OptionsParse.
+
 @section dhcpv4DDNSIntegration DHCPv4 Server Support for the Dynamic DNS Updates
-
-The DHCPv4 server supports processing of the DHCPv4 Client FQDN option (RFC4702)
+T
+he DHCPv4 server supports processing of the DHCPv4 Client FQDN option (RFC4702)
 and the DHCPv4 Host Name option (RFC2132). Client may send one of these options
 to convey its fully qualified or partial name to the server. The server may use
 this name to perform DNS updates for the client. If server receives both options
@@ -154,12 +154,6 @@
 The default behaviour is constituted by the set of constants defined in the
 (upper part of) dhcp4_srv.cc file. Once the configuration is implemented,
 these constants will be removed.
-=======
-@section dhcpv4OptionsParse Custom functions to parse message options
-
-The DHCPv4 server uses the same logic to supply custom callback function to
-parse message option as DHCPv6 server implementation. See \ref dhcpv6OptionsParse.
->>>>>>> fc37f0a9
 
 @section dhcpv4Other Other DHCPv4 topics
 
