SUBDIRS = . tests

AM_CPPFLAGS = -I$(top_srcdir)/src/lib -I$(top_builddir)/src/lib
AM_CPPFLAGS += -I$(top_srcdir)/src/bin -I$(top_builddir)/src/bin
AM_CPPFLAGS += -I$(top_srcdir)/src -I$(top_builddir)/src
AM_CPPFLAGS += $(BOOST_INCLUDES)
if HAVE_MYSQL
AM_CPPFLAGS += $(MYSQL_CPPFLAGS)
endif
if HAVE_PGSQL
AM_CPPFLAGS += $(PGSQL_CPPFLAGS)
endif
if HAVE_CQL
AM_CPPFLAGS += $(CQL_CPPFLAGS)
endif

AM_CXXFLAGS = $(KEA_CXXFLAGS)

if USE_STATIC_LINK
AM_LDFLAGS = -static
endif

CLEANFILES  = *.gcno *.gcda dhcp4_messages.h dhcp4_messages.cc s-messages

man_MANS = kea-dhcp4.8
<<<<<<< HEAD
DISTCLEANFILES = $(man_MANS) spec_config.h.pre
EXTRA_DIST = $(man_MANS) kea-dhcp4.xml dhcp4.spec
=======
DISTCLEANFILES = $(man_MANS)
EXTRA_DIST = $(man_MANS) kea-dhcp4.xml
>>>>>>> 1a18bd40
EXTRA_DIST += dhcp4.dox dhcp4_hooks.dox dhcp4o6.dox
EXTRA_DIST += dhcp4_parser.yy

if GENERATE_DOCS
kea-dhcp4.8: kea-dhcp4.xml
	@XSLTPROC@ --novalid --xinclude --nonet -o $@ \
        http://docbook.sourceforge.net/release/xsl/current/manpages/docbook.xsl \
	$(srcdir)/kea-dhcp4.xml

else

$(man_MANS):
	@echo Man generation disabled.  Creating dummy $@.  Configure with --enable-generate-docs to enable it.
	@echo Man generation disabled.  Remove this file, configure with --enable-generate-docs, and rebuild Kea > $@

endif

dhcp4_messages.h dhcp4_messages.cc: s-messages

s-messages: dhcp4_messages.mes
	$(top_builddir)/src/lib/log/compiler/kea-msg-compiler $(top_srcdir)/src/bin/dhcp4/dhcp4_messages.mes
	touch $@

BUILT_SOURCES = dhcp4_messages.h dhcp4_messages.cc

# convenience archive

noinst_LTLIBRARIES = libdhcp4.la

libdhcp4_la_SOURCES  =
libdhcp4_la_SOURCES += ctrl_dhcp4_srv.cc ctrl_dhcp4_srv.h
libdhcp4_la_SOURCES += json_config_parser.cc json_config_parser.h
libdhcp4_la_SOURCES += dhcp4_log.cc dhcp4_log.h
libdhcp4_la_SOURCES += dhcp4_srv.cc dhcp4_srv.h
libdhcp4_la_SOURCES += dhcp4to6_ipc.cc dhcp4to6_ipc.h
libdhcp4_la_SOURCES += dhcp4_lexer.ll location.hh position.hh stack.hh
libdhcp4_la_SOURCES += dhcp4_parser.cc dhcp4_parser.h
libdhcp4_la_SOURCES += parser_context.cc parser_context.h parser_context_decl.h

nodist_libdhcp4_la_SOURCES = dhcp4_messages.h dhcp4_messages.cc
EXTRA_DIST += dhcp4_messages.mes

sbin_PROGRAMS = kea-dhcp4

kea_dhcp4_SOURCES  = main.cc

kea_dhcp4_LDADD  = libdhcp4.la
kea_dhcp4_LDADD += $(top_builddir)/src/lib/cfgrpt/libcfgrpt.la
kea_dhcp4_LDADD += $(top_builddir)/src/lib/dhcpsrv/libkea-dhcpsrv.la
kea_dhcp4_LDADD += $(top_builddir)/src/lib/eval/libkea-eval.la
kea_dhcp4_LDADD += $(top_builddir)/src/lib/dhcp_ddns/libkea-dhcp_ddns.la
kea_dhcp4_LDADD += $(top_builddir)/src/lib/stats/libkea-stats.la
kea_dhcp4_LDADD += $(top_builddir)/src/lib/config/libkea-cfgclient.la
kea_dhcp4_LDADD += $(top_builddir)/src/lib/dhcp/libkea-dhcp++.la
kea_dhcp4_LDADD += $(top_builddir)/src/lib/asiolink/libkea-asiolink.la
kea_dhcp4_LDADD += $(top_builddir)/src/lib/cc/libkea-cc.la
kea_dhcp4_LDADD += $(top_builddir)/src/lib/dns/libkea-dns++.la
kea_dhcp4_LDADD += $(top_builddir)/src/lib/cryptolink/libkea-cryptolink.la
kea_dhcp4_LDADD += $(top_builddir)/src/lib/hooks/libkea-hooks.la
kea_dhcp4_LDADD += $(top_builddir)/src/lib/log/libkea-log.la
kea_dhcp4_LDADD += $(top_builddir)/src/lib/util/threads/libkea-threads.la
kea_dhcp4_LDADD += $(top_builddir)/src/lib/util/libkea-util.la
kea_dhcp4_LDADD += $(top_builddir)/src/lib/exceptions/libkea-exceptions.la
kea_dhcp4_LDADD += $(LOG4CPLUS_LIBS) $(CRYPTO_LIBS) $(BOOST_LIBS)

kea_dhcp4_LDFLAGS = $(AM_LDFLAGS) $(CRYPTO_LDFLAGS)
if HAVE_MYSQL
kea_dhcp4_LDFLAGS += $(MYSQL_LIBS)
endif
if HAVE_PGSQL
kea_dhcp4_LDFLAGS += $(PGSQL_LIBS)
endif
if HAVE_CQL
kea_dhcp4_LDFLAGS += $(CQL_LIBS)
endif

kea_dhcp4dir = $(pkgdatadir)

if GENERATE_PARSER

parser: dhcp4_lexer.cc location.hh position.hh stack.hh dhcp4_parser.cc dhcp4_parser.h
	@echo "Flex/bison files regenerated"

# --- Flex/Bison stuff below --------------------------------------------------
# When debugging grammar issues, it's useful to add -v to bison parameters.
# bison will generate parser.output file that explains the whole grammar.
# It can be used to manually follow what's going on in the parser.
# This is especially useful if yydebug_ is set to 1 as that variable
# will cause parser to print out its internal state.
# Call flex with -s to check that the default rule can be suppressed
# Call bison with -W to get warnings like unmarked empty rules
# Note C++11 deprecated register still used by flex < 2.6.0
location.hh position.hh stack.hh dhcp4_parser.cc dhcp4_parser.h: dhcp4_parser.yy
	$(YACC) --defines=dhcp4_parser.h --report=all --report-file=dhcp4_parser.report -o dhcp4_parser.cc dhcp4_parser.yy

dhcp4_lexer.cc: dhcp4_lexer.ll
	$(LEX) --prefix parser4_ -o dhcp4_lexer.cc dhcp4_lexer.ll

else

parser location.hh position.hh stack.hh dhcp4_parser.cc dhcp4_parser.h dhcp4_lexer.cc:
	@echo Parser generation disabled. Configure with --enable-generate-parser to enable it.

endif<|MERGE_RESOLUTION|>--- conflicted
+++ resolved
@@ -23,13 +23,8 @@
 CLEANFILES  = *.gcno *.gcda dhcp4_messages.h dhcp4_messages.cc s-messages
 
 man_MANS = kea-dhcp4.8
-<<<<<<< HEAD
-DISTCLEANFILES = $(man_MANS) spec_config.h.pre
-EXTRA_DIST = $(man_MANS) kea-dhcp4.xml dhcp4.spec
-=======
 DISTCLEANFILES = $(man_MANS)
 EXTRA_DIST = $(man_MANS) kea-dhcp4.xml
->>>>>>> 1a18bd40
 EXTRA_DIST += dhcp4.dox dhcp4_hooks.dox dhcp4o6.dox
 EXTRA_DIST += dhcp4_parser.yy
 
