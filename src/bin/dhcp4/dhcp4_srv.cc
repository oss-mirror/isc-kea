--- conflicted
+++ resolved
@@ -1162,20 +1162,12 @@
     // be inserted into the LeaseMgr as well.
     // @todo pass the actual FQDN data.
     Lease4Ptr old_lease;
-<<<<<<< HEAD
-    Lease4Ptr lease = alloc_engine_->allocateAddress4(subnet, client_id, hwaddr,
+    Lease4Ptr lease = alloc_engine_->allocateLease4(subnet, client_id, hwaddr,
                                                       hint, fqdn_fwd, fqdn_rev,
                                                       hostname,
-                                                      fake_allocation,
-                                                      callout_handle,
-                                                      old_lease);
-=======
-    Lease4Ptr lease = alloc_engine_->allocateLease4(subnet, client_id, hwaddr,
-                                                    hint, false, false, "",
                                                     fake_allocation,
                                                     callout_handle,
                                                     old_lease);
->>>>>>> 6443d119
 
     if (lease) {
         // We have a lease! Let's set it in the packet and send it back to
