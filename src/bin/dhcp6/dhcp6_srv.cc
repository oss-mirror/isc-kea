// Copyright (C) 2011-2014 Internet Systems Consortium, Inc. ("ISC")
//
// Permission to use, copy, modify, and/or distribute this software for any
// purpose with or without fee is hereby granted, provided that the above
// copyright notice and this permission notice appear in all copies.
//
// THE SOFTWARE IS PROVIDED "AS IS" AND ISC DISCLAIMS ALL WARRANTIES WITH
// REGARD TO THIS SOFTWARE INCLUDING ALL IMPLIED WARRANTIES OF MERCHANTABILITY
// AND FITNESS.  IN NO EVENT SHALL ISC BE LIABLE FOR ANY SPECIAL, DIRECT,
// INDIRECT, OR CONSEQUENTIAL DAMAGES OR ANY DAMAGES WHATSOEVER RESULTING FROM
// LOSS OF USE, DATA OR PROFITS, WHETHER IN AN ACTION OF CONTRACT, NEGLIGENCE
// OR OTHER TORTIOUS ACTION, ARISING OUT OF OR IN CONNECTION WITH THE USE OR
// PERFORMANCE OF THIS SOFTWARE.

#include <config.h>

#include <asiolink/io_address.h>
#include <dhcp_ddns/ncr_msg.h>
#include <dhcp/dhcp6.h>
#include <dhcp/docsis3_option_defs.h>
#include <dhcp/duid.h>
#include <dhcp/iface_mgr.h>
#include <dhcp/libdhcp++.h>
#include <dhcp/option6_addrlst.h>
#include <dhcp/option6_client_fqdn.h>
#include <dhcp/option6_ia.h>
#include <dhcp/option6_iaaddr.h>
#include <dhcp/option6_iaprefix.h>
#include <dhcp/option_custom.h>
#include <dhcp/option_vendor.h>
#include <dhcp/option_vendor_class.h>
#include <dhcp/option_int_array.h>
#include <dhcp/pkt6.h>
#include <dhcp6/dhcp6_log.h>
#include <dhcp6/dhcp6_srv.h>
#include <dhcpsrv/callout_handle_store.h>
#include <dhcpsrv/cfgmgr.h>
#include <dhcpsrv/lease_mgr.h>
#include <dhcpsrv/lease_mgr_factory.h>
#include <dhcpsrv/subnet.h>
#include <dhcpsrv/utils.h>
#include <exceptions/exceptions.h>
#include <hooks/callout_handle.h>
#include <hooks/hooks_manager.h>
#include <util/encode/hex.h>
#include <util/io_utilities.h>
#include <util/range_utilities.h>

#include <boost/bind.hpp>
#include <boost/foreach.hpp>
#include <boost/tokenizer.hpp>
#include <boost/algorithm/string/erase.hpp>

#include <stdlib.h>
#include <time.h>
#include <iomanip>
#include <fstream>
#include <sstream>

using namespace isc;
using namespace isc::asiolink;
using namespace isc::dhcp_ddns;
using namespace isc::dhcp;
using namespace isc::hooks;
using namespace isc::util;
using namespace std;

namespace {

/// Structure that holds registered hook indexes
struct Dhcp6Hooks {
    int hook_index_buffer6_receive_;///< index for "buffer6_receive" hook point
    int hook_index_pkt6_receive_;   ///< index for "pkt6_receive" hook point
    int hook_index_subnet6_select_; ///< index for "subnet6_select" hook point
    int hook_index_lease6_renew_;   ///< index for "lease6_renew" hook point
    int hook_index_lease6_release_; ///< index for "lease6_release" hook point
    int hook_index_pkt6_send_;      ///< index for "pkt6_send" hook point
    int hook_index_buffer6_send_;   ///< index for "buffer6_send" hook point

    /// Constructor that registers hook points for DHCPv6 engine
    Dhcp6Hooks() {
        hook_index_buffer6_receive_= HooksManager::registerHook("buffer6_receive");
        hook_index_pkt6_receive_   = HooksManager::registerHook("pkt6_receive");
        hook_index_subnet6_select_ = HooksManager::registerHook("subnet6_select");
        hook_index_lease6_renew_   = HooksManager::registerHook("lease6_renew");
        hook_index_lease6_release_ = HooksManager::registerHook("lease6_release");
        hook_index_pkt6_send_      = HooksManager::registerHook("pkt6_send");
        hook_index_buffer6_send_   = HooksManager::registerHook("buffer6_send");
    }
};

// Declare a Hooks object. As this is outside any function or method, it
// will be instantiated (and the constructor run) when the module is loaded.
// As a result, the hook indexes will be defined before any method in this
// module is called.
Dhcp6Hooks Hooks;

}; // anonymous namespace

namespace isc {
namespace dhcp {

<<<<<<< HEAD
const std::string Dhcpv6Srv::VENDOR_CLASS_PREFIX("VENDOR_CLASS_");

namespace {

// The following constants describe server's behavior with respect to the
// DHCPv6 Client FQDN Option sent by a client. They will be removed
// when DDNS parameters for DHCPv6 are implemented with the ticket #3034.

// Enable AAAA RR update delegation to the client (Disabled).
const bool FQDN_ALLOW_CLIENT_UPDATE = false;
// Globally enable updates (Enabled).
const bool FQDN_ENABLE_UPDATE = true;
// The partial name generated for the client if empty name has been
// supplied.
const char* FQDN_GENERATED_PARTIAL_NAME = "myhost";
// Do update, even if client requested no updates with N flag (Disabled).
const bool FQDN_OVERRIDE_NO_UPDATE = false;
// Server performs an update when client requested delegation (Enabled).
const bool FQDN_OVERRIDE_CLIENT_UPDATE = true;
// The fully qualified domain-name suffix if partial name provided by
// a client.
const char* FQDN_PARTIAL_SUFFIX = "example.com";
// Should server replace the domain-name supplied by the client (Disabled).
const bool FQDN_REPLACE_CLIENT_NAME = false;

}

=======
>>>>>>> fbcacb9e
/// @brief file name of a server-id file
///
/// Server must store its duid in persistent storage that must not change
/// between restarts. This is name of the file that is created in dataDir
/// (see isc::dhcp::CfgMgr::getDataDir()). It is a text file that uses
/// double digit hex values separated by colons format, e.g.
/// 01:ff:02:03:06:80:90:ab:cd:ef. Server will create it during first
/// run and then use it afterwards.
static const char* SERVER_DUID_FILE = "b10-dhcp6-serverid";

Dhcpv6Srv::Dhcpv6Srv(uint16_t port)
:alloc_engine_(), serverid_(), shutdown_(true), port_(port)
{

    LOG_DEBUG(dhcp6_logger, DBG_DHCP6_START, DHCP6_OPEN_SOCKET).arg(port);

    // Initialize objects required for DHCP server operation.
    try {
        // Port 0 is used for testing purposes. It means that the server should
        // not open any sockets at all. Some tests, e.g. configuration parser,
        // require Dhcpv6Srv object, but they don't really need it to do
        // anything. This speed up and simplifies the tests.
        if (port > 0) {
            if (IfaceMgr::instance().countIfaces() == 0) {
                LOG_ERROR(dhcp6_logger, DHCP6_NO_INTERFACES);
                return;
            }
            // Create error handler. This handler will be called every time
            // the socket opening operation fails. We use this handler to
            // log a warning.
            isc::dhcp::IfaceMgrErrorMsgCallback error_handler =
                boost::bind(&Dhcpv6Srv::ifaceMgrSocket6ErrorHandler, _1);
            IfaceMgr::instance().openSockets6(port_, error_handler);
        }

        string duid_file = CfgMgr::instance().getDataDir() + "/" + string(SERVER_DUID_FILE);
        if (loadServerID(duid_file)) {
            LOG_DEBUG(dhcp6_logger, DBG_DHCP6_START, DHCP6_SERVERID_LOADED)
                .arg(duidToString(getServerID()))
                .arg(duid_file);
        } else {
            generateServerID();
            LOG_INFO(dhcp6_logger, DHCP6_SERVERID_GENERATED)
                .arg(duidToString(getServerID()))
                .arg(duid_file);

            if (!writeServerID(duid_file)) {
                LOG_WARN(dhcp6_logger, DHCP6_SERVERID_WRITE_FAIL)
                    .arg(duid_file);
            }
        }

        // Instantiate allocation engine
        alloc_engine_.reset(new AllocEngine(AllocEngine::ALLOC_ITERATIVE, 100));

        /// @todo call loadLibraries() when handling configuration changes

    } catch (const std::exception &e) {
        LOG_ERROR(dhcp6_logger, DHCP6_SRV_CONSTRUCT_ERROR).arg(e.what());
        return;
    }

    // All done, so can proceed
    shutdown_ = false;
}

Dhcpv6Srv::~Dhcpv6Srv() {
    IfaceMgr::instance().closeSockets();

    LeaseMgrFactory::destroy();
}

void Dhcpv6Srv::shutdown() {
    LOG_DEBUG(dhcp6_logger, DBG_DHCP6_BASIC, DHCP6_SHUTDOWN_REQUEST);
    shutdown_ = true;
}

Pkt6Ptr Dhcpv6Srv::receivePacket(int timeout) {
    return (IfaceMgr::instance().receive6(timeout));
}

void Dhcpv6Srv::sendPacket(const Pkt6Ptr& packet) {
    IfaceMgr::instance().send(packet);
}

bool
Dhcpv6Srv::testServerID(const Pkt6Ptr& pkt){
	/// @todo Currently we always check server identifier regardless if
	/// it is allowed in the received message or not (per RFC3315).
	/// If the server identifier is not allowed in the message, the
	/// sanityCheck function should deal with it. We may rethink this
	/// design if we decide that it is appropriate to check at this stage
	/// of message processing that the server identifier must or must not
	/// be present. In such case however, the logic checking server id
	/// will have to be removed from sanityCheck and placed here instead,
	/// to avoid duplicate checks.
	OptionPtr server_id = pkt->getOption(D6O_SERVERID);
	if (server_id){
		// Let us test received ServerID if it is same as ServerID
		// which is beeing used by server
		if (getServerID()->getData() != server_id->getData()){
			LOG_DEBUG(dhcp6_logger, DBG_DHCP6_DETAIL_DATA, DHCP6_PACKET_MISMATCH_SERVERID_DROP)
				.arg(pkt->getName())
				.arg(pkt->getTransid())
				.arg(pkt->getIface());
			return (false);
		}
	}
	// retun True if: no serverid received or ServerIDs matching
	return (true);
}

bool Dhcpv6Srv::run() {
    while (!shutdown_) {
        /// @todo Calculate actual timeout to the next event (e.g. lease
        /// expiration) once we have lease database. The idea here is that
        /// it is possible to do everything in a single process/thread.
        /// For now, we are just calling select for 1000 seconds. There
        /// were some issues reported on some systems when calling select()
        /// with too large values. Unfortunately, I don't recall the details.
        //cppcheck-suppress variableScope This is temporary anyway
        const int timeout = 1000;

        // client's message and server's response
        Pkt6Ptr query;
        Pkt6Ptr rsp;

        try {
            query = receivePacket(timeout);
        } catch (const std::exception& e) {
            LOG_ERROR(dhcp6_logger, DHCP6_PACKET_RECEIVE_FAIL).arg(e.what());
        }

        // Timeout may be reached or signal received, which breaks select() with no packet received
        if (!query) {
            continue;
        }

        // In order to parse the DHCP options, the server needs to use some
        // configuration information such as: existing option spaces, option
        // definitions etc. This is the kind of information which is not
        // available in the libdhcp, so we need to supply our own implementation
        // of the option parsing function here, which would rely on the
        // configuration data.
        query->setCallback(boost::bind(&Dhcpv6Srv::unpackOptions, this, _1, _2,
                                       _3, _4, _5));

        bool skip_unpack = false;

        // The packet has just been received so contains the uninterpreted wire
        // data; execute callouts registered for buffer6_receive.
        if (HooksManager::calloutsPresent(Hooks.hook_index_buffer6_receive_)) {
            CalloutHandlePtr callout_handle = getCalloutHandle(query);

            // Delete previously set arguments
            callout_handle->deleteAllArguments();

            // Pass incoming packet as argument
            callout_handle->setArgument("query6", query);

            // Call callouts
            HooksManager::callCallouts(Hooks.hook_index_buffer6_receive_, *callout_handle);

            // Callouts decided to skip the next processing step. The next
            // processing step would to parse the packet, so skip at this
            // stage means that callouts did the parsing already, so server
            // should skip parsing.
            if (callout_handle->getSkip()) {
                LOG_DEBUG(dhcp6_logger, DBG_DHCP6_HOOKS, DHCP6_HOOK_BUFFER_RCVD_SKIP);
                skip_unpack = true;
            }

            callout_handle->getArgument("query6", query);
        }

        // Unpack the packet information unless the buffer6_receive callouts
        // indicated they did it
        if (!skip_unpack) {
            if (!query->unpack()) {
                LOG_DEBUG(dhcp6_logger, DBG_DHCP6_DETAIL,
                          DHCP6_PACKET_PARSE_FAIL);
                continue;
            }
        }
        // Check if received query carries server identifier matching
        // server identifier being used by the server.
        if (!testServerID(query)){
        	continue;
        }

        LOG_DEBUG(dhcp6_logger, DBG_DHCP6_DETAIL, DHCP6_PACKET_RECEIVED)
            .arg(query->getName());
        LOG_DEBUG(dhcp6_logger, DBG_DHCP6_DETAIL_DATA, DHCP6_QUERY_DATA)
            .arg(static_cast<int>(query->getType()))
            .arg(query->getBuffer().getLength())
            .arg(query->toText());

        // At this point the information in the packet has been unpacked into
        // the various packet fields and option objects has been cretated.
        // Execute callouts registered for packet6_receive.
        if (HooksManager::calloutsPresent(Hooks.hook_index_pkt6_receive_)) {
            CalloutHandlePtr callout_handle = getCalloutHandle(query);

            // Delete previously set arguments
            callout_handle->deleteAllArguments();

            // Pass incoming packet as argument
            callout_handle->setArgument("query6", query);

            // Call callouts
            HooksManager::callCallouts(Hooks.hook_index_pkt6_receive_, *callout_handle);

            // Callouts decided to skip the next processing step. The next
            // processing step would to process the packet, so skip at this
            // stage means drop.
            if (callout_handle->getSkip()) {
                LOG_DEBUG(dhcp6_logger, DBG_DHCP6_HOOKS, DHCP6_HOOK_PACKET_RCVD_SKIP);
                continue;
            }

            callout_handle->getArgument("query6", query);
        }

        // Assign this packet to a class, if possible
        classifyPacket(query);

        try {
                NameChangeRequestPtr ncr;
            switch (query->getType()) {
            case DHCPV6_SOLICIT:
                rsp = processSolicit(query);
                    break;

            case DHCPV6_REQUEST:
                rsp = processRequest(query);
                break;

            case DHCPV6_RENEW:
                rsp = processRenew(query);
                break;

            case DHCPV6_REBIND:
                rsp = processRebind(query);
                break;

            case DHCPV6_CONFIRM:
                rsp = processConfirm(query);
                break;

            case DHCPV6_RELEASE:
                rsp = processRelease(query);
                break;

            case DHCPV6_DECLINE:
                rsp = processDecline(query);
                break;

            case DHCPV6_INFORMATION_REQUEST:
                rsp = processInfRequest(query);
                break;

            default:
                // We received a packet type that we do not recognize.
                LOG_DEBUG(dhcp6_logger, DBG_DHCP6_BASIC, DHCP6_UNKNOWN_MSG_RECEIVED)
                    .arg(static_cast<int>(query->getType()))
                    .arg(query->getIface());
                // Only action is to output a message if debug is enabled,
                // and that will be covered by the debug statement before
                // the "switch" statement.
                ;
            }

        } catch (const RFCViolation& e) {
            LOG_DEBUG(dhcp6_logger, DBG_DHCP6_BASIC, DHCP6_REQUIRED_OPTIONS_CHECK_FAIL)
                .arg(query->getName())
                .arg(query->getRemoteAddr().toText())
                .arg(e.what());

        } catch (const isc::Exception& e) {

            // Catch-all exception (at least for ones based on the isc
            // Exception class, which covers more or less all that
            // are explicitly raised in the BIND 10 code).  Just log
            // the problem and ignore the packet. (The problem is logged
            // as a debug message because debug is disabled by default -
            // it prevents a DDOS attack based on the sending of problem
            // packets.)
            LOG_DEBUG(dhcp6_logger, DBG_DHCP6_BASIC, DHCP6_PACKET_PROCESS_FAIL)
                .arg(query->getName())
                .arg(query->getRemoteAddr().toText())
                .arg(e.what());
        }

        if (rsp) {
            rsp->setRemoteAddr(query->getRemoteAddr());
            rsp->setLocalAddr(query->getLocalAddr());

            if (rsp->relay_info_.empty()) {
                // Direct traffic, send back to the client directly
                rsp->setRemotePort(DHCP6_CLIENT_PORT);
            } else {
                // Relayed traffic, send back to the relay agent
                rsp->setRemotePort(DHCP6_SERVER_PORT);
            }

            rsp->setLocalPort(DHCP6_SERVER_PORT);
            rsp->setIndex(query->getIndex());
            rsp->setIface(query->getIface());

            // Specifies if server should do the packing
            bool skip_pack = false;

            // Server's reply packet now has all options and fields set.
            // Options are represented by individual objects, but the
            // output wire data has not been prepared yet.
            // Execute all callouts registered for packet6_send
            if (HooksManager::calloutsPresent(Hooks.hook_index_pkt6_send_)) {
                CalloutHandlePtr callout_handle = getCalloutHandle(query);

                // Delete all previous arguments
                callout_handle->deleteAllArguments();

                // Set our response
                callout_handle->setArgument("response6", rsp);

                // Call all installed callouts
                HooksManager::callCallouts(Hooks.hook_index_pkt6_send_, *callout_handle);

                // Callouts decided to skip the next processing step. The next
                // processing step would to pack the packet (create wire data).
                // That step will be skipped if any callout sets skip flag.
                // It essentially means that the callout already did packing,
                // so the server does not have to do it again.
                if (callout_handle->getSkip()) {
                    LOG_DEBUG(dhcp6_logger, DBG_DHCP6_HOOKS, DHCP6_HOOK_PACKET_SEND_SKIP);
                    skip_pack = true;
                }
            }

            LOG_DEBUG(dhcp6_logger, DBG_DHCP6_DETAIL_DATA,
                      DHCP6_RESPONSE_DATA)
                .arg(static_cast<int>(rsp->getType())).arg(rsp->toText());

            if (!skip_pack) {
                try {
                    rsp->pack();
                } catch (const std::exception& e) {
                    LOG_ERROR(dhcp6_logger, DHCP6_PACK_FAIL)
                        .arg(e.what());
                    continue;
                }

            }

            try {

                // Now all fields and options are constructed into output wire buffer.
                // Option objects modification does not make sense anymore. Hooks
                // can only manipulate wire buffer at this stage.
                // Let's execute all callouts registered for buffer6_send
                if (HooksManager::calloutsPresent(Hooks.hook_index_buffer6_send_)) {
                    CalloutHandlePtr callout_handle = getCalloutHandle(query);

                    // Delete previously set arguments
                    callout_handle->deleteAllArguments();

                    // Pass incoming packet as argument
                    callout_handle->setArgument("response6", rsp);

                    // Call callouts
                    HooksManager::callCallouts(Hooks.hook_index_buffer6_send_, *callout_handle);

                    // Callouts decided to skip the next processing step. The next
                    // processing step would to parse the packet, so skip at this
                    // stage means drop.
                    if (callout_handle->getSkip()) {
                        LOG_DEBUG(dhcp6_logger, DBG_DHCP6_HOOKS, DHCP6_HOOK_BUFFER_SEND_SKIP);
                        continue;
                    }

                    callout_handle->getArgument("response6", rsp);
                }

                LOG_DEBUG(dhcp6_logger, DBG_DHCP6_DETAIL_DATA,
                          DHCP6_RESPONSE_DATA)
                    .arg(static_cast<int>(rsp->getType())).arg(rsp->toText());

                sendPacket(rsp);
            } catch (const std::exception& e) {
                LOG_ERROR(dhcp6_logger, DHCP6_PACKET_SEND_FAIL)
                    .arg(e.what());
            }

            // Send NameChangeRequests to the b10-dhcp-ddns module.
            sendNameChangeRequests();
        }
    }

    return (true);
}

bool Dhcpv6Srv::loadServerID(const std::string& file_name) {

    // load content of the file into a string
    fstream f(file_name.c_str(), ios::in);
    if (!f.is_open()) {
        return (false);
    }

    string hex_string;
    f >> hex_string;
    f.close();

    // remove any spaces
    boost::algorithm::erase_all(hex_string, " ");

    // now remove :
    /// @todo: We should check first if the format is sane.
    /// Otherwise 1:2:3:4 will be converted to 0x12, 0x34
    boost::algorithm::erase_all(hex_string, ":");

    std::vector<uint8_t> bin;

    // Decode the hex string and store it in bin (which happens
    // to be OptionBuffer format)
    isc::util::encode::decodeHex(hex_string, bin);

    // Now create server-id option
    serverid_.reset(new Option(Option::V6, D6O_SERVERID, bin));

    return (true);
}

std::string
Dhcpv6Srv::duidToString(const OptionPtr& opt) {
    stringstream tmp;

    OptionBuffer data = opt->getData();

    bool colon = false;
    for (OptionBufferConstIter it = data.begin(); it != data.end(); ++it) {
        if (colon) {
            tmp << ":";
        }
        tmp << hex << setw(2) << setfill('0') << static_cast<uint16_t>(*it);
        if (!colon) {
            colon = true;
        }
    }

    return tmp.str();
}

bool
Dhcpv6Srv::writeServerID(const std::string& file_name) {
    fstream f(file_name.c_str(), ios::out | ios::trunc);
    if (!f.good()) {
        return (false);
    }
    f << duidToString(getServerID());
    f.close();
    return (true);
}

void
Dhcpv6Srv::generateServerID() {

    /// @todo: This code implements support for DUID-LLT (the recommended one).
    /// We should eventually add support for other DUID types: DUID-LL, DUID-EN
    /// and DUID-UUID

    const IfaceMgr::IfaceCollection& ifaces = IfaceMgr::instance().getIfaces();

    // Let's find suitable interface.
    for (IfaceMgr::IfaceCollection::const_iterator iface = ifaces.begin();
         iface != ifaces.end(); ++iface) {
        // All the following checks could be merged into one multi-condition
        // statement, but let's keep them separated as perhaps one day
        // we will grow knobs to selectively turn them on or off. Also,
        // this code is used only *once* during first start on a new machine
        // and then server-id is stored. (or at least it will be once
        // DUID storage is implemented)

        // I wish there was a this_is_a_real_physical_interface flag...

        // MAC address should be at least 6 bytes. Although there is no such
        // requirement in any RFC, all decent physical interfaces (Ethernet,
        // WiFi, Infiniband, etc.) have 6 bytes long MAC address. We want to
        // base our DUID on real hardware address, rather than virtual
        // interface that pretends that underlying IP address is its MAC.
        if (iface->getMacLen() < MIN_MAC_LEN) {
            continue;
        }

        // Let's don't use loopback.
        if (iface->flag_loopback_) {
            continue;
        }

        // Let's skip downed interfaces. It is better to use working ones.
        if (!iface->flag_up_) {
            continue;
        }

        // Some interfaces (like lo on Linux) report 6-bytes long
        // MAC address 00:00:00:00:00:00. Let's not use such weird interfaces
        // to generate DUID.
        if (isRangeZero(iface->getMac(), iface->getMac() + iface->getMacLen())) {
            continue;
        }

        // Ok, we have useful MAC. Let's generate DUID-LLT based on
        // it. See RFC3315, Section 9.2 for details.

        // DUID uses seconds since midnight of 01-01-2000, time() returns
        // seconds since 01-01-1970. DUID_TIME_EPOCH substution corrects that.
        time_t seconds = time(NULL);
        seconds -= DUID_TIME_EPOCH;

        OptionBuffer srvid(8 + iface->getMacLen());
        // We know that the buffer is more than 8 bytes long at this point.
        writeUint16(DUID::DUID_LLT, &srvid[0], 2);
        writeUint16(HWTYPE_ETHERNET, &srvid[2], 2);
        writeUint32(static_cast<uint32_t>(seconds), &srvid[4], 4);
        memcpy(&srvid[8], iface->getMac(), iface->getMacLen());

        serverid_ = OptionPtr(new Option(Option::V6, D6O_SERVERID,
                                         srvid.begin(), srvid.end()));
        return;
    }

    // If we reached here, there are no suitable interfaces found.
    // Either interface detection is not supported on this platform or
    // this is really weird box. Let's use DUID-EN instead.
    // See Section 9.3 of RFC3315 for details.

    OptionBuffer srvid(12);
    writeUint16(DUID::DUID_EN, &srvid[0], srvid.size());
    writeUint32(ENTERPRISE_ID_ISC, &srvid[2], srvid.size() - 2);

    // Length of the identifier is company specific. I hereby declare
    // ISC "standard" of 6 bytes long pseudo-random numbers.
    srandom(time(NULL));
    fillRandom(&srvid[6], &srvid[12]);

    serverid_ = OptionPtr(new Option(Option::V6, D6O_SERVERID,
                                     srvid.begin(), srvid.end()));
}

void
Dhcpv6Srv::copyDefaultOptions(const Pkt6Ptr& question, Pkt6Ptr& answer) {
    // Add client-id.
    OptionPtr clientid = question->getOption(D6O_CLIENTID);
    if (clientid) {
        answer->addOption(clientid);
    }
    /// @todo: Should throw if there is no client-id (except anonymous INF-REQUEST)

    // If this is a relayed message, we need to copy relay information
    if (!question->relay_info_.empty()) {
        answer->copyRelayInfo(question);
    }

}

void
Dhcpv6Srv::appendDefaultOptions(const Pkt6Ptr&, Pkt6Ptr& answer) {
    // add server-id
    answer->addOption(getServerID());
}

void
Dhcpv6Srv::appendRequestedOptions(const Pkt6Ptr& question, Pkt6Ptr& answer) {
    // Get the configured subnet suitable for the incoming packet.
    Subnet6Ptr subnet = selectSubnet(question);
    // Leave if there is no subnet matching the incoming packet.
    // There is no need to log the error message here because
    // it will be logged in the assignLease() when it fails to
    // pick the suitable subnet. We don't want to duplicate
    // error messages in such case.
    if (!subnet) {
        return;
    }

    // Client requests some options using ORO option. Try to
    // get this option from client's message.
    boost::shared_ptr<OptionIntArray<uint16_t> > option_oro =
        boost::dynamic_pointer_cast<OptionIntArray<uint16_t> >(question->getOption(D6O_ORO));
    // Option ORO not found. Don't do anything then.
    if (!option_oro) {
        return;
    }
    // Get the list of options that client requested.
    const std::vector<uint16_t>& requested_opts = option_oro->getValues();
    BOOST_FOREACH(uint16_t opt, requested_opts) {
        Subnet::OptionDescriptor desc = subnet->getOptionDescriptor("dhcp6", opt);
        if (desc.option) {
            answer->addOption(desc.option);
        }
    }
}

void
Dhcpv6Srv::appendRequestedVendorOptions(const Pkt6Ptr& question, Pkt6Ptr& answer) {
    // Get the configured subnet suitable for the incoming packet.
    Subnet6Ptr subnet = selectSubnet(question);
    // Leave if there is no subnet matching the incoming packet.
    // There is no need to log the error message here because
    // it will be logged in the assignLease() when it fails to
    // pick the suitable subnet. We don't want to duplicate
    // error messages in such case.
    if (!subnet) {
        return;
    }

    // Try to get the vendor option
    boost::shared_ptr<OptionVendor> vendor_req =
        boost::dynamic_pointer_cast<OptionVendor>(question->getOption(D6O_VENDOR_OPTS));
    if (!vendor_req) {
        return;
    }

    // Let's try to get ORO within that vendor-option
    /// @todo This is very specific to vendor-id=4491 (Cable Labs). Other vendors
    /// may have different policies.
    boost::shared_ptr<OptionUint16Array> oro =
        boost::dynamic_pointer_cast<OptionUint16Array>(vendor_req->getOption(DOCSIS3_V6_ORO));

    // Option ORO not found. Don't do anything then.
    if (!oro) {
        return;
    }

    uint32_t vendor_id = vendor_req->getVendorId();

    boost::shared_ptr<OptionVendor> vendor_rsp(new OptionVendor(Option::V6, vendor_id));

    // Get the list of options that client requested.
    bool added = false;
    const std::vector<uint16_t>& requested_opts = oro->getValues();
    BOOST_FOREACH(uint16_t opt, requested_opts) {
        Subnet::OptionDescriptor desc = subnet->getVendorOptionDescriptor(vendor_id, opt);
        if (desc.option) {
            vendor_rsp->addOption(desc.option);
            added = true;
        }
    }

    if (added) {
        answer->addOption(vendor_rsp);
    }
}

OptionPtr
Dhcpv6Srv::createStatusCode(uint16_t code, const std::string& text) {
    // @todo This function uses OptionCustom class to manage contents
    // of the data fields. Since this this option is frequently used
    // it may be good to implement dedicated class to avoid performance
    // impact.

    // Get the definition of the option holding status code.
    OptionDefinitionPtr status_code_def =
        LibDHCP::getOptionDef(Option::V6, D6O_STATUS_CODE);
    // This definition is assumed to be initialized in LibDHCP.
    assert(status_code_def);

    // As there is no dedicated class to represent Status Code
    // the OptionCustom class is used here instead.
    OptionCustomPtr option_status =
        OptionCustomPtr(new OptionCustom(*status_code_def, Option::V6));
    assert(option_status);

    // Set status code to 'code' (0 - means data field #0).
    option_status->writeInteger(code, 0);
    // Set a message (1 - means data field #1).
    option_status->writeString(text, 1);
    return (option_status);
}

void
Dhcpv6Srv::sanityCheck(const Pkt6Ptr& pkt, RequirementLevel clientid,
                       RequirementLevel serverid) {
    OptionCollection client_ids = pkt->getOptions(D6O_CLIENTID);
    switch (clientid) {
    case MANDATORY:
        if (client_ids.size() != 1) {
            isc_throw(RFCViolation, "Exactly 1 client-id option expected in "
                      << pkt->getName() << ", but " << client_ids.size()
                      << " received");
        }
        break;
    case OPTIONAL:
        if (client_ids.size() > 1) {
            isc_throw(RFCViolation, "Too many (" << client_ids.size()
                      << ") client-id options received in " << pkt->getName());
        }
        break;

    case FORBIDDEN:
        // doesn't make sense - client-id is always allowed
        break;
    }

    OptionCollection server_ids = pkt->getOptions(D6O_SERVERID);
    switch (serverid) {
    case FORBIDDEN:
        if (!server_ids.empty()) {
            isc_throw(RFCViolation, "Server-id option was not expected, but "
                      << server_ids.size() << " received in " << pkt->getName());
        }
        break;

    case MANDATORY:
        if (server_ids.size() != 1) {
            isc_throw(RFCViolation, "Invalid number of server-id options received ("
                      << server_ids.size() << "), exactly 1 expected in message "
                      << pkt->getName());
        }
        break;

    case OPTIONAL:
        if (server_ids.size() > 1) {
            isc_throw(RFCViolation, "Too many (" << server_ids.size()
                      << ") server-id options received in " << pkt->getName());
        }
    }
}

Subnet6Ptr
Dhcpv6Srv::selectSubnet(const Pkt6Ptr& question) {

    Subnet6Ptr subnet;

    if (question->relay_info_.empty()) {
        // This is a direct (non-relayed) message

        // Try to find a subnet if received packet from a directly connected client
        subnet = CfgMgr::instance().getSubnet6(question->getIface(),
                                               question->classes_);
        if (!subnet) {
            // If no subnet was found, try to find it based on remote address
            subnet = CfgMgr::instance().getSubnet6(question->getRemoteAddr(),
                                                   question->classes_);
        }
    } else {

        // This is a relayed message
        OptionPtr interface_id = question->getAnyRelayOption(D6O_INTERFACE_ID,
                                                             Pkt6::RELAY_GET_FIRST);
        if (interface_id) {
            subnet = CfgMgr::instance().getSubnet6(interface_id,
                                                   question->classes_);
        }

        if (!subnet) {
            // If no interface-id was specified (or not configured on server),
            // let's try address matching
            IOAddress link_addr = question->relay_info_.back().linkaddr_;

            // if relay filled in link_addr field, then let's use it
            if (link_addr != IOAddress("::")) {
                subnet = CfgMgr::instance().getSubnet6(link_addr,
                                                       question->classes_);
            }
        }
    }

    // Let's execute all callouts registered for subnet6_receive
    if (HooksManager::calloutsPresent(Hooks.hook_index_subnet6_select_)) {
        CalloutHandlePtr callout_handle = getCalloutHandle(question);

        // We're reusing callout_handle from previous calls
        callout_handle->deleteAllArguments();

        // Set new arguments
        callout_handle->setArgument("query6", question);
        callout_handle->setArgument("subnet6", subnet);

        // We pass pointer to const collection for performance reasons.
        // Otherwise we would get a non-trivial performance penalty each
        // time subnet6_select is called.
        callout_handle->setArgument("subnet6collection", CfgMgr::instance().getSubnets6());

        // Call user (and server-side) callouts
        HooksManager::callCallouts(Hooks.hook_index_subnet6_select_, *callout_handle);

        // Callouts decided to skip this step. This means that no subnet will be
        // selected. Packet processing will continue, but it will be severly limited
        // (i.e. only global options will be assigned)
        if (callout_handle->getSkip()) {
            LOG_DEBUG(dhcp6_logger, DBG_DHCP6_HOOKS, DHCP6_HOOK_SUBNET6_SELECT_SKIP);
            return (Subnet6Ptr());
        }

        // Use whatever subnet was specified by the callout
        callout_handle->getArgument("subnet6", subnet);
    }

    return (subnet);
}

void
Dhcpv6Srv::assignLeases(const Pkt6Ptr& question, Pkt6Ptr& answer) {

    // We need to allocate addresses for all IA_NA options in the client's
    // question (i.e. SOLICIT or REQUEST) message.
    // @todo add support for IA_TA

    // We need to select a subnet the client is connected in.
    Subnet6Ptr subnet = selectSubnet(question);
    if (!subnet) {
        // This particular client is out of luck today. We do not have
        // information about the subnet he is connected to. This likely means
        // misconfiguration of the server (or some relays). We will continue to
        // process this message, but our response will be almost useless: no
        // addresses or prefixes, no subnet specific configuration etc. The only
        // thing this client can get is some global information (like DNS
        // servers).

        LOG_WARN(dhcp6_logger, DHCP6_SUBNET_SELECTION_FAILED)
            .arg(question->getRemoteAddr().toText())
            .arg(question->getName());

    } else {
        LOG_DEBUG(dhcp6_logger, DBG_DHCP6_DETAIL_DATA, DHCP6_SUBNET_SELECTED)
            .arg(subnet->toText());
    }

    // @todo: We should implement Option6Duid some day, but we can do without it
    // just fine for now

    // Let's find client's DUID. Client is supposed to include its client-id
    // option almost all the time (the only exception is an anonymous inf-request,
    // but that is mostly a theoretical case). Our allocation engine needs DUID
    // and will refuse to allocate anything to anonymous clients.
    DuidPtr duid;
    OptionPtr opt_duid = question->getOption(D6O_CLIENTID);
    if (opt_duid) {
        duid = DuidPtr(new DUID(opt_duid->getData()));
    } else {
        LOG_DEBUG(dhcp6_logger, DBG_DHCP6_BASIC, DHCP6_CLIENTID_MISSING);
        // Let's drop the message. This client is not sane.
        isc_throw(RFCViolation, "Mandatory client-id is missing in received message");
    }

    // Now that we have all information about the client, let's iterate over all
    // received options and handle IA_NA options one by one and store our
    // responses in answer message (ADVERTISE or REPLY).
    //
    // @todo: expand this to cover IA_PD and IA_TA once we implement support for
    // prefix delegation and temporary addresses.
    for (OptionCollection::iterator opt = question->options_.begin();
         opt != question->options_.end(); ++opt) {
        switch (opt->second->getType()) {
        case D6O_IA_NA: {
            OptionPtr answer_opt = assignIA_NA(subnet, duid, question, answer,
                                               boost::dynamic_pointer_cast<
                                               Option6IA>(opt->second));
            if (answer_opt) {
                answer->addOption(answer_opt);
            }
            break;
        }
        case D6O_IA_PD: {
            OptionPtr answer_opt = assignIA_PD(subnet, duid, question,
                                               boost::dynamic_pointer_cast<
                                               Option6IA>(opt->second));
            if (answer_opt) {
                answer->addOption(answer_opt);
            }
        }
        default:
            break;
        }
    }
}

void
Dhcpv6Srv::processClientFqdn(const Pkt6Ptr& question, const Pkt6Ptr& answer) {
    // Get Client FQDN Option from the client's message. If this option hasn't
    // been included, do nothing.
    Option6ClientFqdnPtr fqdn = boost::dynamic_pointer_cast<
        Option6ClientFqdn>(question->getOption(D6O_CLIENT_FQDN));
    if (!fqdn) {
        return;
    }

    LOG_DEBUG(dhcp6_logger, DBG_DHCP6_DETAIL,
              DHCP6_DDNS_RECEIVE_FQDN).arg(fqdn->toText());
    // Create the DHCPv6 Client FQDN Option to be included in the server's
    // response to a client.
    Option6ClientFqdnPtr fqdn_resp(new Option6ClientFqdn(*fqdn));

    // Set the server S, N, and O flags based on client's flags and
    // current configuration.
    D2ClientMgr& d2_mgr = CfgMgr::instance().getD2ClientMgr();
    d2_mgr.adjustFqdnFlags<Option6ClientFqdn>(*fqdn, *fqdn_resp);

    // Adjust the domain name based on domain name value and type sent by the
    // client and current configuration.
    d2_mgr.adjustDomainName<Option6ClientFqdn>(*fqdn, *fqdn_resp);

    // The FQDN has been processed successfully. Let's append it to the
    // response to be sent to a client. Note that the Client FQDN option is
    // always sent back to the client if Client FQDN was included in the
    // client's message.
    answer->addOption(fqdn_resp);
}

void
Dhcpv6Srv::createNameChangeRequests(const Pkt6Ptr& answer) {
    // Don't create NameChangeRequests if DNS updates are disabled.
    if (!CfgMgr::instance().ddnsEnabled()) {
        return;
    }

    // The response message instance is always required. For instance it
    // holds the Client Identifier. It is a programming error if supplied
    // message is NULL.
    if (!answer) {
        isc_throw(isc::Unexpected, "an instance of the object"
                  << " encapsulating server's message must not be"
                  << " NULL when creating DNS NameChangeRequest");
    }

    // It is likely that client haven't included the FQDN option. In such case,
    // FQDN option will be NULL. This is valid state, so we simply return.
    Option6ClientFqdnPtr opt_fqdn = boost::dynamic_pointer_cast<
        Option6ClientFqdn>(answer->getOption(D6O_CLIENT_FQDN));
    if (!opt_fqdn) {
        return;
    }

    // Get the Client Id. It is mandatory and a function creating a response
    // would have thrown an exception if it was missing. Thus throwning
    // Unexpected if it is missing as it is a programming error.
    OptionPtr opt_duid = answer->getOption(D6O_CLIENTID);
    if (!opt_duid) {
        isc_throw(isc::Unexpected,
                  "client identifier is required when creating a new"
                  " DNS NameChangeRequest");
    }
    DuidPtr duid = DuidPtr(new DUID(opt_duid->getData()));

    // Get the FQDN in the on-wire format. It will be needed to compute
    // DHCID.
    OutputBuffer name_buf(1);
    opt_fqdn->packDomainName(name_buf);
    const uint8_t* name_data = static_cast<const uint8_t*>(name_buf.getData());
    // @todo currently D2Dhcid accepts a vector holding FQDN.
    // However, it will be faster if we used a pointer name_data.
    std::vector<uint8_t> buf_vec(name_data, name_data + name_buf.getLength());
    // Compute DHCID from Client Identifier and FQDN.
    isc::dhcp_ddns::D2Dhcid dhcid(*duid, buf_vec);

    // Get all IAs from the answer. For each IA, holding an address we will
    // create a corresponding NameChangeRequest.
    OptionCollection answer_ias = answer->getOptions(D6O_IA_NA);
    for (OptionCollection::const_iterator answer_ia =
             answer_ias.begin(); answer_ia != answer_ias.end(); ++answer_ia) {
        /// @todo IA_NA may contain multiple addresses. We should process
        /// each address individually. Currently we get only one.
        Option6IAAddrPtr iaaddr = boost::static_pointer_cast<
            Option6IAAddr>(answer_ia->second->getOption(D6O_IAADDR));
        // We need an address to create a name-to-address mapping.
        // If address is missing for any reason, go to the next IA.
        if (!iaaddr) {
            continue;
        }
        // Create new NameChangeRequest. Use the domain name from the FQDN.
        // This is an FQDN included in the response to the client, so it
        // holds a fully qualified domain-name already (not partial).
        // Get the IP address from the lease. Also, use the S flag to determine
        // if forward change should be performed. This flag will always be
        // set if server has taken responsibility for the forward update.
        NameChangeRequest ncr(isc::dhcp_ddns::CHG_ADD,
                              opt_fqdn->getFlag(Option6ClientFqdn::FLAG_S),
                              true, opt_fqdn->getDomainName(),
                              iaaddr->getAddress().toText(),
                              dhcid, 0, iaaddr->getValid());
        // Add the request to the queue. This queue will be read elsewhere in
        // the code and all requests from this queue will be sent to the
        // D2 module.
        name_change_reqs_.push(ncr);

        LOG_DEBUG(dhcp6_logger, DBG_DHCP6_DETAIL,
                  DHCP6_DDNS_CREATE_ADD_NAME_CHANGE_REQUEST).arg(ncr.toText());

        /// @todo Currently we create NCR with the first IPv6 address that
        /// is carried in one of the IA_NAs. In the future, the NCR API should
        /// be extended to map multiple IPv6 addresses to a single FQDN.
        /// In such case, this return statement will be removed.
        return;
    }
}

void
Dhcpv6Srv::createRemovalNameChangeRequest(const Lease6Ptr& lease) {
    // Don't create NameChangeRequests if DNS updates are disabled.
    if (!CfgMgr::instance().ddnsEnabled()) {
        return;
    }

    // If we haven't performed a DNS Update when lease was acquired,
    // there is nothing to do here.
    if (!lease->fqdn_fwd_ && !lease->fqdn_rev_) {
        return;
    }

    // If hostname is non-empty, try to convert it to wire format so as
    // DHCID can be computed from it. This may throw an exception if hostname
    // has invalid format or is empty. Again, this should be only possible
    // in case of manual intervention in the database. Note that the last
    // parameter passed to the writeFqdn function forces conversion of the FQDN
    // to lower case. This is required by the RFC4701, section 3.5.
    // The DHCID computation is further in this function.
    std::vector<uint8_t> hostname_wire;
    try {
        OptionDataTypeUtil::writeFqdn(lease->hostname_, hostname_wire, true);
    } catch (const Exception& ex) {
        LOG_ERROR(dhcp6_logger, DHCP6_DDNS_REMOVE_INVALID_HOSTNAME)
            .arg(lease->hostname_.empty() ? "(empty)" : lease->hostname_)
            .arg(lease->addr_.toText());
        return;
    }

    // DUID must have been checked already  by the caller of this function.
    // Let's be on the safe side and make sure it is non-NULL and throw
    // an exception if it is NULL.
    if (!lease->duid_) {
        isc_throw(isc::Unexpected, "DUID must be set when creating"
                  << " NameChangeRequest for DNS records removal for "
                  << lease->addr_);

    }
    isc::dhcp_ddns::D2Dhcid dhcid(*lease->duid_, hostname_wire);

    // Create a NameChangeRequest to remove the entry.
    NameChangeRequest ncr(isc::dhcp_ddns::CHG_REMOVE,
                          lease->fqdn_fwd_, lease->fqdn_rev_,
                          lease->hostname_,
                          lease->addr_.toText(),
                          dhcid, 0, lease->valid_lft_);
    name_change_reqs_.push(ncr);

    LOG_DEBUG(dhcp6_logger, DBG_DHCP6_DETAIL,
              DHCP6_DDNS_CREATE_REMOVE_NAME_CHANGE_REQUEST).arg(ncr.toText());

}

void
Dhcpv6Srv::sendNameChangeRequests() {
    while (!name_change_reqs_.empty()) {
        // @todo Once next NameChangeRequest is picked from the queue
        // we should send it to the b10-dhcp_ddns module. Currently we
        // just drop it.
        name_change_reqs_.pop();
    }
}


OptionPtr
Dhcpv6Srv::assignIA_NA(const Subnet6Ptr& subnet, const DuidPtr& duid,
                       const Pkt6Ptr& query, const Pkt6Ptr& answer,
                       boost::shared_ptr<Option6IA> ia) {
    // If there is no subnet selected for handling this IA_NA, the only thing to do left is
    // to say that we are sorry, but the user won't get an address. As a convenience, we
    // use a different status text to indicate that (compare to the same status code,
    // but different wording below)
    if (!subnet) {
        // Creatasse empty IA_NA option with IAID matching the request.
        // Note that we don't use OptionDefinition class to create this option.
        // This is because we prefer using a constructor of Option6IA that
        // initializes IAID. Otherwise we would have to use setIAID() after
        // creation of the option which has some performance implications.
        boost::shared_ptr<Option6IA> ia_rsp(new Option6IA(D6O_IA_NA, ia->getIAID()));

        // Insert status code NoAddrsAvail.
        ia_rsp->addOption(createStatusCode(STATUS_NoAddrsAvail, "Sorry, no subnet available."));
        return (ia_rsp);
    }

    // Check if the client sent us a hint in his IA_NA. Clients may send an
    // address in their IA_NA options as a suggestion (e.g. the last address
    // they used before).
    boost::shared_ptr<Option6IAAddr> hint_opt =
        boost::dynamic_pointer_cast<Option6IAAddr>(ia->getOption(D6O_IAADDR));
    IOAddress hint("::");
    if (hint_opt) {
        hint = hint_opt->getAddress();
    }

    LOG_DEBUG(dhcp6_logger, DBG_DHCP6_DETAIL, DHCP6_PROCESS_IA_NA_REQUEST)
        .arg(duid ? duid->toText() : "(no-duid)").arg(ia->getIAID())
        .arg(hint_opt ? hint.toText() : "(no hint)");

    // "Fake" allocation is processing of SOLICIT message. We pretend to do an
    // allocation, but we do not put the lease in the database. That is ok,
    // because we do not guarantee that the user will get that exact lease. If
    // the user selects this server to do actual allocation (i.e. sends REQUEST)
    // it should include this hint. That will help us during the actual lease
    // allocation.
    bool fake_allocation = false;
    if (query->getType() == DHCPV6_SOLICIT) {
        /// @todo: Check if we support rapid commit
        fake_allocation = true;
    }

    CalloutHandlePtr callout_handle = getCalloutHandle(query);

    // At this point, we have to make make some decisions with respect to the
    // FQDN option that we have generated as a result of receiving client's
    // FQDN. In particular, we have to get to know if the DNS update will be
    // performed or not. It is possible that option is NULL, which is valid
    // condition if client didn't request DNS updates and server didn't force
    // the update.
    bool do_fwd = false;
    bool do_rev = false;
    Option6ClientFqdnPtr fqdn = boost::dynamic_pointer_cast<
        Option6ClientFqdn>(answer->getOption(D6O_CLIENT_FQDN));
    if (fqdn) {
        /// @todo For now, we assert that if we are doing forward we are also
        /// doing reverse.
        if (fqdn->getFlag(Option6ClientFqdn::FLAG_S)) {
            do_fwd = true;
            do_rev = true;
        }
    }
    // Set hostname only in case any of the updates is being performed.
    std::string hostname;
    if (do_fwd || do_rev) {
        hostname = fqdn->getDomainName();
    }

    // Use allocation engine to pick a lease for this client. Allocation engine
    // will try to honour the hint, but it is just a hint - some other address
    // may be used instead. If fake_allocation is set to false, the lease will
    // be inserted into the LeaseMgr as well.
    Lease6Collection old_leases;
    Lease6Collection leases = alloc_engine_->allocateLeases6(subnet, duid,
                                                             ia->getIAID(),
                                                             hint, Lease::TYPE_NA,
                                                             do_fwd, do_rev,
                                                             hostname,
                                                             fake_allocation,
                                                             callout_handle,
                                                             old_leases);
    /// @todo: Handle more than one lease
    Lease6Ptr lease;
    if (!leases.empty()) {
        lease = *leases.begin();
    }

    // Create IA_NA that we will put in the response.
    // Do not use OptionDefinition to create option's instance so
    // as we can initialize IAID using a constructor.
    boost::shared_ptr<Option6IA> ia_rsp(new Option6IA(D6O_IA_NA, ia->getIAID()));

    if (lease) {
        // We have a lease! Let's wrap its content into IA_NA option
        // with IAADDR suboption.
        LOG_DEBUG(dhcp6_logger, DBG_DHCP6_DETAIL, fake_allocation?
                  DHCP6_LEASE_ADVERT:DHCP6_LEASE_ALLOC)
            .arg(lease->addr_.toText())
            .arg(duid?duid->toText():"(no-duid)")
            .arg(ia->getIAID());

        ia_rsp->setT1(subnet->getT1());
        ia_rsp->setT2(subnet->getT2());

        boost::shared_ptr<Option6IAAddr>
            addr(new Option6IAAddr(D6O_IAADDR,
                                   lease->addr_,
                                   lease->preferred_lft_,
                                   lease->valid_lft_));
        ia_rsp->addOption(addr);

        // It would be possible to insert status code=0(success) as well,
        // but this is considered waste of bandwidth as absence of status
        // code is considered a success.

        Lease6Ptr old_lease;
        if (!old_leases.empty()) {
            old_lease = *old_leases.begin();
        }
        // Allocation engine may have returned an existing lease. If so, we
        // have to check that the FQDN settings we provided are the same
        // that were set. If they aren't, we will have to remove existing
        // DNS records and update the lease with the new settings.
        if (!fake_allocation && old_lease &&
            !lease->hasIdenticalFqdn(*old_lease)) {
            LOG_DEBUG(dhcp6_logger, DBG_DHCP6_DETAIL,
                      DHCP6_DDNS_LEASE_ASSIGN_FQDN_CHANGE)
                .arg(old_lease->toText())
                .arg(hostname)
                .arg(do_rev ? "true" : "false")
                .arg(do_fwd ? "true" : "false");

            // Schedule removal of the existing lease.
            createRemovalNameChangeRequest(old_lease);
        }

    } else {
        // Allocation engine did not allocate a lease. The engine logged
        // cause of that failure. The only thing left is to insert
        // status code to pass the sad news to the client.

        LOG_DEBUG(dhcp6_logger, DBG_DHCP6_DETAIL, fake_allocation ?
                  DHCP6_LEASE_ADVERT_FAIL : DHCP6_LEASE_ALLOC_FAIL)
            .arg(duid?duid->toText():"(no-duid)")
            .arg(ia->getIAID());

        ia_rsp->addOption(createStatusCode(STATUS_NoAddrsAvail,
                          "Sorry, no address could be allocated."));
    }
    return (ia_rsp);
}

OptionPtr
Dhcpv6Srv::assignIA_PD(const Subnet6Ptr& subnet, const DuidPtr& duid,
                       const Pkt6Ptr& query, boost::shared_ptr<Option6IA> ia) {

    // Create IA_PD that we will put in the response.
    // Do not use OptionDefinition to create option's instance so
    // as we can initialize IAID using a constructor.
    boost::shared_ptr<Option6IA> ia_rsp(new Option6IA(D6O_IA_PD, ia->getIAID()));

    // If there is no subnet selected for handling this IA_PD, the only thing to
    // do left is to say that we are sorry, but the user won't get an address.
    // As a convenience, we use a different status text to indicate that
    // (compare to the same status code, but different wording below)
    if (!subnet) {

        // Insert status code NoAddrsAvail.
        ia_rsp->addOption(createStatusCode(STATUS_NoPrefixAvail,
                                           "Sorry, no subnet available."));
        return (ia_rsp);
    }

    // Check if the client sent us a hint in his IA_PD. Clients may send an
    // address in their IA_NA options as a suggestion (e.g. the last address
    // they used before).
    boost::shared_ptr<Option6IAPrefix> hintOpt =
      boost::dynamic_pointer_cast<Option6IAPrefix>(ia->getOption(D6O_IAPREFIX));
    IOAddress hint("::");
    if (hintOpt) {
        hint = hintOpt->getAddress();
    }

    LOG_DEBUG(dhcp6_logger, DBG_DHCP6_DETAIL, DHCP6_PROCESS_IA_PD_REQUEST)
        .arg(duid ? duid->toText() : "(no-duid)").arg(ia->getIAID())
        .arg(hintOpt ? hint.toText() : "(no hint)");

    // "Fake" allocation is processing of SOLICIT message. We pretend to do an
    // allocation, but we do not put the lease in the database. That is ok,
    // because we do not guarantee that the user will get that exact lease. If
    // the user selects this server to do actual allocation (i.e. sends REQUEST)
    // it should include this hint. That will help us during the actual lease
    // allocation.
    bool fake_allocation = (query->getType() == DHCPV6_SOLICIT);

    CalloutHandlePtr callout_handle = getCalloutHandle(query);

    // Use allocation engine to pick a lease for this client. Allocation engine
    // will try to honour the hint, but it is just a hint - some other address
    // may be used instead. If fake_allocation is set to false, the lease will
    // be inserted into the LeaseMgr as well.
    Lease6Collection old_leases;
    Lease6Collection leases = alloc_engine_->allocateLeases6(subnet, duid,
                                                             ia->getIAID(),
                                                             hint, Lease::TYPE_PD,
                                                             false, false,
                                                             string(),
                                                             fake_allocation,
                                                             callout_handle,
                                                             old_leases);

    if (!leases.empty()) {

        ia_rsp->setT1(subnet->getT1());
        ia_rsp->setT2(subnet->getT2());

        for (Lease6Collection::iterator l = leases.begin();
             l != leases.end(); ++l) {

            // We have a lease! Let's wrap its content into IA_PD option
            // with IAADDR suboption.
            LOG_DEBUG(dhcp6_logger, DBG_DHCP6_DETAIL, fake_allocation ?
                      DHCP6_PD_LEASE_ADVERT : DHCP6_PD_LEASE_ALLOC)
                .arg((*l)->addr_.toText())
                .arg(static_cast<int>((*l)->prefixlen_))
                .arg(duid ? duid->toText() : "(no-duid)")
                .arg(ia->getIAID());

            boost::shared_ptr<Option6IAPrefix>
                addr(new Option6IAPrefix(D6O_IAPREFIX, (*l)->addr_,
                                         (*l)->prefixlen_, (*l)->preferred_lft_,
                                         (*l)->valid_lft_));
            ia_rsp->addOption(addr);
        }

        // It would be possible to insert status code=0(success) as well,
        // but this is considered waste of bandwidth as absence of status
        // code is considered a success.

    } else {
        // Allocation engine did not allocate a lease. The engine logged
        // cause of that failure. The only thing left is to insert
        // status code to pass the sad news to the client.

        LOG_DEBUG(dhcp6_logger, DBG_DHCP6_DETAIL, fake_allocation ?
                  DHCP6_PD_LEASE_ADVERT_FAIL : DHCP6_PD_LEASE_ALLOC_FAIL)
            .arg(duid ? duid->toText() : "(no-duid)")
            .arg(ia->getIAID());

        ia_rsp->addOption(createStatusCode(STATUS_NoPrefixAvail,
                          "Sorry, no prefixes could be allocated."));
    }
    return (ia_rsp);
}

OptionPtr
Dhcpv6Srv::renewIA_NA(const Subnet6Ptr& subnet, const DuidPtr& duid,
                      const Pkt6Ptr& query, const Pkt6Ptr& answer,
                      boost::shared_ptr<Option6IA> ia) {
    if (!subnet) {
        // There's no subnet select for this client. There's nothing to renew.
        boost::shared_ptr<Option6IA> ia_rsp(new Option6IA(D6O_IA_NA, ia->getIAID()));

        // Insert status code NoAddrsAvail.
        ia_rsp->addOption(createStatusCode(STATUS_NoBinding,
                          "Sorry, no known leases for this duid/iaid."));

        LOG_DEBUG(dhcp6_logger, DBG_DHCP6_DETAIL, DHCP6_RENEW_UNKNOWN_SUBNET)
            .arg(duid->toText())
            .arg(ia->getIAID());

        return (ia_rsp);
    }

    Lease6Ptr lease = LeaseMgrFactory::instance().getLease6(Lease::TYPE_NA,
                                                            *duid, ia->getIAID(),
                                                            subnet->getID());

    if (!lease) {
        // client renewing a lease that we don't know about.

        // Create empty IA_NA option with IAID matching the request.
        boost::shared_ptr<Option6IA> ia_rsp(new Option6IA(D6O_IA_NA, ia->getIAID()));

        // Insert status code NoAddrsAvail.
        ia_rsp->addOption(createStatusCode(STATUS_NoBinding,
                          "Sorry, no known leases for this duid/iaid."));

        LOG_DEBUG(dhcp6_logger, DBG_DHCP6_DETAIL, DHCP6_UNKNOWN_RENEW_NA)
            .arg(duid->toText())
            .arg(ia->getIAID())
            .arg(subnet->toText());

        return (ia_rsp);
    }

    // Keep the old data in case the callout tells us to skip update
    Lease6 old_data = *lease;

    // At this point, we have to make make some decisions with respect to the
    // FQDN option that we have generated as a result of receiving client's
    // FQDN. In particular, we have to get to know if the DNS update will be
    // performed or not. It is possible that option is NULL, which is valid
    // condition if client didn't request DNS updates and server didn't force
    // the update.
    bool do_fwd = false;
    bool do_rev = false;
    Option6ClientFqdnPtr fqdn = boost::dynamic_pointer_cast<
        Option6ClientFqdn>(answer->getOption(D6O_CLIENT_FQDN));
    if (fqdn) {
        // For now, we assert that if we are doing forward we are also
        // doing reverse.
        if (fqdn->getFlag(Option6ClientFqdn::FLAG_S)) {
            do_fwd = true;
            do_rev = true;
        }
    }

    std::string hostname;
    if (do_fwd || do_rev) {
        hostname = fqdn->getDomainName();
    }

    // If the new FQDN settings have changed for the lease, we need to
    // delete any existing FQDN records for this lease.
    if ((lease->hostname_ != hostname) || (lease->fqdn_fwd_ != do_fwd) ||
        (lease->fqdn_rev_ != do_rev)) {
        LOG_DEBUG(dhcp6_logger, DBG_DHCP6_DETAIL,
                  DHCP6_DDNS_LEASE_RENEW_FQDN_CHANGE)
            .arg(lease->toText())
            .arg(hostname)
            .arg(do_rev ? "true" : "false")
            .arg(do_fwd ? "true" : "false");

        createRemovalNameChangeRequest(lease);
    }

    lease->preferred_lft_ = subnet->getPreferred();
    lease->valid_lft_ = subnet->getValid();
    lease->t1_ = subnet->getT1();
    lease->t2_ = subnet->getT2();
    lease->cltt_ = time(NULL);
    lease->hostname_ = hostname;
    lease->fqdn_fwd_ = do_fwd;
    lease->fqdn_rev_ = do_rev;

    // Create empty IA_NA option with IAID matching the request.
    boost::shared_ptr<Option6IA> ia_rsp(new Option6IA(D6O_IA_NA, ia->getIAID()));

    ia_rsp->setT1(subnet->getT1());
    ia_rsp->setT2(subnet->getT2());

    boost::shared_ptr<Option6IAAddr> addr(new Option6IAAddr(D6O_IAADDR,
                                          lease->addr_, lease->preferred_lft_,
                                          lease->valid_lft_));
    ia_rsp->addOption(addr);

    bool skip = false;
    // Execute all callouts registered for packet6_send
    if (HooksManager::calloutsPresent(Hooks.hook_index_lease6_renew_)) {
        CalloutHandlePtr callout_handle = getCalloutHandle(query);

        // Delete all previous arguments
        callout_handle->deleteAllArguments();

        // Pass the original packet
        callout_handle->setArgument("query6", query);

        // Pass the lease to be updated
        callout_handle->setArgument("lease6", lease);

        // Pass the IA option to be sent in response
        callout_handle->setArgument("ia_na", ia_rsp);

        // Call all installed callouts
        HooksManager::callCallouts(Hooks.hook_index_lease6_renew_, *callout_handle);

        // Callouts decided to skip the next processing step. The next
        // processing step would to actually renew the lease, so skip at this
        // stage means "keep the old lease as it is".
        if (callout_handle->getSkip()) {
            skip = true;
            LOG_DEBUG(dhcp6_logger, DBG_DHCP6_HOOKS, DHCP6_HOOK_LEASE6_RENEW_SKIP);
        }
    }

    if (!skip) {
        LeaseMgrFactory::instance().updateLease6(lease);
    } else {
        // Copy back the original date to the lease. For MySQL it doesn't make
        // much sense, but for memfile, the Lease6Ptr points to the actual lease
        // in memfile, so the actual update is performed when we manipulate fields
        // of returned Lease6Ptr, the actual updateLease6() is no-op.
        *lease = old_data;
    }

    return (ia_rsp);
}

OptionPtr
Dhcpv6Srv::renewIA_PD(const Subnet6Ptr& subnet, const DuidPtr& duid,
                      const Pkt6Ptr& query, boost::shared_ptr<Option6IA> ia) {

    // Let's create a IA_NA response and fill it in later
    boost::shared_ptr<Option6IA> ia_rsp(new Option6IA(D6O_IA_PD, ia->getIAID()));

    if (!subnet) {
        // Insert status code NoBinding
        ia_rsp->addOption(createStatusCode(STATUS_NoBinding,
                          "Sorry, no known leases for this duid/iaid."));

        LOG_DEBUG(dhcp6_logger, DBG_DHCP6_DETAIL, DHCP6_RENEW_UNKNOWN_SUBNET)
            .arg(duid->toText())
            .arg(ia->getIAID());

        return (ia_rsp);
    }

    Lease6Ptr lease = LeaseMgrFactory::instance().getLease6(Lease::TYPE_PD,
                                                            *duid, ia->getIAID(),
                                                            subnet->getID());

    if (!lease) {
        // Client is renewing a lease that we don't know about.

        // Insert status code NoBinding
        ia_rsp->addOption(createStatusCode(STATUS_NoBinding,
                          "Sorry, no known leases for this duid/iaid."));

        LOG_DEBUG(dhcp6_logger, DBG_DHCP6_DETAIL, DHCP6_UNKNOWN_RENEW_PD)
            .arg(duid->toText())
            .arg(ia->getIAID())
            .arg(subnet->toText());

        return (ia_rsp);
    }

    // Keep the old data in case the callout tells us to skip update.
    Lease6 old_data = *lease;

    // Do the actual lease update
    lease->preferred_lft_ = subnet->getPreferred();
    lease->valid_lft_ = subnet->getValid();
    lease->t1_ = subnet->getT1();
    lease->t2_ = subnet->getT2();
    lease->cltt_ = time(NULL);

    // Also update IA_PD container with proper T1, T2 values
    ia_rsp->setT1(subnet->getT1());
    ia_rsp->setT2(subnet->getT2());

    boost::shared_ptr<Option6IAPrefix>
        prefix(new Option6IAPrefix(D6O_IAPREFIX, lease->addr_,
                                   lease->prefixlen_, lease->preferred_lft_,
                                   lease->valid_lft_));
    ia_rsp->addOption(prefix);

    bool skip = false;
    // Execute all callouts registered for packet6_send
    if (HooksManager::calloutsPresent(Hooks.hook_index_lease6_renew_)) {
        CalloutHandlePtr callout_handle = getCalloutHandle(query);

        // Delete all previous arguments
        callout_handle->deleteAllArguments();

        // Pass the original packet
        callout_handle->setArgument("query6", query);

        // Pass the lease to be updated
        callout_handle->setArgument("lease6", lease);

        // Pass the IA option to be sent in response
        callout_handle->setArgument("ia_pd", ia_rsp);

        // Call all installed callouts
        HooksManager::callCallouts(Hooks.hook_index_lease6_renew_,
                                   *callout_handle);

        // Remember hook's instruction whether we want to skip update or not
        skip = callout_handle->getSkip();
    }

    if (!skip) {
        LeaseMgrFactory::instance().updateLease6(lease);
    } else {
        // Callouts decided to skip the next processing step. The next
        // processing step would to actually renew the lease, so skip at this
        // stage means "keep the old lease as it is".
        LOG_DEBUG(dhcp6_logger, DBG_DHCP6_HOOKS, DHCP6_HOOK_LEASE6_RENEW_SKIP);

        // Copy back the original date to the lease. For MySQL it doesn't make
        // much sense, but for memfile, the Lease6Ptr points to the actual lease
        // in memfile, so the actual update is performed when we manipulate
        // fields of returned Lease6Ptr, the actual updateLease6() is no-op.
        *lease = old_data;
    }

    return (ia_rsp);
}

void
Dhcpv6Srv::renewLeases(const Pkt6Ptr& renew, Pkt6Ptr& reply) {

    // We need to renew addresses for all IA_NA options in the client's
    // RENEW message.
    // @todo add support for IA_TA
    // @todo add support for IA_PD

    // We need to select a subnet the client is connected in.
    Subnet6Ptr subnet = selectSubnet(renew);
    if (!subnet) {
        // This particular client is out of luck today. We do not have
        // information about the subnet he is connected to. This likely means
        // misconfiguration of the server (or some relays). We will continue to
        // process this message, but our response will be almost useless: no
        // addresses or prefixes, no subnet specific configuration etc. The only
        // thing this client can get is some global information (like DNS
        // servers).

        LOG_WARN(dhcp6_logger, DHCP6_SUBNET_SELECTION_FAILED)
            .arg(renew->getRemoteAddr().toText())
            .arg(renew->getName());
    } else {
        LOG_DEBUG(dhcp6_logger, DBG_DHCP6_DETAIL_DATA, DHCP6_SUBNET_SELECTED)
            .arg(subnet->toText());
    }

    // Let's find client's DUID. Client is supposed to include its client-id
    // option almost all the time (the only exception is an anonymous inf-request,
    // but that is mostly a theoretical case). Our allocation engine needs DUID
    // and will refuse to allocate anything to anonymous clients.
    OptionPtr opt_duid = renew->getOption(D6O_CLIENTID);
    if (!opt_duid) {
        // This should not happen. We have checked this before.
        reply->addOption(createStatusCode(STATUS_UnspecFail,
                         "You did not include mandatory client-id"));
        return;
    }
    DuidPtr duid(new DUID(opt_duid->getData()));

    for (OptionCollection::iterator opt = renew->options_.begin();
         opt != renew->options_.end(); ++opt) {
        switch (opt->second->getType()) {

        case D6O_IA_NA: {
            OptionPtr answer_opt = renewIA_NA(subnet, duid, renew, reply,
                                              boost::dynamic_pointer_cast<
                                              Option6IA>(opt->second));
            if (answer_opt) {
                reply->addOption(answer_opt);
            }
            break;
        }

        case D6O_IA_PD: {
            OptionPtr answer_opt = renewIA_PD(subnet, duid, renew,
                                              boost::dynamic_pointer_cast<
                                                  Option6IA>(opt->second));
            if (answer_opt) {
                reply->addOption(answer_opt);
            }
            break;
        }

        default:
            break;
        }
    }
}

void
Dhcpv6Srv::releaseLeases(const Pkt6Ptr& release, Pkt6Ptr& reply) {

    // We need to release addresses for all IA_NA options in the client's
    // RELEASE message.
    // @todo Add support for IA_TA
    // @todo Add support for IA_PD
    // @todo Consider supporting more than one address in a single IA_NA.
    // That was envisaged by RFC3315, but it never happened. The only
    // software that supports that is Dibbler, but its author seriously doubts
    // if anyone is really using it. Clients that want more than one address
    // just include more instances of IA_NA options.

    // Let's find client's DUID. Client is supposed to include its client-id
    // option almost all the time (the only exception is an anonymous inf-request,
    // but that is mostly a theoretical case). Our allocation engine needs DUID
    // and will refuse to allocate anything to anonymous clients.
    OptionPtr opt_duid = release->getOption(D6O_CLIENTID);
    if (!opt_duid) {
        // This should not happen. We have checked this before.
        // see sanityCheck() called from processRelease()
        LOG_WARN(dhcp6_logger, DHCP6_RELEASE_MISSING_CLIENTID)
            .arg(release->getRemoteAddr().toText());

        reply->addOption(createStatusCode(STATUS_UnspecFail,
                         "You did not include mandatory client-id"));
        return;
    }
    DuidPtr duid(new DUID(opt_duid->getData()));

    // Let's set the status to be success by default. We can override it with
    // error status if needed. The important thing to understand here is that
    // the global status code may be set to success only if all IA options were
    // handled properly. Therefore the releaseIA_NA and releaseIA_PD options
    // may turn the status code to some error, but can't turn it back to success.
    int general_status = STATUS_Success;
    for (OptionCollection::iterator opt = release->options_.begin();
         opt != release->options_.end(); ++opt) {
        switch (opt->second->getType()) {
        case D6O_IA_NA: {
            OptionPtr answer_opt = releaseIA_NA(duid, release, general_status,
                                   boost::dynamic_pointer_cast<Option6IA>(opt->second));
            if (answer_opt) {
                reply->addOption(answer_opt);
            }
            break;
        }
        case D6O_IA_PD: {
            OptionPtr answer_opt = releaseIA_PD(duid, release, general_status,
                                   boost::dynamic_pointer_cast<Option6IA>(opt->second));
            if (answer_opt) {
                reply->addOption(answer_opt);
            }
            break;
        }
        // @todo: add support for IA_TA
        default:
            // remaining options are stateless and thus ignored in this context
            ;
        }
    }

    // To be pedantic, we should also include status code in the top-level
    // scope, not just in each IA_NA. See RFC3315, section 18.2.6.
    // This behavior will likely go away in RFC3315bis.
    reply->addOption(createStatusCode(general_status,
                     "Summary status for all processed IA_NAs"));
}

OptionPtr
Dhcpv6Srv::releaseIA_NA(const DuidPtr& duid, const Pkt6Ptr& query,
                        int& general_status, boost::shared_ptr<Option6IA> ia) {
    // Release can be done in one of two ways:
    // Approach 1: extract address from client's IA_NA and see if it belongs
    // to this particular client.
    // Approach 2: find a subnet for this client, get a lease for
    // this subnet/duid/iaid and check if its content matches to what the
    // client is asking us to release.
    //
    // This method implements approach 1.

    // That's our response
    boost::shared_ptr<Option6IA> ia_rsp(new Option6IA(D6O_IA_NA, ia->getIAID()));

    boost::shared_ptr<Option6IAAddr> release_addr = boost::dynamic_pointer_cast<Option6IAAddr>
        (ia->getOption(D6O_IAADDR));
    if (!release_addr) {
        ia_rsp->addOption(createStatusCode(STATUS_NoBinding,
                                           "You did not include an address in your RELEASE"));
        general_status = STATUS_NoBinding;
        return (ia_rsp);
    }

    Lease6Ptr lease = LeaseMgrFactory::instance().getLease6(Lease::TYPE_NA,
                                                            release_addr->getAddress());

    if (!lease) {
        // client releasing a lease that we don't know about.

        // Insert status code NoAddrsAvail.
        ia_rsp->addOption(createStatusCode(STATUS_NoBinding,
                          "Sorry, no known leases for this duid/iaid, can't release."));
        general_status = STATUS_NoBinding;

        LOG_INFO(dhcp6_logger, DHCP6_UNKNOWN_RELEASE_NA)
            .arg(duid->toText())
            .arg(ia->getIAID());

        return (ia_rsp);
    }

    if (!lease->duid_) {
        // Something is gravely wrong here. We do have a lease, but it does not
        // have mandatory DUID information attached. Someone was messing with our
        // database.

        LOG_ERROR(dhcp6_logger, DHCP6_LEASE_NA_WITHOUT_DUID)
            .arg(release_addr->getAddress().toText());

        general_status = STATUS_UnspecFail;
        ia_rsp->addOption(createStatusCode(STATUS_UnspecFail,
                          "Database consistency check failed when trying to RELEASE"));
        return (ia_rsp);
    }

    if (*duid != *(lease->duid_)) {

        // Sorry, it's not your address. You can't release it.
        LOG_INFO(dhcp6_logger, DHCP6_RELEASE_NA_FAIL_WRONG_DUID)
            .arg(duid->toText())
            .arg(release_addr->getAddress().toText())
            .arg(lease->duid_->toText());

        general_status = STATUS_NoBinding;
        ia_rsp->addOption(createStatusCode(STATUS_NoBinding,
                          "This address does not belong to you, you can't release it"));
        return (ia_rsp);
    }

    if (ia->getIAID() != lease->iaid_) {
        // This address belongs to this client, but to a different IA
        LOG_WARN(dhcp6_logger, DHCP6_RELEASE_PD_FAIL_WRONG_IAID)
            .arg(duid->toText())
            .arg(release_addr->getAddress().toText())
            .arg(lease->iaid_)
            .arg(ia->getIAID());
        ia_rsp->addOption(createStatusCode(STATUS_NoBinding,
                          "This is your address, but you used wrong IAID"));
        general_status = STATUS_NoBinding;
        return (ia_rsp);
    }

    // It is not necessary to check if the address matches as we used
    // getLease6(addr) method that is supposed to return a proper lease.

    bool skip = false;
    // Execute all callouts registered for packet6_send
    if (HooksManager::calloutsPresent(Hooks.hook_index_lease6_release_)) {
        CalloutHandlePtr callout_handle = getCalloutHandle(query);

        // Delete all previous arguments
        callout_handle->deleteAllArguments();

        // Pass the original packet
        callout_handle->setArgument("query6", query);

        // Pass the lease to be updated
        callout_handle->setArgument("lease6", lease);

        // Call all installed callouts
        HooksManager::callCallouts(Hooks.hook_index_lease6_release_, *callout_handle);

        // Callouts decided to skip the next processing step. The next
        // processing step would to send the packet, so skip at this
        // stage means "drop response".
        if (callout_handle->getSkip()) {
            skip = true;
            LOG_DEBUG(dhcp6_logger, DBG_DHCP6_HOOKS, DHCP6_HOOK_LEASE6_RELEASE_NA_SKIP);
        }
    }

    // Ok, we've passed all checks. Let's release this address.
    bool success = false; // was the removal operation succeessful?

    if (!skip) {
        success = LeaseMgrFactory::instance().deleteLease(lease->addr_);
    }

    // Here the success should be true if we removed lease successfully
    // and false if skip flag was set or the removal failed for whatever reason

    if (!success) {
        ia_rsp->addOption(createStatusCode(STATUS_UnspecFail,
                          "Server failed to release a lease"));

        LOG_ERROR(dhcp6_logger, DHCP6_RELEASE_NA_FAIL)
            .arg(lease->addr_.toText())
            .arg(duid->toText())
            .arg(lease->iaid_);
        general_status = STATUS_UnspecFail;

        return (ia_rsp);
    } else {
        LOG_DEBUG(dhcp6_logger, DBG_DHCP6_DETAIL, DHCP6_RELEASE_NA)
            .arg(lease->addr_.toText())
            .arg(duid->toText())
            .arg(lease->iaid_);

        ia_rsp->addOption(createStatusCode(STATUS_Success,
                          "Lease released. Thank you, please come again."));

        // Check if a lease has flags indicating that the FQDN update has
        // been performed. If so, create NameChangeRequest which removes
        // the entries.
        createRemovalNameChangeRequest(lease);

        return (ia_rsp);
    }
}

OptionPtr
Dhcpv6Srv::releaseIA_PD(const DuidPtr& duid, const Pkt6Ptr& query,
                        int& general_status, boost::shared_ptr<Option6IA> ia) {
    // Release can be done in one of two ways:
    // Approach 1: extract address from client's IA_NA and see if it belongs
    // to this particular client.
    // Approach 2: find a subnet for this client, get a lease for
    // this subnet/duid/iaid and check if its content matches to what the
    // client is asking us to release.
    //
    // This method implements approach 1.

    // That's our response. We will fill it in as we check the lease to be
    // released.
    boost::shared_ptr<Option6IA> ia_rsp(new Option6IA(D6O_IA_PD, ia->getIAID()));

    boost::shared_ptr<Option6IAPrefix> release_prefix =
        boost::dynamic_pointer_cast<Option6IAPrefix>(ia->getOption(D6O_IAPREFIX));
    if (!release_prefix) {
        ia_rsp->addOption(createStatusCode(STATUS_NoBinding,
                          "You did not include a prefix in your RELEASE"));
        general_status = STATUS_NoBinding;
        return (ia_rsp);
    }

    Lease6Ptr lease = LeaseMgrFactory::instance().getLease6(Lease::TYPE_PD,
                                                            release_prefix->getAddress());

    if (!lease) {
        // Client releasing a lease that we don't know about.

        // Insert status code NoBinding.
        ia_rsp->addOption(createStatusCode(STATUS_NoBinding,
                          "Sorry, no known leases for this duid/iaid, can't release."));
        general_status = STATUS_NoBinding;

        LOG_INFO(dhcp6_logger, DHCP6_UNKNOWN_RELEASE_PD)
            .arg(duid->toText())
            .arg(ia->getIAID());

        return (ia_rsp);
    }

    if (!lease->duid_) {
        // Something is gravely wrong here. We do have a lease, but it does not
        // have mandatory DUID information attached. Someone was messing with our
        // database.
        LOG_ERROR(dhcp6_logger, DHCP6_LEASE_PD_WITHOUT_DUID)
            .arg(release_prefix->getAddress().toText());

        general_status = STATUS_UnspecFail;
        ia_rsp->addOption(createStatusCode(STATUS_UnspecFail,
                          "Database consistency check failed when trying to RELEASE"));
        return (ia_rsp);
    }

    if (*duid != *(lease->duid_)) {
        // Sorry, it's not your address. You can't release it.
        LOG_INFO(dhcp6_logger, DHCP6_RELEASE_PD_FAIL_WRONG_DUID)
            .arg(duid->toText())
            .arg(release_prefix->getAddress().toText())
            .arg(lease->duid_->toText());

        general_status = STATUS_NoBinding;
        ia_rsp->addOption(createStatusCode(STATUS_NoBinding,
                          "This address does not belong to you, you can't release it"));
        return (ia_rsp);
    }

    if (ia->getIAID() != lease->iaid_) {
        // This address belongs to this client, but to a different IA
        LOG_WARN(dhcp6_logger, DHCP6_RELEASE_PD_FAIL_WRONG_IAID)
            .arg(duid->toText())
            .arg(release_prefix->getAddress().toText())
            .arg(lease->iaid_)
            .arg(ia->getIAID());
        ia_rsp->addOption(createStatusCode(STATUS_NoBinding,
                          "This is your address, but you used wrong IAID"));
        general_status = STATUS_NoBinding;
        return (ia_rsp);
    }

    // It is not necessary to check if the address matches as we used
    // getLease6(addr) method that is supposed to return a proper lease.

    bool skip = false;
    // Execute all callouts registered for packet6_send
    if (HooksManager::calloutsPresent(Hooks.hook_index_lease6_release_)) {
        CalloutHandlePtr callout_handle = getCalloutHandle(query);

        // Delete all previous arguments
        callout_handle->deleteAllArguments();

        // Pass the original packet
        callout_handle->setArgument("query6", query);

        // Pass the lease to be updated
        callout_handle->setArgument("lease6", lease);

        // Call all installed callouts
        HooksManager::callCallouts(Hooks.hook_index_lease6_release_, *callout_handle);

        skip = callout_handle->getSkip();
    }

    // Ok, we've passed all checks. Let's release this prefix.
    bool success = false; // was the removal operation succeessful?

    if (!skip) {
        success = LeaseMgrFactory::instance().deleteLease(lease->addr_);
    } else {
        // Callouts decided to skip the next processing step. The next
        // processing step would to send the packet, so skip at this
        // stage means "drop response".
        LOG_DEBUG(dhcp6_logger, DBG_DHCP6_HOOKS, DHCP6_HOOK_LEASE6_RELEASE_PD_SKIP);
    }

    // Here the success should be true if we removed lease successfully
    // and false if skip flag was set or the removal failed for whatever reason

    if (!success) {
        ia_rsp->addOption(createStatusCode(STATUS_UnspecFail,
                          "Server failed to release a lease"));

        LOG_ERROR(dhcp6_logger, DHCP6_RELEASE_PD_FAIL)
            .arg(lease->addr_.toText())
            .arg(duid->toText())
            .arg(lease->iaid_);
        general_status = STATUS_UnspecFail;
    } else {
        LOG_DEBUG(dhcp6_logger, DBG_DHCP6_DETAIL, DHCP6_RELEASE_PD)
            .arg(lease->addr_.toText())
            .arg(duid->toText())
            .arg(lease->iaid_);

        ia_rsp->addOption(createStatusCode(STATUS_Success,
                          "Lease released. Thank you, please come again."));
    }

    return (ia_rsp);
}

Pkt6Ptr
Dhcpv6Srv::processSolicit(const Pkt6Ptr& solicit) {

    sanityCheck(solicit, MANDATORY, FORBIDDEN);

    Pkt6Ptr advertise(new Pkt6(DHCPV6_ADVERTISE, solicit->getTransid()));

    copyDefaultOptions(solicit, advertise);
    appendDefaultOptions(solicit, advertise);
    appendRequestedOptions(solicit, advertise);
    appendRequestedVendorOptions(solicit, advertise);

    processClientFqdn(solicit, advertise);
    assignLeases(solicit, advertise);
    // Note, that we don't create NameChangeRequests here because we don't
    // perform DNS Updates for Solicit. Client must send Request to update
    // DNS.

    generateFqdn(advertise);

    return (advertise);
}

Pkt6Ptr
Dhcpv6Srv::processRequest(const Pkt6Ptr& request) {

    sanityCheck(request, MANDATORY, MANDATORY);

    Pkt6Ptr reply(new Pkt6(DHCPV6_REPLY, request->getTransid()));

    copyDefaultOptions(request, reply);
    appendDefaultOptions(request, reply);
    appendRequestedOptions(request, reply);
    appendRequestedVendorOptions(request, reply);

    processClientFqdn(request, reply);
    assignLeases(request, reply);
    generateFqdn(reply);
    createNameChangeRequests(reply);

    return (reply);
}

Pkt6Ptr
Dhcpv6Srv::processRenew(const Pkt6Ptr& renew) {

    sanityCheck(renew, MANDATORY, MANDATORY);

    Pkt6Ptr reply(new Pkt6(DHCPV6_REPLY, renew->getTransid()));

    copyDefaultOptions(renew, reply);
    appendDefaultOptions(renew, reply);
    appendRequestedOptions(renew, reply);

    processClientFqdn(renew, reply);
    renewLeases(renew, reply);
    generateFqdn(reply);
    createNameChangeRequests(reply);

    return (reply);
}

Pkt6Ptr
Dhcpv6Srv::processRebind(const Pkt6Ptr& rebind) {

    /// @todo: Implement this
    Pkt6Ptr reply(new Pkt6(DHCPV6_REPLY, rebind->getTransid()));
    return reply;
}

Pkt6Ptr
Dhcpv6Srv::processConfirm(const Pkt6Ptr& confirm) {
    /// @todo: Implement this
    Pkt6Ptr reply(new Pkt6(DHCPV6_REPLY, confirm->getTransid()));
    return reply;
}

Pkt6Ptr
Dhcpv6Srv::processRelease(const Pkt6Ptr& release) {

    sanityCheck(release, MANDATORY, MANDATORY);

    Pkt6Ptr reply(new Pkt6(DHCPV6_REPLY, release->getTransid()));

    copyDefaultOptions(release, reply);
    appendDefaultOptions(release, reply);

    releaseLeases(release, reply);

    // @todo If client sent a release and we should remove outstanding
    // DNS records.

    return (reply);
}

Pkt6Ptr
Dhcpv6Srv::processDecline(const Pkt6Ptr& decline) {
    /// @todo: Implement this
    Pkt6Ptr reply(new Pkt6(DHCPV6_REPLY, decline->getTransid()));
    return reply;
}

Pkt6Ptr
Dhcpv6Srv::processInfRequest(const Pkt6Ptr& infRequest) {
    /// @todo: Implement this
    Pkt6Ptr reply(new Pkt6(DHCPV6_REPLY, infRequest->getTransid()));
    return reply;
}

void
Dhcpv6Srv::openActiveSockets(const uint16_t port) {
    IfaceMgr::instance().closeSockets();

    // Get the reference to the collection of interfaces. This reference should be
    // valid as long as the program is run because IfaceMgr is a singleton.
    // Therefore we can safely iterate over instances of all interfaces and modify
    // their flags. Here we modify flags which indicate wheter socket should be
    // open for a particular interface or not.
    const IfaceMgr::IfaceCollection& ifaces = IfaceMgr::instance().getIfaces();
    for (IfaceMgr::IfaceCollection::const_iterator iface = ifaces.begin();
         iface != ifaces.end(); ++iface) {
        Iface* iface_ptr = IfaceMgr::instance().getIface(iface->getName());
        if (iface_ptr == NULL) {
            isc_throw(isc::Unexpected, "Interface Manager returned NULL"
                      << " instance of the interface when DHCPv6 server was"
                      << " trying to reopen sockets after reconfiguration");
        }
        if (CfgMgr::instance().isActiveIface(iface->getName())) {
            iface_ptr->inactive6_ = false;
            LOG_INFO(dhcp6_logger, DHCP6_ACTIVATE_INTERFACE)
                .arg(iface->getFullName());

        } else {
            // For deactivating interface, it should be sufficient to log it
            // on the debug level because it is more useful to know what
            // interface is activated which is logged on the info level.
            LOG_DEBUG(dhcp6_logger, DBG_DHCP6_BASIC,
                      DHCP6_DEACTIVATE_INTERFACE).arg(iface->getName());
            iface_ptr->inactive6_ = true;

        }

        iface_ptr->clearUnicasts();

        const IOAddress* unicast = CfgMgr::instance().getUnicast(iface->getName());
        if (unicast) {
            LOG_INFO(dhcp6_logger, DHCP6_SOCKET_UNICAST).arg(unicast->toText())
                .arg(iface->getName());
            iface_ptr->addUnicast(*unicast);
        }
    }
    // Let's reopen active sockets. openSockets6 will check internally whether
    // sockets are marked active or inactive.
    // @todo Optimization: we should not reopen all sockets but rather select
    // those that have been affected by the new configuration.
    isc::dhcp::IfaceMgrErrorMsgCallback error_handler =
        boost::bind(&Dhcpv6Srv::ifaceMgrSocket6ErrorHandler, _1);
    if (!IfaceMgr::instance().openSockets6(port, error_handler)) {
        LOG_WARN(dhcp6_logger, DHCP6_NO_SOCKETS_OPEN);
    }
}

size_t
Dhcpv6Srv::unpackOptions(const OptionBuffer& buf,
                         const std::string& option_space,
                         isc::dhcp::OptionCollection& options,
                         size_t* relay_msg_offset,
                         size_t* relay_msg_len) {
    size_t offset = 0;
    size_t length = buf.size();

    OptionDefContainer option_defs;
    if (option_space == "dhcp6") {
        // Get the list of stdandard option definitions.
        option_defs = LibDHCP::getOptionDefs(Option::V6);
    } else if (!option_space.empty()) {
        OptionDefContainerPtr option_defs_ptr =
            CfgMgr::instance().getOptionDefs(option_space);
        if (option_defs_ptr != NULL) {
            option_defs = *option_defs_ptr;
        }
    }

    // Get the search index #1. It allows to search for option definitions
    // using option code.
    const OptionDefContainerTypeIndex& idx = option_defs.get<1>();

    // The buffer being read comprises a set of options, each starting with
    // a two-byte type code and a two-byte length field.
    while (offset + 4 <= length) {
        // At this point, from the while condition, we know that there
        // are at least 4 bytes available following offset in the
        // buffer.
        uint16_t opt_type = isc::util::readUint16(&buf[offset], 2);
        offset += 2;

        uint16_t opt_len = isc::util::readUint16(&buf[offset], 2);
        offset += 2;

        if (offset + opt_len > length) {
            // @todo: consider throwing exception here.
            return (offset);
        }

        if (opt_type == D6O_RELAY_MSG && relay_msg_offset && relay_msg_len) {
            // remember offset of the beginning of the relay-msg option
            *relay_msg_offset = offset;
            *relay_msg_len = opt_len;

            // do not create that relay-msg option
            offset += opt_len;
            continue;
        }

        // Get all definitions with the particular option code. Note that option
        // code is non-unique within this container however at this point we
        // expect to get one option definition with the particular code. If more
        // are returned we report an error.
        const OptionDefContainerTypeRange& range = idx.equal_range(opt_type);
        // Get the number of returned option definitions for the option code.
        size_t num_defs = distance(range.first, range.second);

        OptionPtr opt;
        if (num_defs > 1) {
            // Multiple options of the same code are not supported right now!
            isc_throw(isc::Unexpected, "Internal error: multiple option definitions"
                      " for option type " << opt_type << " returned. Currently it is not"
                      " supported to initialize multiple option definitions"
                      " for the same option code. This will be supported once"
                      " support for option spaces is implemented");
        } else if (num_defs == 0) {
            // @todo Don't crash if definition does not exist because only a few
            // option definitions are initialized right now. In the future
            // we will initialize definitions for all options and we will
            // remove this elseif. For now, return generic option.
            opt = OptionPtr(new Option(Option::V6, opt_type,
                                       buf.begin() + offset,
                                       buf.begin() + offset + opt_len));
            opt->setEncapsulatedSpace("dhcp6");
        } else {
            // The option definition has been found. Use it to create
            // the option instance from the provided buffer chunk.
            const OptionDefinitionPtr& def = *(range.first);
            assert(def);
            opt = def->optionFactory(Option::V6, opt_type,
                                     buf.begin() + offset,
                                     buf.begin() + offset + opt_len,
                                     boost::bind(&Dhcpv6Srv::unpackOptions, this, _1, _2,
                                                 _3, _4, _5));
        }
        // add option to options
        options.insert(std::make_pair(opt_type, opt));
        offset += opt_len;
    }

    return (offset);
}

void
Dhcpv6Srv::ifaceMgrSocket6ErrorHandler(const std::string& errmsg) {
    // Log the reason for socket opening failure and return.
    LOG_WARN(dhcp6_logger, DHCP6_OPEN_SOCKET_FAIL).arg(errmsg);
}

void Dhcpv6Srv::classifyPacket(const Pkt6Ptr& pkt) {
    OptionVendorClassPtr vclass = boost::dynamic_pointer_cast<
        OptionVendorClass>(pkt->getOption(D6O_VENDOR_CLASS));

    if (!vclass || vclass->getTuplesNum() == 0) {
        return;
    }

    std::ostringstream classes;
    if (vclass->hasTuple(DOCSIS3_CLASS_MODEM)) {
        classes << VENDOR_CLASS_PREFIX << DOCSIS3_CLASS_MODEM;

    } else if (vclass->hasTuple(DOCSIS3_CLASS_EROUTER)) {
        classes << VENDOR_CLASS_PREFIX << DOCSIS3_CLASS_EROUTER;

    } else {
        classes << vclass->getTuple(0).getText();

    }

    // If there is no class identified, leave.
    if (!classes.str().empty()) {
        pkt->addClass(classes.str());
        LOG_DEBUG(dhcp6_logger, DBG_DHCP6_BASIC, DHCP6_CLASS_ASSIGNED)
            .arg(classes.str());
    }
}

void
Dhcpv6Srv::generateFqdn(const Pkt6Ptr& answer) {
    if (!answer) {
        isc_throw(isc::Unexpected, "an instance of the object encapsulating"
                  " a message must not be NULL when generating FQDN");
    }

    // It is likely that client haven't included the FQDN option. In such case,
    // FQDN option will be NULL. Also, there is nothing to do if the option
    // is present and conveys the non-empty FQDN.
    Option6ClientFqdnPtr fqdn = boost::dynamic_pointer_cast<
        Option6ClientFqdn>(answer->getOption(D6O_CLIENT_FQDN));
    if (!fqdn || !fqdn->getDomainName().empty()) {
        return;
    }

    // Get the first IA_NA acquired for the client.
    OptionPtr ia = answer->getOption(D6O_IA_NA);
    if (!ia) {
        return;
    }

    // If it has any IAAddr, use the first one to generate unique FQDN.
    Option6IAAddrPtr iaaddr = boost::dynamic_pointer_cast<
        Option6IAAddr>(ia->getOption(D6O_IAADDR));
    if (!iaaddr) {
        return;
    }
    // Get the IPv6 address acquired by the client.
    IOAddress addr = iaaddr->getAddress();
    std::string generated_name =
        CfgMgr::instance().getD2ClientMgr().generateFqdn(addr);
    try {
        // The lease has been acquired but the FQDN for this lease hasn't
        // been updated in the lease database. We now have new FQDN
        // generated, so the lease database has to be updated here.
        // However, never update lease database for Advertise, just send
        // our notion of client's FQDN in the Client FQDN option.
        if (answer->getType() != DHCPV6_ADVERTISE) {
            Lease6Ptr lease =
                LeaseMgrFactory::instance().getLease6(Lease::TYPE_NA, addr);
            if (lease) {
                lease->hostname_ = generated_name;
                LeaseMgrFactory::instance().updateLease6(lease);

            } else {
                isc_throw(isc::Unexpected, "there is no lease in the database "
                          " for address " << addr << ", so as it is impossible"
                          " to update FQDN data. This is a programmatic error"
                          " as the given address is now being handed to the"
                          " client");
            }
        }
        // Set the generated FQDN in the Client FQDN option.
        fqdn->setDomainName(generated_name, Option6ClientFqdn::FULL);

    } catch (const Exception& ex) {
        LOG_ERROR(dhcp6_logger, DHCP6_NAME_GEN_UPDATE_FAIL)
            .arg(addr.toText())
            .arg(ex.what());
    }
}

};
};<|MERGE_RESOLUTION|>--- conflicted
+++ resolved
@@ -100,36 +100,8 @@
 namespace isc {
 namespace dhcp {
 
-<<<<<<< HEAD
 const std::string Dhcpv6Srv::VENDOR_CLASS_PREFIX("VENDOR_CLASS_");
 
-namespace {
-
-// The following constants describe server's behavior with respect to the
-// DHCPv6 Client FQDN Option sent by a client. They will be removed
-// when DDNS parameters for DHCPv6 are implemented with the ticket #3034.
-
-// Enable AAAA RR update delegation to the client (Disabled).
-const bool FQDN_ALLOW_CLIENT_UPDATE = false;
-// Globally enable updates (Enabled).
-const bool FQDN_ENABLE_UPDATE = true;
-// The partial name generated for the client if empty name has been
-// supplied.
-const char* FQDN_GENERATED_PARTIAL_NAME = "myhost";
-// Do update, even if client requested no updates with N flag (Disabled).
-const bool FQDN_OVERRIDE_NO_UPDATE = false;
-// Server performs an update when client requested delegation (Enabled).
-const bool FQDN_OVERRIDE_CLIENT_UPDATE = true;
-// The fully qualified domain-name suffix if partial name provided by
-// a client.
-const char* FQDN_PARTIAL_SUFFIX = "example.com";
-// Should server replace the domain-name supplied by the client (Disabled).
-const bool FQDN_REPLACE_CLIENT_NAME = false;
-
-}
-
-=======
->>>>>>> fbcacb9e
 /// @brief file name of a server-id file
 ///
 /// Server must store its duid in persistent storage that must not change
