// Copyright (C) 2011-2012 Internet Systems Consortium, Inc. ("ISC")
//
// Permission to use, copy, modify, and/or distribute this software for any
// purpose with or without fee is hereby granted, provided that the above
// copyright notice and this permission notice appear in all copies.
//
// THE SOFTWARE IS PROVIDED "AS IS" AND ISC DISCLAIMS ALL WARRANTIES WITH
// REGARD TO THIS SOFTWARE INCLUDING ALL IMPLIED WARRANTIES OF MERCHANTABILITY
// AND FITNESS.  IN NO EVENT SHALL ISC BE LIABLE FOR ANY SPECIAL, DIRECT,
// INDIRECT, OR CONSEQUENTIAL DAMAGES OR ANY DAMAGES WHATSOEVER RESULTING FROM
// LOSS OF USE, DATA OR PROFITS, WHETHER IN AN ACTION OF CONTRACT, NEGLIGENCE
// OR OTHER TORTIOUS ACTION, ARISING OUT OF OR IN CONNECTION WITH THE USE OR
// PERFORMANCE OF THIS SOFTWARE.

#include <stdlib.h>
#include <time.h>

#include <asiolink/io_address.h>
#include <dhcp6/dhcp6_log.h>
#include <dhcp6/dhcp6_srv.h>
#include <dhcp/dhcp6.h>
#include <dhcp/iface_mgr.h>
#include <dhcp/libdhcp++.h>
#include <dhcp/option6_addrlst.h>
#include <dhcp/option6_iaaddr.h>
#include <dhcp/option6_ia.h>
#include <dhcp/option6_int_array.h>
#include <dhcp/pkt6.h>
#include <dhcp/subnet.h>
#include <dhcp/cfgmgr.h>
#include <exceptions/exceptions.h>
#include <util/io_utilities.h>
#include <util/range_utilities.h>
#include <dhcp/duid.h>
#include <dhcp/lease_mgr.h>
#include <dhcp/cfgmgr.h>
#include <dhcp/option6_iaaddr.h>

// @todo: Replace this with MySQL_LeaseMgr (or a LeaseMgr factory)
// once it is merged
#include <dhcp/memfile_lease_mgr.h>

#include <boost/foreach.hpp>

using namespace isc;
using namespace isc::asiolink;
using namespace isc::dhcp;
using namespace isc::util;
using namespace std;
using namespace boost;

const std::string HARDCODED_DNS_SERVER = "2001:db8:1::1";

Dhcpv6Srv::Dhcpv6Srv(uint16_t port) {

    LOG_DEBUG(dhcp6_logger, DBG_DHCP6_START, DHCP6_OPEN_SOCKET).arg(port);

    // Initialize objects required for DHCP server operation.
    try {

<<<<<<< HEAD
        // Port 0 is used for testing purposes. It means that the server should
        // not open any sockets at all. Some tests, e.g. configuration parser,
        // require Dhcpv6Srv object, but they don't really need it to do
        // anything. This speed up and simplifies the tests.
        if (port > 0) {
            if (IfaceMgr::instance().countIfaces() == 0) {
                LOG_ERROR(dhcp6_logger, DHCP6_NO_INTERFACES);
                shutdown_ = true;
                return;
            }
=======
        // Initialize standard DHCPv6 option definitions. This function
        // may throw bad_alloc if system goes out of memory during the
        // creation if option definitions. It may also throw isc::Unexpected
        // if definitions are wrong. This would mean error in implementation.
        initStdOptionDefs();

        // Call IfaceMgr::instance() will create instance of Interface
        // Manager (it's a singleton). It may throw if things go wrong.
        if (IfaceMgr::instance().countIfaces() == 0) {
            LOG_ERROR(dhcp6_logger, DHCP6_NO_INTERFACES);
            shutdown_ = true;
            return;
        }
>>>>>>> b4921859

            IfaceMgr::instance().openSockets6(port);
        }

        setServerID();

    } catch (const std::exception &e) {
        LOG_ERROR(dhcp6_logger, DHCP6_SRV_CONSTRUCT_ERROR).arg(e.what());
        shutdown_ = true;
        return;
    }

    // Instantiate LeaseMgr
    // @todo: Replace this with MySQL_LeaseMgr (or a LeaseMgr factory)
    // once it is merged
    new isc::dhcp::test::Memfile_LeaseMgr("");

    LOG_INFO(dhcp6_logger, DHCP6_DB_BACKEND_STARTED)
        .arg(LeaseMgr::instance().getName());

    // Instantiate allocation engine
    alloc_engine_ = new AllocEngine(AllocEngine::ALLOC_ITERATIVE, 100);

    shutdown_ = false;
}

Dhcpv6Srv::~Dhcpv6Srv() {
    IfaceMgr::instance().closeSockets();

    LeaseMgr::destroy_instance();
}

void Dhcpv6Srv::shutdown() {
    LOG_DEBUG(dhcp6_logger, DBG_DHCP6_BASIC, DHCP6_SHUTDOWN_REQUEST);
    shutdown_ = true;
}

bool Dhcpv6Srv::run() {
    while (!shutdown_) {
        /// @todo: calculate actual timeout to the next event (e.g. lease
        /// expiration) once we have lease database. The idea here is that
        /// it is possible to do everything in a single process/thread.
        /// For now, we are just calling select for 1000 seconds. There
        /// were some issues reported on some systems when calling select()
        /// with too large values. Unfortunately, I don't recall the details.
        int timeout = 1000;

        // client's message and server's response
        Pkt6Ptr query;
        Pkt6Ptr rsp;

        try {
            query = IfaceMgr::instance().receive6(timeout);
        } catch (const std::exception& e) {
            LOG_ERROR(dhcp6_logger, DHCP6_PACKET_RECEIVE_FAIL).arg(e.what());
        }

        if (query) {
            if (!query->unpack()) {
                LOG_DEBUG(dhcp6_logger, DBG_DHCP6_DETAIL,
                          DHCP6_PACKET_PARSE_FAIL);
                continue;
            }
            LOG_DEBUG(dhcp6_logger, DBG_DHCP6_DETAIL, DHCP6_PACKET_RECEIVED)
                      .arg(serverReceivedPacketName(query->getType()));
            LOG_DEBUG(dhcp6_logger, DBG_DHCP6_DETAIL_DATA, DHCP6_QUERY_DATA)
                      .arg(static_cast<int>(query->getType()))
                      .arg(query->getBuffer().getLength())
                      .arg(query->toText());

            switch (query->getType()) {
            case DHCPV6_SOLICIT:
                rsp = processSolicit(query);
                break;

            case DHCPV6_REQUEST:
                rsp = processRequest(query);
                break;

            case DHCPV6_RENEW:
                rsp = processRenew(query);
                break;

            case DHCPV6_REBIND:
                rsp = processRebind(query);
                break;

            case DHCPV6_CONFIRM:
                rsp = processConfirm(query);
                break;

            case DHCPV6_RELEASE:
                rsp = processRelease(query);
                break;

            case DHCPV6_DECLINE:
                rsp = processDecline(query);
                break;

            case DHCPV6_INFORMATION_REQUEST:
                rsp = processInfRequest(query);
                break;

            default:
                // Only action is to output a message if debug is enabled,
                // and that will be covered by the debug statement before
                // the "switch" statement.
                ;
            }

            if (rsp) {
                rsp->setRemoteAddr(query->getRemoteAddr());
                rsp->setLocalAddr(query->getLocalAddr());
                rsp->setRemotePort(DHCP6_CLIENT_PORT);
                rsp->setLocalPort(DHCP6_SERVER_PORT);
                rsp->setIndex(query->getIndex());
                rsp->setIface(query->getIface());

                LOG_DEBUG(dhcp6_logger, DBG_DHCP6_DETAIL_DATA,
                          DHCP6_RESPONSE_DATA)
                          .arg(rsp->getType()).arg(rsp->toText());

                if (rsp->pack()) {
                    try {
                        IfaceMgr::instance().send(rsp);
                    } catch (const std::exception& e) {
                        LOG_ERROR(dhcp6_logger, DHCP6_PACKET_SEND_FAIL).arg(e.what());
                    }
                } else {
                    LOG_ERROR(dhcp6_logger, DHCP6_PACK_FAIL);
                }
            }
        }

        // TODO add support for config session (see src/bin/auth/main.cc)
        //      so this daemon can be controlled from bob
    }

    return (true);
}

void Dhcpv6Srv::setServerID() {

    /// @todo: DUID should be generated once and then stored, rather
    /// than generated each time

    /// @todo: This code implements support for DUID-LLT (the recommended one).
    /// We should eventually add support for other DUID types: DUID-LL, DUID-EN
    /// and DUID-UUID

    const IfaceMgr::IfaceCollection& ifaces = IfaceMgr::instance().getIfaces();

    // Let's find suitable interface.
    for (IfaceMgr::IfaceCollection::const_iterator iface = ifaces.begin();
         iface != ifaces.end(); ++iface) {
        // All the following checks could be merged into one multi-condition
        // statement, but let's keep them separated as perhaps one day
        // we will grow knobs to selectively turn them on or off. Also,
        // this code is used only *once* during first start on a new machine
        // and then server-id is stored. (or at least it will be once
        // DUID storage is implemente

        // I wish there was a this_is_a_real_physical_interface flag...

        // MAC address should be at least 6 bytes. Although there is no such
        // requirement in any RFC, all decent physical interfaces (Ethernet,
        // WiFi, Infiniband, etc.) have 6 bytes long MAC address. We want to
        // base our DUID on real hardware address, rather than virtual
        // interface that pretends that underlying IP address is its MAC.
        if (iface->getMacLen() < MIN_MAC_LEN) {
            continue;
        }

        // Let's don't use loopback.
        if (iface->flag_loopback_) {
            continue;
        }

        // Let's skip downed interfaces. It is better to use working ones.
        if (!iface->flag_up_) {
            continue;
        }

        // Some interfaces (like lo on Linux) report 6-bytes long
        // MAC adress 00:00:00:00:00:00. Let's not use such weird interfaces
        // to generate DUID.
        if (isRangeZero(iface->getMac(), iface->getMac() + iface->getMacLen())) {
            continue;
        }

        // Ok, we have useful MAC. Let's generate DUID-LLT based on
        // it. See RFC3315, Section 9.2 for details.

        // DUID uses seconds since midnight of 01-01-2000, time() returns
        // seconds since 01-01-1970. DUID_TIME_EPOCH substution corrects that.
        time_t seconds = time(NULL);
        seconds -= DUID_TIME_EPOCH;

        OptionBuffer srvid(8 + iface->getMacLen());
        writeUint16(DUID::DUID_LLT, &srvid[0]);
        writeUint16(HWTYPE_ETHERNET, &srvid[2]);
        writeUint32(static_cast<uint32_t>(seconds), &srvid[4]);
        memcpy(&srvid[0] + 8, iface->getMac(), iface->getMacLen());

        serverid_ = OptionPtr(new Option(Option::V6, D6O_SERVERID,
                                         srvid.begin(), srvid.end()));
        return;
    }

    // If we reached here, there are no suitable interfaces found.
    // Either interface detection is not supported on this platform or
    // this is really weird box. Let's use DUID-EN instead.
    // See Section 9.3 of RFC3315 for details.

    OptionBuffer srvid(12);
    writeUint16(DUID::DUID_EN, &srvid[0]);
    writeUint32(ENTERPRISE_ID_ISC, &srvid[2]);

    // Length of the identifier is company specific. I hereby declare
    // ISC "standard" of 6 bytes long pseudo-random numbers.
    srandom(time(NULL));
    fillRandom(&srvid[6], &srvid[12]);

    serverid_ = OptionPtr(new Option(Option::V6, D6O_SERVERID,
                                     srvid.begin(), srvid.end()));
}

void Dhcpv6Srv::copyDefaultOptions(const Pkt6Ptr& question, Pkt6Ptr& answer) {
    // Add client-id.
    OptionPtr clientid = question->getOption(D6O_CLIENTID);
    if (clientid) {
        answer->addOption(clientid);
    }

    // TODO: Should throw if there is no client-id (except anonymous INF-REQUEST)
}

<<<<<<< HEAD
void Dhcpv6Srv::appendDefaultOptions(const Pkt6Ptr& /*question*/, Pkt6Ptr& answer) {
    // TODO: question is currently unused, but we need it at least to know
    // message type we are answering

    // Add server-id.
=======
void Dhcpv6Srv::appendDefaultOptions(const Pkt6Ptr& question, Pkt6Ptr& answer) {
    // add server-id
>>>>>>> b4921859
    answer->addOption(getServerID());

    // Get the subnet object. It holds options to be sent to the client
    // that belongs to the particular subnet.
    Subnet6Ptr subnet = CfgMgr::instance().getSubnet6(question->getRemoteAddr());
    // Warn if subnet is not supported and quit.
    if (!subnet) {
        LOG_WARN(dhcp6_logger, DHCP6_NO_SUBNET_DEF_OPT)
            .arg(question->getRemoteAddr().toText());
        return;
    }
    // Add DNS_SERVERS option. It should have been configured.
    const Subnet::OptionContainer& options = subnet->getOptions();
    const Subnet::OptionContainerTypeIndex& idx = options.get<1>();
    const Subnet::OptionContainerTypeRange range =
        idx.equal_range(D6O_NAME_SERVERS);
    // In theory we may have multiple options with the same
    // option code. They are not differentiated right now
    // until support for option spaces is implemented.
    // Until that's the case, simply add the first found option.
    if (std::distance(range.first, range.second) > 0) {
        answer->addOption(range.first->option);
    }
}

void Dhcpv6Srv::appendRequestedOptions(const Pkt6Ptr& question, Pkt6Ptr& answer) {
    // Get the subnet for a particular address.
    Subnet6Ptr subnet = CfgMgr::instance().getSubnet6(question->getRemoteAddr());
    if (!subnet) {
        LOG_WARN(dhcp6_logger, DHCP6_NO_SUBNET_REQ_OPT)
            .arg(question->getRemoteAddr().toText());
        return;
    }

<<<<<<< HEAD
    // Add dns-servers option.
    OptionPtr dnsservers(new Option6AddrLst(D6O_NAME_SERVERS,
                                            IOAddress(HARDCODED_DNS_SERVER)));
    answer->addOption(dnsservers);
=======
    // Client requests some options using ORO option. Try to
    // get this option from client's message.
    boost::shared_ptr<Option6IntArray<uint16_t> > option_oro =
        boost::dynamic_pointer_cast<Option6IntArray<uint16_t> >(question->getOption(D6O_ORO));
    // Option ORO not found. Don't do anything then.
    if (!option_oro) {
        return;
    }
    // Get the list of options that client requested.
    const std::vector<uint16_t>& requested_opts = option_oro->getValues();
    // Get the list of options configured for a subnet.
    const Subnet::OptionContainer& options = subnet->getOptions();
    const Subnet::OptionContainerTypeIndex& idx = options.get<1>();
    // Try to match requested options with those configured for a subnet.
    // If match is found, append configured option to the answer message.
    BOOST_FOREACH(uint16_t opt, requested_opts) {
        const Subnet::OptionContainerTypeRange& range = idx.equal_range(opt);
        BOOST_FOREACH(Subnet::OptionDescriptor desc, range) {
            answer->addOption(desc.option);
        }
    }
>>>>>>> b4921859
}

OptionPtr Dhcpv6Srv::createStatusCode(uint16_t code, const std::string& text) {

    // @todo: Implement Option6_StatusCode and rewrite this code here
    vector<uint8_t> data(text.c_str(), text.c_str() + text.length());
    data.insert(data.begin(), static_cast<uint8_t>(code % 256));
    data.insert(data.begin(), static_cast<uint8_t>(code >> 8));
    OptionPtr status(new Option(Option::V6, D6O_STATUS_CODE, data));
    return (status);
}

Subnet6Ptr Dhcpv6Srv::selectSubnet(const Pkt6Ptr& question) {
    Subnet6Ptr subnet = CfgMgr::instance().getSubnet6(question->getRemoteAddr());

    return (subnet);
}

void Dhcpv6Srv::assignLeases(const Pkt6Ptr& question, Pkt6Ptr& answer) {

    // We need to allocate addresses for all IA_NA options in the client's
    // question (i.e. SOLICIT or REQUEST) message.

    // We need to select a subnet the client is connected in.
    Subnet6Ptr subnet = selectSubnet(question);
    if (subnet) {
        // This particular client is out of luck today. We do not have
        // information about the subnet he is connected to. This likely means
        // misconfiguration of the server (or some relays). We will continue to
        // process this message, but our response will be almost useless: no
        // addresses or prefixes, no subnet specific configuration etc. The only
        // thing this client can get is some global information (like DNS
        // servers).
        LOG_DEBUG(dhcp6_logger, DBG_DHCP6_DETAIL_DATA, DHCP6_SUBNET_SELECTED)
            .arg(subnet->toText());
    } else {
        // perhaps this should be logged on some higher level? This is most likely
        // configuration bug.
        LOG_DEBUG(dhcp6_logger, DBG_DHCP6_BASIC, DHCP6_SUBNET_SELECTION_FAILED);
    }

    // @todo: We should implement Option6Duid some day, but we can do without it
    // just fine for now

    // Let's find client's DUID. Client is supposed to include its client-id
    // option almost all the time (the only exception is an anonymous inf-request,
    // but that is mostly a theoretical case). Our allocation engine needs DUID
    // and will refuse to allocate anything to anonymous clients.
    DuidPtr duid;
    OptionPtr opt_duid = question->getOption(D6O_CLIENTID);
    if (opt_duid) {
        duid = DuidPtr(new DUID(opt_duid->getData()));
    }

    // Now that we have all information about the client, let's iterate over all
    // received options and handle IA_NA options one by one and store our
    // responses in answer message (ADVERTISE or REPLY).
    //
    // @todo: expand this to cover IA_PD and IA_TA once we implement support for
    // prefix delegation and temporary addresses.
    for (Option::OptionCollection::iterator opt = question->options_.begin();
         opt != question->options_.end(); ++opt) {
        switch (opt->second->getType()) {
        case D6O_IA_NA: {
            OptionPtr answer_opt = handleIA_NA(subnet, duid, question,
                                   boost::dynamic_pointer_cast<Option6IA>(opt->second));
            if (answer_opt) {
                answer->addOption(answer_opt);
            }
            break;
        }
        default:
            break;
        }
    }
}

OptionPtr Dhcpv6Srv::handleIA_NA(const Subnet6Ptr& subnet, const DuidPtr& duid, Pkt6Ptr question,
                                 boost::shared_ptr<Option6IA> ia) {
    // If there is no subnet selected for handling this IA_NA, the only thing to do left is
    // to say that we are sorry, but the user won't get an address. As a convenience, we
    // use a different status text to indicate that (compare to the same status code,
    // but different wording below)
    if (!subnet) {
        // Create empty IA_NA option with IAID matching the request.
        boost::shared_ptr<Option6IA> ia_rsp(new Option6IA(D6O_IA_NA, ia->getIAID()));

        // Insert status code NoAddrsAvail.
        ia_rsp->addOption(createStatusCode(STATUS_NoAddrsAvail, "Sorry, no subnet available."));
        return (ia_rsp);
    }

    // Check if the client sent us a hint in his IA_NA. Clients may send an
    // address in their IA_NA options as a suggestion (e.g. the last address
    // they used before).
    shared_ptr<Option6IAAddr> hintOpt = dynamic_pointer_cast<Option6IAAddr>
                                        (ia->getOption(D6O_IAADDR));
    IOAddress hint("::");
    if (hintOpt) {
        hint = hintOpt->getAddress();
    }

    LOG_DEBUG(dhcp6_logger, DBG_DHCP6_DETAIL, DHCP6_PROCESS_IA_NA_REQUEST)
        .arg(duid?duid->toText():"(no-duid)").arg(ia->getIAID())
        .arg(hintOpt?hint.toText():"(no hint)");

    // "Fake" allocation is processing of SOLICIT message. We pretend to do an
    // allocation, but we do not put the lease in the database. That is ok,
    // because we do not guarantee that the user will get that exact lease. If
    // the user selects this server to do actual allocation (i.e. sends REQUEST)
    // it should include this hint. That will help us during the actual lease
    // allocation.
    bool fake_allocation = false;
    if (question->getType() == DHCPV6_SOLICIT) {
        /// @todo: Check if we support rapid commit
        fake_allocation = true;
    }

    // Use allocation engine to pick a lease for this client. Allocation engine
    // will try to honour the hint, but it is just a hint - some other address
    // may be used instead. If fake_allocation is set to false, the lease will
    // be inserted into the LeaseMgr as well.
    Lease6Ptr lease = alloc_engine_->allocateAddress6(subnet, duid, ia->getIAID(),
                                                      hint, fake_allocation);

    // Create IA_NA that we will put in the response.
    boost::shared_ptr<Option6IA> ia_rsp(new Option6IA(D6O_IA_NA, ia->getIAID()));

    if (lease) {
        // We have a lease! Let's wrap its content into IA_NA option
        // with IAADDR suboption.
        LOG_DEBUG(dhcp6_logger, DBG_DHCP6_DETAIL, fake_allocation?
                  DHCP6_LEASE_ADVERT:DHCP6_LEASE_ALLOC)
            .arg(lease->addr_.toText())
            .arg(duid?duid->toText():"(no-duid)")
            .arg(ia->getIAID());

        ia_rsp->setT1(subnet->getT1());
        ia_rsp->setT2(subnet->getT2());

        boost::shared_ptr<Option6IAAddr>
            addr(new Option6IAAddr(D6O_IAADDR,
                                   lease->addr_,
                                   lease->preferred_lft_,
                                   lease->valid_lft_));
        ia_rsp->addOption(addr);

        // It would be possible to insert status code=0(success) as well,
        // but this is considered waste of bandwidth as absence of status
        // code is considered a success.
    } else {
        // Allocation engine did not allocate a lease. The engine logged
        // cause of that failure. The only thing left is to insert
        // status code to pass the sad news to the client.

        LOG_DEBUG(dhcp6_logger, DBG_DHCP6_DETAIL, fake_allocation?
                  DHCP6_LEASE_ADVERT_FAIL:DHCP6_LEASE_ALLOC_FAIL)
            .arg(duid?duid->toText():"(no-duid)")
            .arg(ia->getIAID())
            .arg(subnet->toText());

        ia_rsp->addOption(createStatusCode(STATUS_NoAddrsAvail,
                          "Sorry, no address could be allocated."));
    }
    return (ia_rsp);
}

Pkt6Ptr Dhcpv6Srv::processSolicit(const Pkt6Ptr& solicit) {

    Pkt6Ptr advertise(new Pkt6(DHCPV6_ADVERTISE, solicit->getTransid()));

    copyDefaultOptions(solicit, advertise);
    appendDefaultOptions(solicit, advertise);
    appendRequestedOptions(solicit, advertise);

    assignLeases(solicit, advertise);

    return (advertise);
}

Pkt6Ptr Dhcpv6Srv::processRequest(const Pkt6Ptr& request) {
    Pkt6Ptr reply(new Pkt6(DHCPV6_REPLY, request->getTransid()));

    copyDefaultOptions(request, reply);
    appendDefaultOptions(request, reply);
    appendRequestedOptions(request, reply);

    assignLeases(request, reply);

    return (reply);
}

Pkt6Ptr Dhcpv6Srv::processRenew(const Pkt6Ptr& renew) {
    /// @todo: Implement this
    Pkt6Ptr reply(new Pkt6(DHCPV6_REPLY, renew->getTransid()));
    return reply;
}

Pkt6Ptr Dhcpv6Srv::processRebind(const Pkt6Ptr& rebind) {
    /// @todo: Implement this
    Pkt6Ptr reply(new Pkt6(DHCPV6_REPLY, rebind->getTransid()));
    return reply;
}

Pkt6Ptr Dhcpv6Srv::processConfirm(const Pkt6Ptr& confirm) {
    /// @todo: Implement this
    Pkt6Ptr reply(new Pkt6(DHCPV6_REPLY, confirm->getTransid()));
    return reply;
}

Pkt6Ptr Dhcpv6Srv::processRelease(const Pkt6Ptr& release) {
    /// @todo: Implement this
    Pkt6Ptr reply(new Pkt6(DHCPV6_REPLY, release->getTransid()));
    return reply;
}

Pkt6Ptr Dhcpv6Srv::processDecline(const Pkt6Ptr& decline) {
    /// @todo: Implement this
    Pkt6Ptr reply(new Pkt6(DHCPV6_REPLY, decline->getTransid()));
    return reply;
}

Pkt6Ptr Dhcpv6Srv::processInfRequest(const Pkt6Ptr& infRequest) {
    /// @todo: Implement this
    Pkt6Ptr reply(new Pkt6(DHCPV6_REPLY, infRequest->getTransid()));
    return reply;
}

const char*
Dhcpv6Srv::serverReceivedPacketName(uint8_t type) {
    static const char* CONFIRM = "CONFIRM";
    static const char* DECLINE = "DECLINE";
    static const char* INFORMATION_REQUEST = "INFORMATION_REQUEST";
    static const char* REBIND = "REBIND";
    static const char* RELEASE = "RELEASE";
    static const char* RENEW = "RENEW";
    static const char* REQUEST = "REQUEST";
    static const char* SOLICIT = "SOLICIT";
    static const char* UNKNOWN = "UNKNOWN";

    switch (type) {
    case DHCPV6_CONFIRM:
        return (CONFIRM);

    case DHCPV6_DECLINE:
        return (DECLINE);

    case DHCPV6_INFORMATION_REQUEST:
        return (INFORMATION_REQUEST);

    case DHCPV6_REBIND:
        return (REBIND);

    case DHCPV6_RELEASE:
        return (RELEASE);

    case DHCPV6_RENEW:
        return (RENEW);

    case DHCPV6_REQUEST:
        return (REQUEST);

    case DHCPV6_SOLICIT:
        return (SOLICIT);

    default:
        ;
    }
    return (UNKNOWN);
}

void
Dhcpv6Srv::initStdOptionDefs() {
    LibDHCP::initStdOptionDefs(Option::V6);
}<|MERGE_RESOLUTION|>--- conflicted
+++ resolved
@@ -57,8 +57,12 @@
 
     // Initialize objects required for DHCP server operation.
     try {
-
-<<<<<<< HEAD
+        // Initialize standard DHCPv6 option definitions. This function
+        // may throw bad_alloc if system goes out of memory during the
+        // creation if option definitions. It may also throw isc::Unexpected
+        // if definitions are wrong. This would mean error in implementation.
+        initStdOptionDefs();
+
         // Port 0 is used for testing purposes. It means that the server should
         // not open any sockets at all. Some tests, e.g. configuration parser,
         // require Dhcpv6Srv object, but they don't really need it to do
@@ -69,22 +73,6 @@
                 shutdown_ = true;
                 return;
             }
-=======
-        // Initialize standard DHCPv6 option definitions. This function
-        // may throw bad_alloc if system goes out of memory during the
-        // creation if option definitions. It may also throw isc::Unexpected
-        // if definitions are wrong. This would mean error in implementation.
-        initStdOptionDefs();
-
-        // Call IfaceMgr::instance() will create instance of Interface
-        // Manager (it's a singleton). It may throw if things go wrong.
-        if (IfaceMgr::instance().countIfaces() == 0) {
-            LOG_ERROR(dhcp6_logger, DHCP6_NO_INTERFACES);
-            shutdown_ = true;
-            return;
-        }
->>>>>>> b4921859
-
             IfaceMgr::instance().openSockets6(port);
         }
 
@@ -321,16 +309,8 @@
     // TODO: Should throw if there is no client-id (except anonymous INF-REQUEST)
 }
 
-<<<<<<< HEAD
-void Dhcpv6Srv::appendDefaultOptions(const Pkt6Ptr& /*question*/, Pkt6Ptr& answer) {
-    // TODO: question is currently unused, but we need it at least to know
-    // message type we are answering
-
-    // Add server-id.
-=======
 void Dhcpv6Srv::appendDefaultOptions(const Pkt6Ptr& question, Pkt6Ptr& answer) {
     // add server-id
->>>>>>> b4921859
     answer->addOption(getServerID());
 
     // Get the subnet object. It holds options to be sent to the client
@@ -365,12 +345,11 @@
         return;
     }
 
-<<<<<<< HEAD
     // Add dns-servers option.
     OptionPtr dnsservers(new Option6AddrLst(D6O_NAME_SERVERS,
                                             IOAddress(HARDCODED_DNS_SERVER)));
     answer->addOption(dnsservers);
-=======
+
     // Client requests some options using ORO option. Try to
     // get this option from client's message.
     boost::shared_ptr<Option6IntArray<uint16_t> > option_oro =
@@ -392,7 +371,6 @@
             answer->addOption(desc.option);
         }
     }
->>>>>>> b4921859
 }
 
 OptionPtr Dhcpv6Srv::createStatusCode(uint16_t code, const std::string& text) {
