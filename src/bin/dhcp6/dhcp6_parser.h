--- conflicted
+++ resolved
@@ -305,11 +305,6 @@
     union union_type
     {
       // value
-<<<<<<< HEAD
-      // db_type
-=======
-      // map_value
->>>>>>> af8b5911
       // duid_type
       // ncr_protocol_value
       // replace_client_name_value
@@ -362,132 +357,6 @@
         TOKEN_LEASE_DATABASE = 268,
         TOKEN_HOSTS_DATABASE = 269,
         TOKEN_TYPE = 270,
-<<<<<<< HEAD
-        TOKEN_MEMFILE = 271,
-        TOKEN_MYSQL = 272,
-        TOKEN_POSTGRESQL = 273,
-        TOKEN_CQL = 274,
-        TOKEN_USER = 275,
-        TOKEN_PASSWORD = 276,
-        TOKEN_HOST = 277,
-        TOKEN_PERSIST = 278,
-        TOKEN_LFC_INTERVAL = 279,
-        TOKEN_READONLY = 280,
-        TOKEN_CONNECT_TIMEOUT = 281,
-        TOKEN_PREFERRED_LIFETIME = 282,
-        TOKEN_VALID_LIFETIME = 283,
-        TOKEN_RENEW_TIMER = 284,
-        TOKEN_REBIND_TIMER = 285,
-        TOKEN_DECLINE_PROBATION_PERIOD = 286,
-        TOKEN_SUBNET6 = 287,
-        TOKEN_OPTION_DEF = 288,
-        TOKEN_OPTION_DATA = 289,
-        TOKEN_NAME = 290,
-        TOKEN_DATA = 291,
-        TOKEN_CODE = 292,
-        TOKEN_SPACE = 293,
-        TOKEN_CSV_FORMAT = 294,
-        TOKEN_RECORD_TYPES = 295,
-        TOKEN_ENCAPSULATE = 296,
-        TOKEN_ARRAY = 297,
-        TOKEN_POOLS = 298,
-        TOKEN_POOL = 299,
-        TOKEN_PD_POOLS = 300,
-        TOKEN_PREFIX = 301,
-        TOKEN_PREFIX_LEN = 302,
-        TOKEN_EXCLUDED_PREFIX = 303,
-        TOKEN_EXCLUDED_PREFIX_LEN = 304,
-        TOKEN_DELEGATED_LEN = 305,
-        TOKEN_SUBNET = 306,
-        TOKEN_INTERFACE = 307,
-        TOKEN_INTERFACE_ID = 308,
-        TOKEN_ID = 309,
-        TOKEN_RAPID_COMMIT = 310,
-        TOKEN_RESERVATION_MODE = 311,
-        TOKEN_MAC_SOURCES = 312,
-        TOKEN_RELAY_SUPPLIED_OPTIONS = 313,
-        TOKEN_HOST_RESERVATION_IDENTIFIERS = 314,
-        TOKEN_CLIENT_CLASSES = 315,
-        TOKEN_TEST = 316,
-        TOKEN_CLIENT_CLASS = 317,
-        TOKEN_RESERVATIONS = 318,
-        TOKEN_IP_ADDRESSES = 319,
-        TOKEN_PREFIXES = 320,
-        TOKEN_DUID = 321,
-        TOKEN_HW_ADDRESS = 322,
-        TOKEN_HOSTNAME = 323,
-        TOKEN_RELAY = 324,
-        TOKEN_IP_ADDRESS = 325,
-        TOKEN_HOOKS_LIBRARIES = 326,
-        TOKEN_LIBRARY = 327,
-        TOKEN_PARAMETERS = 328,
-        TOKEN_EXPIRED_LEASES_PROCESSING = 329,
-        TOKEN_RECLAIM_TIMER_WAIT_TIME = 330,
-        TOKEN_FLUSH_RECLAIMED_TIMER_WAIT_TIME = 331,
-        TOKEN_HOLD_RECLAIMED_TIME = 332,
-        TOKEN_MAX_RECLAIM_LEASES = 333,
-        TOKEN_MAX_RECLAIM_TIME = 334,
-        TOKEN_UNWARNED_RECLAIM_CYCLES = 335,
-        TOKEN_SERVER_ID = 336,
-        TOKEN_LLT = 337,
-        TOKEN_EN = 338,
-        TOKEN_LL = 339,
-        TOKEN_IDENTIFIER = 340,
-        TOKEN_HTYPE = 341,
-        TOKEN_TIME = 342,
-        TOKEN_ENTERPRISE_ID = 343,
-        TOKEN_DHCP4O6_PORT = 344,
-        TOKEN_CONTROL_SOCKET = 345,
-        TOKEN_SOCKET_TYPE = 346,
-        TOKEN_SOCKET_NAME = 347,
-        TOKEN_DHCP_DDNS = 348,
-        TOKEN_ENABLE_UPDATES = 349,
-        TOKEN_QUALIFYING_SUFFIX = 350,
-        TOKEN_SERVER_IP = 351,
-        TOKEN_SERVER_PORT = 352,
-        TOKEN_SENDER_IP = 353,
-        TOKEN_SENDER_PORT = 354,
-        TOKEN_MAX_QUEUE_SIZE = 355,
-        TOKEN_NCR_PROTOCOL = 356,
-        TOKEN_NCR_FORMAT = 357,
-        TOKEN_ALWAYS_INCLUDE_FQDN = 358,
-        TOKEN_ALLOW_CLIENT_UPDATE = 359,
-        TOKEN_OVERRIDE_NO_UPDATE = 360,
-        TOKEN_OVERRIDE_CLIENT_UPDATE = 361,
-        TOKEN_REPLACE_CLIENT_NAME = 362,
-        TOKEN_GENERATED_PREFIX = 363,
-        TOKEN_UDP = 364,
-        TOKEN_TCP = 365,
-        TOKEN_JSON = 366,
-        TOKEN_WHEN_PRESENT = 367,
-        TOKEN_NEVER = 368,
-        TOKEN_ALWAYS = 369,
-        TOKEN_WHEN_NOT_PRESENT = 370,
-        TOKEN_LOGGING = 371,
-        TOKEN_LOGGERS = 372,
-        TOKEN_OUTPUT_OPTIONS = 373,
-        TOKEN_OUTPUT = 374,
-        TOKEN_DEBUGLEVEL = 375,
-        TOKEN_SEVERITY = 376,
-        TOKEN_DHCP4 = 377,
-        TOKEN_DHCPDDNS = 378,
-        TOKEN_TOPLEVEL_JSON = 379,
-        TOKEN_TOPLEVEL_DHCP6 = 380,
-        TOKEN_SUB_DHCP6 = 381,
-        TOKEN_SUB_INTERFACES6 = 382,
-        TOKEN_SUB_SUBNET6 = 383,
-        TOKEN_SUB_POOL6 = 384,
-        TOKEN_SUB_PD_POOL = 385,
-        TOKEN_SUB_RESERVATION = 386,
-        TOKEN_SUB_OPTION_DEF = 387,
-        TOKEN_SUB_OPTION_DATA = 388,
-        TOKEN_SUB_HOOKS_LIBRARY = 389,
-        TOKEN_SUB_DHCP_DDNS = 390,
-        TOKEN_STRING = 391,
-        TOKEN_INTEGER = 392,
-        TOKEN_FLOAT = 393,
-        TOKEN_BOOLEAN = 394
-=======
         TOKEN_USER = 271,
         TOKEN_PASSWORD = 272,
         TOKEN_HOST = 273,
@@ -518,74 +387,95 @@
         TOKEN_EXCLUDED_PREFIX = 298,
         TOKEN_EXCLUDED_PREFIX_LEN = 299,
         TOKEN_DELEGATED_LEN = 300,
-        TOKEN_USER_CONTEXT = 301,
-        TOKEN_SUBNET = 302,
-        TOKEN_INTERFACE = 303,
-        TOKEN_INTERFACE_ID = 304,
-        TOKEN_ID = 305,
-        TOKEN_RAPID_COMMIT = 306,
-        TOKEN_RESERVATION_MODE = 307,
-        TOKEN_MAC_SOURCES = 308,
-        TOKEN_RELAY_SUPPLIED_OPTIONS = 309,
-        TOKEN_HOST_RESERVATION_IDENTIFIERS = 310,
-        TOKEN_CLIENT_CLASSES = 311,
-        TOKEN_TEST = 312,
-        TOKEN_CLIENT_CLASS = 313,
-        TOKEN_RESERVATIONS = 314,
-        TOKEN_IP_ADDRESSES = 315,
-        TOKEN_PREFIXES = 316,
-        TOKEN_DUID = 317,
-        TOKEN_HW_ADDRESS = 318,
-        TOKEN_HOSTNAME = 319,
-        TOKEN_RELAY = 320,
-        TOKEN_IP_ADDRESS = 321,
-        TOKEN_HOOKS_LIBRARIES = 322,
-        TOKEN_LIBRARY = 323,
-        TOKEN_PARAMETERS = 324,
-        TOKEN_EXPIRED_LEASES_PROCESSING = 325,
-        TOKEN_RECLAIM_TIMER_WAIT_TIME = 326,
-        TOKEN_FLUSH_RECLAIMED_TIMER_WAIT_TIME = 327,
-        TOKEN_HOLD_RECLAIMED_TIME = 328,
-        TOKEN_MAX_RECLAIM_LEASES = 329,
-        TOKEN_MAX_RECLAIM_TIME = 330,
-        TOKEN_UNWARNED_RECLAIM_CYCLES = 331,
-        TOKEN_SERVER_ID = 332,
-        TOKEN_LLT = 333,
-        TOKEN_EN = 334,
-        TOKEN_LL = 335,
-        TOKEN_IDENTIFIER = 336,
-        TOKEN_HTYPE = 337,
-        TOKEN_TIME = 338,
-        TOKEN_ENTERPRISE_ID = 339,
-        TOKEN_DHCP4O6_PORT = 340,
-        TOKEN_CONTROL_SOCKET = 341,
-        TOKEN_SOCKET_TYPE = 342,
-        TOKEN_SOCKET_NAME = 343,
-        TOKEN_DHCP_DDNS = 344,
-        TOKEN_LOGGING = 345,
-        TOKEN_LOGGERS = 346,
-        TOKEN_OUTPUT_OPTIONS = 347,
-        TOKEN_OUTPUT = 348,
-        TOKEN_DEBUGLEVEL = 349,
-        TOKEN_SEVERITY = 350,
-        TOKEN_DHCP4 = 351,
-        TOKEN_DHCPDDNS = 352,
-        TOKEN_TOPLEVEL_JSON = 353,
-        TOKEN_TOPLEVEL_DHCP6 = 354,
-        TOKEN_SUB_DHCP6 = 355,
-        TOKEN_SUB_INTERFACES6 = 356,
-        TOKEN_SUB_SUBNET6 = 357,
-        TOKEN_SUB_POOL6 = 358,
-        TOKEN_SUB_PD_POOL = 359,
-        TOKEN_SUB_RESERVATION = 360,
-        TOKEN_SUB_OPTION_DEF = 361,
-        TOKEN_SUB_OPTION_DATA = 362,
-        TOKEN_SUB_HOOKS_LIBRARY = 363,
-        TOKEN_STRING = 364,
-        TOKEN_INTEGER = 365,
-        TOKEN_FLOAT = 366,
-        TOKEN_BOOLEAN = 367
->>>>>>> af8b5911
+        TOKEN_SUBNET = 301,
+        TOKEN_INTERFACE = 302,
+        TOKEN_INTERFACE_ID = 303,
+        TOKEN_ID = 304,
+        TOKEN_RAPID_COMMIT = 305,
+        TOKEN_RESERVATION_MODE = 306,
+        TOKEN_MAC_SOURCES = 307,
+        TOKEN_RELAY_SUPPLIED_OPTIONS = 308,
+        TOKEN_HOST_RESERVATION_IDENTIFIERS = 309,
+        TOKEN_CLIENT_CLASSES = 310,
+        TOKEN_TEST = 311,
+        TOKEN_CLIENT_CLASS = 312,
+        TOKEN_RESERVATIONS = 313,
+        TOKEN_IP_ADDRESSES = 314,
+        TOKEN_PREFIXES = 315,
+        TOKEN_DUID = 316,
+        TOKEN_HW_ADDRESS = 317,
+        TOKEN_HOSTNAME = 318,
+        TOKEN_RELAY = 319,
+        TOKEN_IP_ADDRESS = 320,
+        TOKEN_HOOKS_LIBRARIES = 321,
+        TOKEN_LIBRARY = 322,
+        TOKEN_PARAMETERS = 323,
+        TOKEN_EXPIRED_LEASES_PROCESSING = 324,
+        TOKEN_RECLAIM_TIMER_WAIT_TIME = 325,
+        TOKEN_FLUSH_RECLAIMED_TIMER_WAIT_TIME = 326,
+        TOKEN_HOLD_RECLAIMED_TIME = 327,
+        TOKEN_MAX_RECLAIM_LEASES = 328,
+        TOKEN_MAX_RECLAIM_TIME = 329,
+        TOKEN_UNWARNED_RECLAIM_CYCLES = 330,
+        TOKEN_SERVER_ID = 331,
+        TOKEN_LLT = 332,
+        TOKEN_EN = 333,
+        TOKEN_LL = 334,
+        TOKEN_IDENTIFIER = 335,
+        TOKEN_HTYPE = 336,
+        TOKEN_TIME = 337,
+        TOKEN_ENTERPRISE_ID = 338,
+        TOKEN_DHCP4O6_PORT = 339,
+        TOKEN_CONTROL_SOCKET = 340,
+        TOKEN_SOCKET_TYPE = 341,
+        TOKEN_SOCKET_NAME = 342,
+        TOKEN_DHCP_DDNS = 343,
+        TOKEN_ENABLE_UPDATES = 344,
+        TOKEN_QUALIFYING_SUFFIX = 345,
+        TOKEN_SERVER_IP = 346,
+        TOKEN_SERVER_PORT = 347,
+        TOKEN_SENDER_IP = 348,
+        TOKEN_SENDER_PORT = 349,
+        TOKEN_MAX_QUEUE_SIZE = 350,
+        TOKEN_NCR_PROTOCOL = 351,
+        TOKEN_NCR_FORMAT = 352,
+        TOKEN_ALWAYS_INCLUDE_FQDN = 353,
+        TOKEN_ALLOW_CLIENT_UPDATE = 354,
+        TOKEN_OVERRIDE_NO_UPDATE = 355,
+        TOKEN_OVERRIDE_CLIENT_UPDATE = 356,
+        TOKEN_REPLACE_CLIENT_NAME = 357,
+        TOKEN_GENERATED_PREFIX = 358,
+        TOKEN_UDP = 359,
+        TOKEN_TCP = 360,
+        TOKEN_JSON = 361,
+        TOKEN_WHEN_PRESENT = 362,
+        TOKEN_NEVER = 363,
+        TOKEN_ALWAYS = 364,
+        TOKEN_WHEN_NOT_PRESENT = 365,
+        TOKEN_LOGGING = 366,
+        TOKEN_LOGGERS = 367,
+        TOKEN_OUTPUT_OPTIONS = 368,
+        TOKEN_OUTPUT = 369,
+        TOKEN_DEBUGLEVEL = 370,
+        TOKEN_SEVERITY = 371,
+        TOKEN_DHCP4 = 372,
+        TOKEN_DHCPDDNS = 373,
+        TOKEN_TOPLEVEL_JSON = 374,
+        TOKEN_TOPLEVEL_DHCP6 = 375,
+        TOKEN_SUB_DHCP6 = 376,
+        TOKEN_SUB_INTERFACES6 = 377,
+        TOKEN_SUB_SUBNET6 = 378,
+        TOKEN_SUB_POOL6 = 379,
+        TOKEN_SUB_PD_POOL = 380,
+        TOKEN_SUB_RESERVATION = 381,
+        TOKEN_SUB_OPTION_DEF = 382,
+        TOKEN_SUB_OPTION_DATA = 383,
+        TOKEN_SUB_HOOKS_LIBRARY = 384,
+        TOKEN_SUB_DHCP_DDNS = 385,
+        TOKEN_STRING = 386,
+        TOKEN_INTEGER = 387,
+        TOKEN_FLOAT = 388,
+        TOKEN_BOOLEAN = 389
       };
     };
 
@@ -758,22 +648,6 @@
 
     static inline
     symbol_type
-    make_MEMFILE (const location_type& l);
-
-    static inline
-    symbol_type
-    make_MYSQL (const location_type& l);
-
-    static inline
-    symbol_type
-    make_POSTGRESQL (const location_type& l);
-
-    static inline
-    symbol_type
-    make_CQL (const location_type& l);
-
-    static inline
-    symbol_type
     make_USER (const location_type& l);
 
     static inline
@@ -798,10 +672,6 @@
 
     static inline
     symbol_type
-    make_CONNECT_TIMEOUT (const location_type& l);
-
-    static inline
-    symbol_type
     make_PREFERRED_LIFETIME (const location_type& l);
 
     static inline
@@ -895,10 +765,6 @@
     static inline
     symbol_type
     make_DELEGATED_LEN (const location_type& l);
-
-    static inline
-    symbol_type
-    make_USER_CONTEXT (const location_type& l);
 
     static inline
     symbol_type
@@ -1461,21 +1327,12 @@
     enum
     {
       yyeof_ = 0,
-<<<<<<< HEAD
-      yylast_ = 760,     ///< Last index in yytable_.
-      yynnts_ = 314,  ///< Number of nonterminal symbols.
+      yylast_ = 752,     ///< Last index in yytable_.
+      yynnts_ = 312,  ///< Number of nonterminal symbols.
       yyfinal_ = 26, ///< Termination state number.
       yyterror_ = 1,
       yyerrcode_ = 256,
-      yyntokens_ = 140  ///< Number of tokens.
-=======
-      yylast_ = 668,     ///< Last index in yytable_.
-      yynnts_ = 284,  ///< Number of nonterminal symbols.
-      yyfinal_ = 24, ///< Termination state number.
-      yyterror_ = 1,
-      yyerrcode_ = 256,
-      yyntokens_ = 113  ///< Number of tokens.
->>>>>>> af8b5911
+      yyntokens_ = 135  ///< Number of tokens.
     };
 
 
@@ -1528,18 +1385,11 @@
       75,    76,    77,    78,    79,    80,    81,    82,    83,    84,
       85,    86,    87,    88,    89,    90,    91,    92,    93,    94,
       95,    96,    97,    98,    99,   100,   101,   102,   103,   104,
-<<<<<<< HEAD
      105,   106,   107,   108,   109,   110,   111,   112,   113,   114,
      115,   116,   117,   118,   119,   120,   121,   122,   123,   124,
-     125,   126,   127,   128,   129,   130,   131,   132,   133,   134,
-     135,   136,   137,   138,   139
+     125,   126,   127,   128,   129,   130,   131,   132,   133,   134
     };
-    const unsigned int user_token_number_max_ = 394;
-=======
-     105,   106,   107,   108,   109,   110,   111,   112
-    };
-    const unsigned int user_token_number_max_ = 367;
->>>>>>> af8b5911
+    const unsigned int user_token_number_max_ = 389;
     const token_number_type undef_token_ = 2;
 
     if (static_cast<int>(t) <= yyeof_)
@@ -1572,49 +1422,26 @@
   {
       switch (other.type_get ())
     {
-<<<<<<< HEAD
-      case 154: // value
-      case 198: // db_type
-      case 383: // duid_type
-      case 416: // ncr_protocol_value
-      case 425: // replace_client_name_value
+      case 149: // value
+      case 376: // duid_type
+      case 409: // ncr_protocol_value
+      case 418: // replace_client_name_value
         value.copy< ElementPtr > (other.value);
         break;
 
-      case 139: // "boolean"
+      case 134: // "boolean"
         value.copy< bool > (other.value);
         break;
 
-      case 138: // "floating point"
+      case 133: // "floating point"
         value.copy< double > (other.value);
         break;
 
-      case 137: // "integer"
+      case 132: // "integer"
         value.copy< int64_t > (other.value);
         break;
 
-      case 136: // "constant string"
-=======
-      case 126: // value
-      case 130: // map_value
-      case 354: // duid_type
-        value.copy< ElementPtr > (other.value);
-        break;
-
-      case 112: // "boolean"
-        value.copy< bool > (other.value);
-        break;
-
-      case 111: // "floating point"
-        value.copy< double > (other.value);
-        break;
-
-      case 110: // "integer"
-        value.copy< int64_t > (other.value);
-        break;
-
-      case 109: // "constant string"
->>>>>>> af8b5911
+      case 131: // "constant string"
         value.copy< std::string > (other.value);
         break;
 
@@ -1635,49 +1462,26 @@
     (void) v;
       switch (this->type_get ())
     {
-<<<<<<< HEAD
-      case 154: // value
-      case 198: // db_type
-      case 383: // duid_type
-      case 416: // ncr_protocol_value
-      case 425: // replace_client_name_value
+      case 149: // value
+      case 376: // duid_type
+      case 409: // ncr_protocol_value
+      case 418: // replace_client_name_value
         value.copy< ElementPtr > (v);
         break;
 
-      case 139: // "boolean"
+      case 134: // "boolean"
         value.copy< bool > (v);
         break;
 
-      case 138: // "floating point"
+      case 133: // "floating point"
         value.copy< double > (v);
         break;
 
-      case 137: // "integer"
+      case 132: // "integer"
         value.copy< int64_t > (v);
         break;
 
-      case 136: // "constant string"
-=======
-      case 126: // value
-      case 130: // map_value
-      case 354: // duid_type
-        value.copy< ElementPtr > (v);
-        break;
-
-      case 112: // "boolean"
-        value.copy< bool > (v);
-        break;
-
-      case 111: // "floating point"
-        value.copy< double > (v);
-        break;
-
-      case 110: // "integer"
-        value.copy< int64_t > (v);
-        break;
-
-      case 109: // "constant string"
->>>>>>> af8b5911
+      case 131: // "constant string"
         value.copy< std::string > (v);
         break;
 
@@ -1757,49 +1561,26 @@
     // Type destructor.
     switch (yytype)
     {
-<<<<<<< HEAD
-      case 154: // value
-      case 198: // db_type
-      case 383: // duid_type
-      case 416: // ncr_protocol_value
-      case 425: // replace_client_name_value
+      case 149: // value
+      case 376: // duid_type
+      case 409: // ncr_protocol_value
+      case 418: // replace_client_name_value
         value.template destroy< ElementPtr > ();
         break;
 
-      case 139: // "boolean"
+      case 134: // "boolean"
         value.template destroy< bool > ();
         break;
 
-      case 138: // "floating point"
+      case 133: // "floating point"
         value.template destroy< double > ();
         break;
 
-      case 137: // "integer"
+      case 132: // "integer"
         value.template destroy< int64_t > ();
         break;
 
-      case 136: // "constant string"
-=======
-      case 126: // value
-      case 130: // map_value
-      case 354: // duid_type
-        value.template destroy< ElementPtr > ();
-        break;
-
-      case 112: // "boolean"
-        value.template destroy< bool > ();
-        break;
-
-      case 111: // "floating point"
-        value.template destroy< double > ();
-        break;
-
-      case 110: // "integer"
-        value.template destroy< int64_t > ();
-        break;
-
-      case 109: // "constant string"
->>>>>>> af8b5911
+      case 131: // "constant string"
         value.template destroy< std::string > ();
         break;
 
@@ -1826,49 +1607,26 @@
     super_type::move(s);
       switch (this->type_get ())
     {
-<<<<<<< HEAD
-      case 154: // value
-      case 198: // db_type
-      case 383: // duid_type
-      case 416: // ncr_protocol_value
-      case 425: // replace_client_name_value
+      case 149: // value
+      case 376: // duid_type
+      case 409: // ncr_protocol_value
+      case 418: // replace_client_name_value
         value.move< ElementPtr > (s.value);
         break;
 
-      case 139: // "boolean"
+      case 134: // "boolean"
         value.move< bool > (s.value);
         break;
 
-      case 138: // "floating point"
+      case 133: // "floating point"
         value.move< double > (s.value);
         break;
 
-      case 137: // "integer"
+      case 132: // "integer"
         value.move< int64_t > (s.value);
         break;
 
-      case 136: // "constant string"
-=======
-      case 126: // value
-      case 130: // map_value
-      case 354: // duid_type
-        value.move< ElementPtr > (s.value);
-        break;
-
-      case 112: // "boolean"
-        value.move< bool > (s.value);
-        break;
-
-      case 111: // "floating point"
-        value.move< double > (s.value);
-        break;
-
-      case 110: // "integer"
-        value.move< int64_t > (s.value);
-        break;
-
-      case 109: // "constant string"
->>>>>>> af8b5911
+      case 131: // "constant string"
         value.move< std::string > (s.value);
         break;
 
@@ -1938,13 +1696,9 @@
      335,   336,   337,   338,   339,   340,   341,   342,   343,   344,
      345,   346,   347,   348,   349,   350,   351,   352,   353,   354,
      355,   356,   357,   358,   359,   360,   361,   362,   363,   364,
-<<<<<<< HEAD
      365,   366,   367,   368,   369,   370,   371,   372,   373,   374,
      375,   376,   377,   378,   379,   380,   381,   382,   383,   384,
-     385,   386,   387,   388,   389,   390,   391,   392,   393,   394
-=======
-     365,   366,   367
->>>>>>> af8b5911
+     385,   386,   387,   388,   389
     };
     return static_cast<token_type> (yytoken_number_[type]);
   }
@@ -2034,30 +1788,6 @@
   }
 
   Dhcp6Parser::symbol_type
-  Dhcp6Parser::make_MEMFILE (const location_type& l)
-  {
-    return symbol_type (token::TOKEN_MEMFILE, l);
-  }
-
-  Dhcp6Parser::symbol_type
-  Dhcp6Parser::make_MYSQL (const location_type& l)
-  {
-    return symbol_type (token::TOKEN_MYSQL, l);
-  }
-
-  Dhcp6Parser::symbol_type
-  Dhcp6Parser::make_POSTGRESQL (const location_type& l)
-  {
-    return symbol_type (token::TOKEN_POSTGRESQL, l);
-  }
-
-  Dhcp6Parser::symbol_type
-  Dhcp6Parser::make_CQL (const location_type& l)
-  {
-    return symbol_type (token::TOKEN_CQL, l);
-  }
-
-  Dhcp6Parser::symbol_type
   Dhcp6Parser::make_USER (const location_type& l)
   {
     return symbol_type (token::TOKEN_USER, l);
@@ -2094,12 +1824,6 @@
   }
 
   Dhcp6Parser::symbol_type
-  Dhcp6Parser::make_CONNECT_TIMEOUT (const location_type& l)
-  {
-    return symbol_type (token::TOKEN_CONNECT_TIMEOUT, l);
-  }
-
-  Dhcp6Parser::symbol_type
   Dhcp6Parser::make_PREFERRED_LIFETIME (const location_type& l)
   {
     return symbol_type (token::TOKEN_PREFERRED_LIFETIME, l);
@@ -2241,12 +1965,6 @@
   Dhcp6Parser::make_DELEGATED_LEN (const location_type& l)
   {
     return symbol_type (token::TOKEN_DELEGATED_LEN, l);
-  }
-
-  Dhcp6Parser::symbol_type
-  Dhcp6Parser::make_USER_CONTEXT (const location_type& l)
-  {
-    return symbol_type (token::TOKEN_USER_CONTEXT, l);
   }
 
   Dhcp6Parser::symbol_type
@@ -2786,11 +2504,7 @@
 
 #line 14 "dhcp6_parser.yy" // lalr1.cc:377
 } } // isc::dhcp
-<<<<<<< HEAD
-#line 2569 "dhcp6_parser.h" // lalr1.cc:377
-=======
-#line 2257 "dhcp6_parser.h" // lalr1.cc:377
->>>>>>> af8b5911
+#line 2508 "dhcp6_parser.h" // lalr1.cc:377
 
 
 
