--- conflicted
+++ resolved
@@ -473,7 +473,6 @@
         EXPECT_EQ(exp_ip_address, lease_client.addr_.toText());
     }
 
-<<<<<<< HEAD
     /// @brief Initiate exchange with DHCPv6 server.
     ///
     /// This method initiates DHCPv6 message exchange between a specified
@@ -515,7 +514,7 @@
     /// sending a Renew or Rebind. For a Request case, the Solicit-Advertise
     /// is also performed.
     void testOverrideVendorOptions(const uint16_t msg_type);
-=======
+
     /// @brief Checks if the client obtained lease for specified reservation.
     ///
     /// @param r Reservation.
@@ -644,7 +643,6 @@
     ///
     /// @param client Reference to a client.
     static void requestEmptyIAs(Dhcp6Client& client);
->>>>>>> 7b16fc23
 
     /// @brief Interface Manager's fake configuration control.
     IfaceMgrTestConfig iface_mgr_test_config_;
@@ -660,7 +658,6 @@
 };
 
 void
-<<<<<<< HEAD
 HostTest::doExchange(const uint16_t msg_type, Dhcp6Client& client) {
     switch (msg_type) {
     case DHCPV6_INFORMATION_REQUEST:
@@ -735,27 +732,6 @@
 }
 
 void
-HostTest::testHostOnlyOptions(const uint16_t msg_type) {
-    Dhcp6Client client;
-    client.setDUID("01:02:03:05");
-    client.requestOption(D6O_NAME_SERVERS);
-    client.requestOption(D6O_NIS_SERVERS);
-
-    configure(CONFIGS[3], *client.getServer());
-
-    ASSERT_NO_FATAL_FAILURE(doExchange(msg_type, client));
-
-    {
-        SCOPED_TRACE("host specific dns-servers");
-        // DNS servers are specified only in a host scope.
-        verifyAddressOption(D6O_NAME_SERVERS, "3000:1::234", client.config_);
-    }
-
-    {
-        SCOPED_TRACE("host specific nis-servers");
-        // NIS servers are specified only in a host scope.
-        verifyAddressOption(D6O_NIS_SERVERS, "3000:1::234", client.config_);
-=======
 HostTest::testLeaseForIA(const Reservation& r, size_t& address_count,
                          size_t& prefix_count) {
     if (r.isPrefix()) {
@@ -942,12 +918,34 @@
         } else {
             client.requestAddress(hint.getIAID(), hint.getPrefix());
         }
->>>>>>> 7b16fc23
     }
 }
 
 void
-<<<<<<< HEAD
+HostTest::testHostOnlyOptions(const uint16_t msg_type) {
+    Dhcp6Client client;
+    client.setDUID("01:02:03:05");
+    client.requestOption(D6O_NAME_SERVERS);
+    client.requestOption(D6O_NIS_SERVERS);
+
+    configure(CONFIGS[3], *client.getServer());
+
+    ASSERT_NO_FATAL_FAILURE(doExchange(msg_type, client));
+
+    {
+        SCOPED_TRACE("host specific dns-servers");
+        // DNS servers are specified only in a host scope.
+        verifyAddressOption(D6O_NAME_SERVERS, "3000:1::234", client.config_);
+    }
+
+    {
+        SCOPED_TRACE("host specific nis-servers");
+        // NIS servers are specified only in a host scope.
+        verifyAddressOption(D6O_NIS_SERVERS, "3000:1::234", client.config_);
+    }
+}
+
+void
 HostTest::testOverrideVendorOptions(const uint16_t msg_type) {
     Dhcp6Client client;
     client.setDUID("01:02:03:05");
@@ -983,7 +981,7 @@
     EXPECT_EQ("3000:1::234", addrs[0].toText());
 }
 
-=======
+void
 HostTest::requestEmptyIAs(Dhcp6Client& client) {
     // Create IAs with IAIDs between 1 and 6.
     client.requestAddress(1);
@@ -994,8 +992,6 @@
     client.requestPrefix(6);
 }
 
-
->>>>>>> 7b16fc23
 // Test basic SARR scenarios against a server configured with one subnet
 // containing two reservations.  One reservation with a hostname, one
 // without a hostname. Scenarios:
@@ -1215,7 +1211,6 @@
     testReservationByIdentifier(client, 2, "2001:db8:1::2");
 }
 
-<<<<<<< HEAD
 // This test checks that host specific options override subnet specific
 // options. Overridden options are requested with Option Request
 // option (Information-request case).
@@ -1288,7 +1283,8 @@
 // options defined in the global scope (Rebind case).
 TEST_F(HostTest, overrideVendorOptionsRebind) {
     testOverrideVendorOptions(DHCPV6_REBIND);
-=======
+}
+
 // In this test the client sends Solicit with 3 IA_NAs and 3 IA_PDs
 // without hints and the server should return those IAs with 3 reserved
 // addresses and 3 reserved prefixes.
@@ -1782,7 +1778,6 @@
                                           IAID(3)));
     EXPECT_TRUE(client_.hasLeaseForPrefix(IOAddress("3001:0:0:10::"), 64,
                                           IAID(4)));
->>>>>>> 7b16fc23
 }
 
 
