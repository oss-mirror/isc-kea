--- conflicted
+++ resolved
@@ -625,17 +625,6 @@
         use_client_id_ = send;
     }
 
-<<<<<<< HEAD
-=======
-    /// @brief Controls whether the client should send an address in IA_NA
-    ///
-    /// @todo: For now, this flag is only used in Decline
-    /// @param send should the address be included?
-    void includeAddress(const bool send) {
-        include_address_ = send;
-    }
-
->>>>>>> 49a9fbb0
     /// @brief Specifies if the Rapid Commit option should be included in
     /// the Solicit message.
     ///
