--- conflicted
+++ resolved
@@ -81,15 +81,12 @@
     }
 
     ~Dhcp6ParserTest() {
-<<<<<<< HEAD
         // Reset configuration database after each test.
         resetConfiguration();
 
         // ... and delete the hooks library marker files if present
         unlink(LOAD_MARKER_FILE);
         unlink(UNLOAD_MARKER_FILE);
-=======
->>>>>>> a6369dfa
     };
 
     // Checks if config_result (result of DHCP server configuration) has
@@ -190,7 +187,6 @@
 
     /// @brief Parse configuration
     ///
-<<<<<<< HEAD
     /// Parses a configuration and executes a configuration of the server.
     /// If the operation fails, the current test will register a failure.
     ///
@@ -203,25 +199,6 @@
     bool
     executeConfiguration(const std::string& config, const char* operation) {
         ConstElementPtr status;
-=======
-    /// This function resets configuration data base by
-    /// removing all subnets and option-data. Reset must
-    /// be performed before each test to make sure that
-    /// contents of the database do not affect result of
-    /// the test being executed.
-    void resetConfiguration() {
-        ConstElementPtr status;
-
-        string config = "{ \"interfaces\": [ \"*\" ],"
-            "\"preferred-lifetime\": 3000,"
-            "\"rebind-timer\": 2000, "
-            "\"renew-timer\": 1000, "
-            "\"valid-lifetime\": 4000, "
-            "\"subnet6\": [ ], "
-            "\"option-def\": [ ], "
-            "\"option-data\": [ ] }";
-
->>>>>>> a6369dfa
         try {
             ElementPtr json = Element::fromJSON(config);
             status = configureDhcp6Server(srv_, json);
@@ -256,7 +233,6 @@
             return (false);
         }
 
-<<<<<<< HEAD
         return (true);
     }
 
@@ -267,7 +243,7 @@
     /// test to make sure that contents of the database do not affect the
     /// results of subsequent tests.
     void resetConfiguration() {
-        string config = "{ \"interface\": [ \"all\" ],"
+        string config = "{ \"interfaces\": [ \"all\" ],"
             "\"hooks-libraries\": [ ],"
             "\"preferred-lifetime\": 3000,"
             "\"rebind-timer\": 2000, "
@@ -278,13 +254,11 @@
             "\"option-data\": [ ] }";
         static_cast<void>(executeConfiguration(config,
                                                "reset configuration database"));
-=======
         // The default setting is to listen on all interfaces. In order to
         // properly test interface configuration we disable listening on
         // all interfaces before each test and later check that this setting
         // has been overriden by the configuration used in the test.
         CfgMgr::instance().deleteActiveIfaces();
->>>>>>> a6369dfa
     }
 
     /// @brief Test invalid option parameter value.
@@ -1975,7 +1949,6 @@
     EXPECT_FALSE(desc.option->getOption(112));
 }
 
-<<<<<<< HEAD
 // Tests of the hooks libraries configuration.
 
 // Helper function to return a configuration containing an arbitrary number
@@ -1986,7 +1959,7 @@
 
     // Create the first part of the configuration string.
     string config =
-        "{ \"interface\": [ \"all\" ],"
+        "{ \"interfaces\": [ \"all\" ],"
             "\"hooks-libraries\": [";
 
     // Append the libraries (separated by commas if needed)
@@ -2105,7 +2078,7 @@
     string config = buildHooksLibrariesConfig(CALLOUT_LIBRARY_1,
                                               CALLOUT_LIBRARY_2);
     ASSERT_TRUE(executeConfiguration(config,
-                                     "loading two valid libraries"));
+                                     "load two valid libraries"));
 
     // Expect two libraries to be loaded in the correct order (load marker file
     // is present, no unload marker file).
@@ -2130,7 +2103,6 @@
 //   ASSERT_TRUE(libraries.empty());
 
 
-=======
 // This test verifies that it is possible to select subset of interfaces on
 // which server should listen.
 TEST_F(Dhcp6ParserTest, selectedInterfaces) {
@@ -2202,7 +2174,6 @@
     EXPECT_TRUE(CfgMgr::instance().isActiveIface("eth1"));
     EXPECT_TRUE(CfgMgr::instance().isActiveIface("eth2"));
 }
->>>>>>> a6369dfa
 
 
 };