--- conflicted
+++ resolved
@@ -23,13 +23,8 @@
 CLEANFILES = dhcp6_messages.h dhcp6_messages.cc s-messages
 
 man_MANS = kea-dhcp6.8
-<<<<<<< HEAD
-DISTCLEANFILES = $(man_MANS) spec_config.h.pre
-EXTRA_DIST = $(man_MANS) kea-dhcp6.xml dhcp6.spec
-=======
 DISTCLEANFILES = $(man_MANS)
 EXTRA_DIST = $(man_MANS) kea-dhcp6.xml
->>>>>>> 1a18bd40
 EXTRA_DIST += dhcp6.dox dhcp6_hooks.dox dhcp4o6.dox
 EXTRA_DIST += dhcp6_parser.yy
 
