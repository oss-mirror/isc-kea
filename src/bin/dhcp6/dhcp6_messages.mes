# Copyright (C) 2012-2015  Internet Systems Consortium, Inc. ("ISC")
#
# Permission to use, copy, modify, and/or distribute this software for any
# purpose with or without fee is hereby granted, provided that the above
# copyright notice and this permission notice appear in all copies.
#
# THE SOFTWARE IS PROVIDED "AS IS" AND ISC DISCLAIMS ALL WARRANTIES WITH
# REGARD TO THIS SOFTWARE INCLUDING ALL IMPLIED WARRANTIES OF MERCHANTABILITY
# AND FITNESS.  IN NO EVENT SHALL ISC BE LIABLE FOR ANY SPECIAL, DIRECT,
# INDIRECT, OR CONSEQUENTIAL DAMAGES OR ANY DAMAGES WHATSOEVER RESULTING FROM
# LOSS OF USE, DATA OR PROFITS, WHETHER IN AN ACTION OF CONTRACT, NEGLIGENCE
# OR OTHER TORTIOUS ACTION, ARISING OUT OF OR IN CONNECTION WITH THE USE OR
# PERFORMANCE OF THIS SOFTWARE.

$NAMESPACE isc::dhcp

% DHCP6_ACTIVATE_INTERFACE activating interface %1
This message is printed when DHCPv6 server enabled an interface to be used
to receive DHCPv6 traffic. IPv6 socket on this interface will be opened once
Interface Manager starts up procedure of opening sockets.

% DHCP6_ADD_GLOBAL_STATUS_CODE %1: adding Status Code to DHCPv6 packet: %2
This message is logged when the server is adding the top-level
Status Code option. The first argument includes the client and the
transaction identification information. The second argument includes
the details of the status code.

% DHCP6_ADD_STATUS_CODE_FOR_IA %1: adding Status Code to IA with iaid=%2: %3
This message is logged when the server is adding the Status Code
option to an IA. The first argument includes the client and the
transaction identification information. The second argument specifies
the IAID. The third argument includes the details of the status code.

% DHCP6_BUFFER_RECEIVED received buffer from %1:%2 to %3:%4 over interface %5
This debug message is logged when the server has received a packet
over the socket. When the message is logged the contents of the received
packet hasn't been parsed yet. The only available information is the
interface and the source and destination addresses/ports.

% DHCP6_BUFFER_UNPACK parsing buffer received from %1 to %2 over interface %3
This debug message is issued when the server starts parsing the received
buffer holding the DHCPv6 message. The arguments specify the source and
destination addresses as well as the interface over which the buffer has
been received.

% DHCP6_BUFFER_WAIT waiting for next DHCPv6 packet with timeout %1 ms
This debug message is issued when the server enters the state when it
waits for new packets. The argument specifies the timeout for the server
to wait for the packet. When this time elapses the server will pass
through its main loop to perform handling of any pending signals
and timers. After that, it will enter the wait state again.

% DHCP6_BUFFER_WAIT_INTERRUPTED interrupted wait for the next packet due to timeout, signal or external socket callback (timeout value is %1)
This debug message is issued when the server intrrupts waiting
for reception of the next DHCPv6 message due to timeout, signal
or reception of the data over socket other than used for DHCPv6
message transmission. The server will now handle signals
received and ready timers before waiting for next packets again.
The argument specifies the timeout value in milliseconds.

% DHCP6_BUFFER_WAIT_SIGNAL signal received while waiting for next packet, next waiting signal is %1
This debug message is issued when the server was waiting for the
packet, but the wait has been interrupted by the signal received
by the process. The signal will be handled before the server starts
waiting for next packets. The argument specifies the next signal to
be handled by the server.

% DHCP6_CCSESSION_STARTED control channel session started on socket %1
A debug message issued during startup after the IPv6 DHCP server has
successfully established a session with the Kea control channel.

% DHCP6_CCSESSION_STARTING starting control channel session, specfile: %1
This debug message is issued just before the IPv6 DHCP server attempts
to establish a session with the Kea control channel.

% DHCP6_CLASS_ASSIGNED client packet has been assigned to the following class(es): %1
This debug message informs that incoming packet has been assigned to specified
class or classes. This is a norma

% DHCP6_COMMAND_RECEIVED received command %1, arguments: %2
A debug message listing the command (and possible arguments) received
from the Kea control system by the IPv6 DHCP server.

% DHCP6_CONFIG_COMPLETE DHCPv6 server has completed configuration: %1
This is an informational message announcing the successful processing of a
new configuration. it is output during server startup, and when an updated
configuration is committed by the administrator.  Additional information
may be provided.

% DHCP6_CONFIG_LOAD_FAIL configuration error using file: %1, reason: %2
This error message indicates that the DHCPv6 configuration has failed.
If this is an initial configuration (during server's startup) the server
will fail to start. If this is a dynamic reconfiguration attempt the
server will continue to use an old configuration.

% DHCP6_CONFIG_NEW_SUBNET a new subnet has been added to configuration: %1
This is an informational message reporting that the configuration has
been extended to include the specified subnet.

% DHCP6_CONFIG_OPTION_DUPLICATE multiple options with the code: %1 added to the subnet: %2
This warning message is issued on an attempt to configure multiple options with the
same option code for the particular subnet. Adding multiple options is uncommon
for DHCPv6, but it is not prohibited.

% DHCP6_CONFIG_RECEIVED received configuration: %1
A debug message listing the configuration received by the DHCPv6 server.
The source of that configuration depends on used configuration backend.

% DHCP6_CONFIG_START DHCPv6 server is processing the following configuration: %1
This is a debug message that is issued every time the server receives a
configuration. That happens start up and also when a server configuration
change is committed by the administrator.

% DHCP6_CONFIG_UPDATE updated configuration received: %1
A debug message indicating that the IPv6 DHCP server has received an
updated configuration from the Kea configuration system.

% DHCP6_DB_BACKEND_STARTED lease database started (type: %1, name: %2)
This informational message is printed every time the IPv6 DHCP server
is started.  It indicates what database backend type is being to store
lease and other information.

% DHCP6_DDNS_CREATE_ADD_NAME_CHANGE_REQUEST created name change request: %1
This debug message is logged when the new Name Change Request has been created
to perform the DNS Update, which adds new RRs.

% DHCP6_DDNS_CREATE_REMOVE_NAME_CHANGE_REQUEST %1: created name change request: %2
This debug message is logged when the new Name Change Request has been created
to perform the DNS Update, which removes RRs from the DNS. The first argument
includes the client and transaction identification information. The second
argument specifies the details of the generated name change request.

% DHCP6_DDNS_FQDN_GENERATED %1: generated FQDN for the client: %2
This debug message is logged when the server generated FQDN (name)
for the client which message is processed. The names may be
generated by the server when required by the server's policy or
when the client doesn't provide any specific FQDN in its message
to the server. The first argument includes the client and
transaction identification information. The second argument includes
the generated FQDN.

% DHCP6_DDNS_GENERATED_FQDN_UPDATE_FAIL %1: failed to update the lease using address %2, after generating FQDN for a client, reason: %3
This message indicates the failure when trying to update the lease and/or
options in the server's response with the hostname generated by the server
from the acquired address. The first argument includes the client and the
transaction identification information. The second argument is a leased
address. The third argument includes the reason for the failure.

% DHCP6_DDNS_LEASE_ASSIGN_FQDN_CHANGE FQDN %1: FQDN for the allocated lease: %2 has changed. New values: hostname = %3, reverse mapping = %4, forward mapping = %5
This debug message is logged when FQDN mapping for a particular lease has
been changed by the recent Request message. This mapping will be changed in DNS.
The first argument includes the client and the transaction identification
information. The second argument holds the details about the lease for which
the FQDN information and/or mappings have changed. The remaining arguments
hold the new FQDN information and flags for mappings.

% DHCP6_DDNS_LEASE_RENEW_FQDN_CHANGE FQDN %1: FQDN for the renewed lease: %2 has changed. New values: hostname = %3, reverse mapping = %4, forward mapping = %5
This debug message is logged when FQDN mapping for a particular lease has been
changed by the recent Renew message. This mapping will be changed in DNS.
The first argument includes the client and the transaction identification
information. The second argument holds the details about the lease for which
the FQDN information and/or mappings have changed. The remaining arguments
hold the new FQDN information and flags for mappings.

% DHCP6_DDNS_RECEIVE_FQDN %1: received DHCPv6 Client FQDN option: %2
This debug message is logged when server has found the DHCPv6 Client FQDN Option
sent by a client and started processing it. The first argument includes the
client and transaction identification information. The second argument
includes the received FQDN.

% DHCP6_DDNS_REMOVE_INVALID_HOSTNAME %1: invalid FQDN %2 for the lease: %3 when removing DNS bindings
This error message is issued when a lease being deleted contains an indication
that the DNS Update has been performed for it, but the FQDN held in the lease
database has invalid format and can't be transformed to the canonical on-wire
format. The first argument includes the client and transaction identification
information.

% DHCP6_DDNS_REQUEST_SEND_FAILED failed sending a request to kea-dhcp-ddns, error: %1,  ncr: %2
This error message indicates that IPv6 DHCP server failed to send a DDNS
update reqeust to the DHCP-DDNS server. This is most likely a configuration or
networking error.

% DHCP6_DDNS_RESPONSE_FQDN_DATA %1: including FQDN option in the server's response: %2
This debug message is issued when the server is adding the Client FQDN
option in its response to the client. The first argument includes the
client and transaction identification information. The second argument
includes the details of the FQDN option being included. Note that the
name carried in the FQDN option may be modified by the server when
the lease is acquired for the client.

% DHCP6_DDNS_SEND_FQDN sending DHCPv6 Client FQDN Option to the client: %1
This debug message is logged when server includes an DHCPv6 Client FQDN Option
in its response to the client.

% DHCP6_DDNS_SKIP_REMOVE_NAME_CHANGE_REQUEST %1: name change request creation skipped for lease: %2
This debug message is logged when the server determines that removal
name change request should not be sent to the DNS, because the DNS
updates are disabled on the DHCP server, or no DNS update has been
performed for the processed lease. The first argument includes the
client and the transaction identification information. The second
argument provides the details of the lease.

% DHCP6_DEACTIVATE_INTERFACE deactivate interface %1
This message is printed when DHCPv6 server disables an interface from being
used to receive DHCPv6 traffic. Sockets on this interface will not be opened
by the Interface Manager until interface is enabled.

% DHCP6_DYNAMIC_RECONFIGURATION initate server reconfiguration using file: %1, after receiving SIGHUP signal
This is the info message logged when the DHCPv6 server starts reconfiguration
as a result of receiving SIGHUP signal.

% DHCP6_DYNAMIC_RECONFIGURATION_FAIL dynamic server reconfiguration failed with file: %1
This is an error message logged when the dynamic reconfiguration of the
DHCP server failed.

% DHCP6_EXTEND_NA_UNKNOWN %1: received unknown IA_NA with iaid=%2 in subnet %3
This warning message is printed when client attempts to extend the lease
for the address (in the IA_NA option) but no such lease is known by the server.
It typically means that client has attempted to use its lease past its
lifetime: causes of this include a adjustment of the client's date/time
setting or poor support on the client for sleep/recovery. A properly
implemented client will recover from such a situation by restarting the
lease allocation process after receiving a negative reply from the server.
The first argument includes the client and the transaction identification
information. The second argument holds IAID. The third argument holds the
subnet information.

An alternative cause could be that the server has lost its database
recently and does not recognize its well-behaving clients. This is more
probable if you see many such messages. Clients will recover from this,
but they will most likely get a different IP addresses and experience
a brief service interruption.

% DHCP6_HOOKS_LIBS_RELOAD_FAIL reload of hooks libraries failed
A "libreload" command was issued to reload the hooks libraries but for
some reason the reload failed.  Other error messages issued from the
hooks framework will indicate the nature of the problem.

% DHCP6_HOOK_BUFFER_RCVD_SKIP received buffer from %1 to %2 over interface %3 was dropped because a callout set the skip flag
This debug message is printed when a callout installed on buffer6_receive
hook point set the skip flag. For this particular hook point, the
setting of the flag by a callout instructs the server to drop the packet.
The arguments specify the source and destination address as well as
the name of the interface over which the buffer has been received.

% DHCP6_HOOK_BUFFER_SEND_SKIP %1: prepared DHCPv6 response was dropped because a callout set the skip flag
This debug message is printed when a callout installed on buffer6_send
hook point set the skip flag. For this particular hook point, the
setting of the flag by a callout instructs the server to drop the packet.
Server completed all the processing (e.g. may have assigned, updated
or released leases), but the response will not be send to the client.
The argument includes the client and transaction identification
information.

% DHCP6_HOOK_LEASE6_RELEASE_NA_SKIP %1: DHCPv6 address lease was not released because a callout set the skip flag
This debug message is printed when a callout installed on the
lease6_release hook point set the skip flag. For this particular hook
point, the setting of the flag by a callout instructs the server to not
release a lease. If a client requested the release of multiples leases
(by sending multiple IA options), the server will retain this particular
lease and proceed with other releases as usual. The argument holds the
client and transaction identification information.

% DHCP6_HOOK_LEASE6_RELEASE_PD_SKIP %1: prefix lease was not released because a callout set the skip flag
This debug message is printed when a callout installed on lease6_release
hook point set the skip flag. For this particular hook point, the
setting of the flag by a callout instructs the server to not release
a lease. If client requested release of multiples leases (by sending
multiple IA options), the server will retains this particular lease and
will proceed with other renewals as usual. The argument holds the
client and transaction identification information.

% DHCP6_HOOK_PACKET_RCVD_SKIP %1: packet is dropped, because a callout set the skip flag.
This debug message is printed when a callout installed on the pkt6_receive
hook point sets the skip flag. For this particular hook point, the
setting of the flag instructs the server to drop the packet.

% DHCP6_HOOK_PACKET_SEND_SKIP %1: prepared DHCPv6 response was not sent because a callout set the skip flag
This debug message is printed when a callout installed on the pkt6_send
hook point set the skip flag. For this particular hook point, the setting
of the flag by a callout instructs the server to drop the packet. This
effectively means that the client will not get any response, even though
the server processed client's request and acted on it (e.g. possibly
allocated a lease). The argument specifies the client and transaction
identification information.

% DHCP6_HOOK_SUBNET6_SELECT_SKIP %1: no subnet was selected because a callout set the skip flag
This debug message is printed when a callout installed on the
subnet6_select hook point set the skip flag. For this particular hook
point, the setting of the flag instructs the server not to choose a
subnet, an action that severely limits further processing; the server
will be only able to offer global options - no addresses or prefixes
will be assigned. The argument holds the client and transaction
identification information.

% DHCP6_INIT_FAIL failed to initialize Kea server: %1
The server has failed to establish communication with the rest of Kea,
failed to read JSON configuration file or excountered any other critical
issue that prevents it from starting up properly. Attached error message
provides more details about the issue.

% DHCP6_LEASE_ADVERT %1: lease for address %2 and iaid=%3 will be advertised
This debug message indicates that the server will advertise an
address to the client in the ADVERTISE message. The client will
request allocation of this address with the REQUEST message sent
in the next message exchange. The first argument includes the client
and transaction identification information. The remaining arguments
hold the allocated address and IAID.

% DHCP6_LEASE_ADVERT_FAIL %1: failed to advertise an address lease for iaid=%2
This message indicates that in response to a received SOLICIT, the server
failed to advertise a non-temporary lease for a given client. There may
be many reasons for such failure. Each failure is logged in a separate
log entry. The first argument holds the client and transaction identification
information. The second argument holds the IAID.

% DHCP6_LEASE_ALLOC %1: lease for address %2 and iaid=%3 has been allocated
This debug message indicates that in response to a client's REQUEST
message, the server successfully granted an non-temporary address
lease. This is a normal behavior and indicates successful operation.
The first argument includes the client and transaction identification
information. The remaining arguments hold the allocated address and
IAID.

% DHCP6_LEASE_ALLOC_FAIL %1: failed to grant an address lease for iaid=%2
This message indicates that in response to a received REQUEST, the server
failed to grant a non-temporary address lease for the client. There may
be many reasons for such failure. Each failure is logged in a separate
log entry. The first argument holds the client and transaction identification
information. The second argument holds the IAID.

% DHCP6_LEASE_DATA %1: detailed lease information for iaid=%2: %3
This debug message is used to print the detailed information about the
allocated lease or a lease which will be advertised to the client.
The first argument holds the client and the transaction identification
information. The second argument holds the IAID. The third argument
holds the detailed lease information.

% DHCP6_LEASE_DATABASE_TIMERS_EXEC_FAIL failed to execute timer-based functions for lease database: %1
A warning message executed when a server process is unable to execute
the periodic actions for the lease database. An example of the periodic
action is a Lease File Cleanup. One of the reasons for the failure is
a misconfiguration of the lease database, whereby the lease database
hasn't been selected.

% DHCP6_LEASE_NA_WITHOUT_DUID %1: address lease for address %2 does not have a DUID
This error message indicates a database consistency problem. The lease
database has an entry indicating that the given address is in use,
but the lease does not contain any client identification. This is most
likely due to a software error: please raise a bug report. As a temporary
workaround, manually remove the lease entry from the database. The first
argument includes the client and transaction identification information.
The second argument holds the address to be released.

% DHCP6_LEASE_PD_WITHOUT_DUID %1: lease for prefix %2/%3 does not have a DUID
This error message indicates a database consistency failure. The lease
database has an entry indicating that the given prefix is in use,
but the lease does not contain any client identification. This is most
likely due to a software error: please raise a bug report. As a temporary
workaround, manually remove the lease entry from the database. The
first argument includes client and transaction identification
information. The second and third argument hold the prefix and the
prefix length.

% DHCP6_NOT_RUNNING IPv6 DHCP server is not running
A warning message is issued when an attempt is made to shut down the
IPv6 DHCP server but it is not running.

% DHCP6_NO_INTERFACES failed to detect any network interfaces
During startup the IPv6 DHCP server failed to detect any network
interfaces and is therefore shutting down.

% DHCP6_NO_SOCKETS_OPEN no interface configured to listen to DHCP traffic
This warning message is issued when current server configuration specifies
no interfaces that server should listen on, or specified interfaces are not
configured to receive the traffic.

% DHCP6_OPEN_SOCKET opening sockets on port %1
A debug message issued during startup, this indicates that the IPv6 DHCP
server is about to open sockets on the specified port.

% DHCP6_OPEN_SOCKET_FAIL failed to open socket: %1
A warning message issued when IfaceMgr fails to open and bind a socket. The reason
for the failure is appended as an argument of the log message.

% DHCP6_PACKET_DROP_PARSE_FAIL failed to parse packet from %1 to %2, received over interace %3, reason: %4
The DHCPv4 server has received a packet that it is unable to
interpret. The reason why the packet is invalid is included in the message.

% DHCP6_PACKET_DROP_SERVERID_MISMATCH %1: dropping packet with server identifier: %2, server is using: %3
A debug message noting that server has received message with server identifier
option that not matching server identifier that server is using.

% DHCP6_PACKET_DROP_UNICAST %1: dropping unicast %2 packet as this packet should be sent to multicast
This debug message is issued when the server drops the unicast packet,
because packets of this type must be sent to multicast. The first argument
specifies the client and transaction identification information, the
second argument specifies packet type.

% DHCP6_PACKET_PROCESS_FAIL processing of %1 message received from %2 failed: %3
This is a general catch-all message indicating that the processing of the
specified packet type from the indicated address failed.  The reason is given in the
message.  The server will not send a response but will instead ignore the packet.

% DHCP6_PACKET_RECEIVED %1: %2 (type %3) received from %4 to %5 on interface %6
A debug message noting that the server has received the specified type of
packet on the specified interface. The first argument specifies the
client and transaction identification information. The second and third
argument specify the name of the DHCPv6 message and its numeric type
respectively. The remaining arguments specify the source address,
destination IP address and the name of the interface on which the
message has been received.

% DHCP6_PACKET_RECEIVE_FAIL error on attempt to receive packet: %1
The IPv6 DHCP server tried to receive a packet but an error
occurred during this attempt. The reason for the error is included in
the message.

% DHCP6_PACKET_SEND_FAIL failed to send DHCPv6 packet: %1
This error is output if the IPv6 DHCP server fails to send an assembled
DHCP message to a client. The reason for the error is included in the
message.

% DHCP6_PACK_FAIL failed to assemble response correctly
This error is output if the server failed to assemble the data to be
returned to the client into a valid packet.  The reason is most likely
to be to a programming error: please raise a bug report.

% DHCP6_PARSER_COMMIT_EXCEPTION parser failed to commit changes
On receipt of message containing details to a change of the IPv6 DHCP
server configuration, a set of parsers were successfully created, but one
of them failed to commit its changes due to a low-level system exception
being raised.  Additional messages may be output indicating the reason.

% DHCP6_PARSER_COMMIT_FAIL parser failed to commit changes: %1
On receipt of message containing details to a change of the IPv6 DHCP
server configuration, a set of parsers were successfully created, but
one of them failed to commit its changes.  The reason for the failure
is given in the message.

% DHCP6_PARSER_CREATED created parser for configuration element %1
A debug message output during a configuration update of the IPv6 DHCP
server, notifying that the parser for the specified configuration element
has been successfully created.

% DHCP6_PARSER_EXCEPTION failed to create or run parser for configuration element %1
On receipt of message containing details to a change of its configuration,
the IPv6 DHCP server failed to create a parser to decode the contents of
the named configuration element, or the creation succeeded but the parsing
actions and committal of changes failed.  The message has been output in
response to a non-Kea exception being raised.  Additional messages
may give further information.

The most likely cause of this is that the specification file for the
server (which details the allowable contents of the configuration) is
not correct for this version of Kea.  This may be the result of an
interrupted installation of an update to Kea.

% DHCP6_PARSER_FAIL failed to create or run parser for configuration element %1: %2
On receipt of message containing details to a change of its configuration,
the IPv6 DHCP server failed to create a parser to decode the contents
of the named configuration element, or the creation succeeded but the
parsing actions and committal of changes failed.  The reason for the
failure is given in the message.

% DHCP6_PD_LEASE_ADVERT %1: lease for prefix %2/%3 and iaid=%4 will be advertised
This debug message indicates that the server will advertise a
prefix to the client in the ADVERTISE message. The client will
request allocation of this prefix with the REQUEST message sent
in the next message exchange. The first argument includes the client
and transaction identification information. The remaining arguments
hold the allocated prefix, prefix length and IAID.

% DHCP6_PD_LEASE_ADVERT_FAIL %1: failed to advertise a prefix lease for iaid=%2
This message indicates that in response to a received SOLICIT, the
server failed to advertise a prefix lease for a given client. There may
be many reasons for such failure. Each failure is logged in a separate
log entry. The first argument holds the client and transaction identification
information. The second argument holds the IAID.

% DHCP6_PD_LEASE_ALLOC %1: lease for prefix %2/%3 and iaid=%4 has been allocated
This debug message indicates that in response to a client's REQUEST
message, the server successfully granted an non-temporary address
lease. This is a normal behavior and indicates successful operation.
The first argument includes the client and transaction identification
information. The remaining arguments hold the allocated prefix,
prefix lenngth and and IAID.

% DHCP6_PD_LEASE_ALLOC_FAIL %1: failed to grant a prefix lease for iaid=%2
This message indicates that in response to a received REQUEST, the server
failed to grant a prefix lease for the client. There may be many reasons
for such failure. Each failure is logged in a separate log entry. The first
argument holds the client and transaction identification information.
The second argument holds the IAID.

% DHCP6_PROCESS_IA_NA_EXTEND %1: extending lease lifetime for IA_NA option with iaid=%2
This message is logged when the server is starting to extend the lifetime
of the address lease associated with the particular IAID. The first argument
includes the client and transaction identification information. The second
argument contains the IAID.

% DHCP6_PROCESS_IA_NA_RELEASE %1: releasing lease for IA_NA option with iaid=%2
This message is logged when the server is trying to release the client's
as a result of receiving the RELEASE message. The first argument
includes the client and transaction identification information. The second
argument contains the IAID.

% DHCP6_PROCESS_IA_NA_REQUEST %1: server is processing IA_NA option with iaid=%2 and hint=%3
This is a debug message that indicates the processing of a received
IA_NA option. The first argument contains the client and the transaction
identification information. The second argument holds the IAID of the
IA_NA option. The third argument may hold the hint for the server
about the address that the client would like to have allocated.
If there is no hint, the argument should provide the text indicating
that the hint hasn't been sent.

% DHCP6_PROCESS_IA_PD_EXTEND %1: extending lease lifetime for IA_PD option with iaid=%2
This message is logged when the server is starting to extend the lifetime
of the prefix lease associated with the particular IAID. The first argument
includes the client and transaction identification information. The second
argument contains the IAID.

% DHCP6_PROCESS_IA_PD_REQUEST %1: server is processing IA_PD option with iaid=%2 and hint=%3
This is a debug message that indicates a processing of received IA_PD
<<<<<<< HEAD
option. The first argument contains the client and the transaction
identification information. The second argument holds the IAID of the
IA_PD option. The third argument may hold the hint for the server
about the prefix that the client would like to have allocated.
If there is no hint, the argument should provide the text indicating
that the hint hasn't been sent.

% DHCP6_QUERY_DATA %1, packet details: %2
A debug message printing the details of the received packet. The first
argument includes the client and the transaction identification
information.

% DHCP6_RELEASE_NA %1: binding for address %2 and iaid=%3 was released properly
=======
option. It may optionally contain an prefix that may be used by the server
as a hint for possible requested prefix.

% DHCP6_QUERY_DATA received packet length %1, data length %2, data is %3
A debug message listing the data received from the client or relay.

% DHCP6_RAPID_COMMIT %1: Rapid Commit option received, following 2-way exchange
This debug messgage is issued when the server found a Rapid Commit option
in the client's message and 2-way exchanges are supported by the
server for the subnet on which the client is connected. The argument
specifies the client and transaction identification information.

% DHCP6_RELEASE_MISSING_CLIENTID client (address=%1) sent RELEASE message without mandatory client-id
This warning message indicates that client sent RELEASE message without
mandatory client-id option. This is most likely caused by a buggy client
(or a relay that malformed forwarded message). This request will not be
processed and a response with error status code will be sent back.

% DHCP6_RELEASE_NA address %1 belonging to client duid=%2, iaid=%3 was released properly
>>>>>>> 6c145e8c
This debug message indicates that an address was released properly. It
is a normal operation during client shutdown.

% DHCP6_RELEASE_NA_FAIL %1: failed to remove address lease for address %2 and iaid=%3
This error message indicates that the software failed to remove an address
lease from the lease database.  It probably due to an error during a
database operation: resolution will most likely require administrator
intervention (e.g. check if DHCP process has sufficient privileges to
update the database). It may also be triggered if a lease was manually
removed from the database during RELEASE message processing. The first
argument holds the client and transaction identification information.
The second and third argument hold the released address and IAID
respectively.

% DHCP6_RELEASE_NA_FAIL_WRONG_DUID %1: client tried to release address %2, but it belongs to another client using duid=%3
This warning message indicates that a client tried to release an address
that belongs to a different client. This should not happen in normal
circumstances and may indicate a misconfiguration of the client.  However,
since the client releasing the address will stop using it anyway, there
is a good chance that the situation will correct itself.

% DHCP6_RELEASE_NA_FAIL_WRONG_IAID %1: client tried to release address %2, but it used wrong IAID (expected %3, but got %4)
This warning message indicates that client tried to release an address
that does belong to it, but the address was expected to be in a different
IA (identity association) container. This probably means that the client's
support for multiple addresses is flawed.

% DHCP6_RELEASE_PD %1: prefix %2/%3 for iaid=%4 was released properly
This debug message indicates that a prefix was released properly. It
is a normal operation during client shutdown. The first argument holds
the client and transaction identification information. The second and
third argument define the prefix and its length. The fourth argument
holds IAID.

% DHCP6_RELEASE_PD_FAIL %1: failed to release prefix %2/%3 for iaid=%4
This error message indicates that the software failed to remove a prefix
lease from the lease database.  It probably due to an error during a
database operation: resolution will most likely require administrator
intervention (e.g. check if DHCP process has sufficient privileges to
update the database). It may also be triggered if a lease was manually
removed from the database during RELEASE message processing. The
first argument hold the client and transaction identification
information. The second and third argument define the prefix and
its length. The fourth argument holds the IAID.

% DHCP6_RELEASE_PD_FAIL_WRONG_DUID %1: client tried to release prefix %2/%3, but it belongs to another client (duid=%4)
This warning message indicates that client tried to release a prefix
that belongs to a different client. This should not happen in normal
circumstances and may indicate a misconfiguration of the client.  However,
since the client releasing the prefix will stop using it anyway, there
is a good chance that the situation will correct itself. The first
argument includes the client and the transaction identification
information. The second and third argument include the prefix and
prefix length. The last argument holds the DUID of the client holding
the lease.

% DHCP6_RELEASE_PD_FAIL_WRONG_IAID %1: client tried to release prefix %2/%3, but it used wrong IAID (expected %4, but got %5)
This warning message indicates that client tried to release a prefix
that does belong to it, but the address was expected to be in a different
IA (identity association) container. This probably means that the client's
support for multiple prefixes is flawed. The first argument includes the
client and transaction identification information. The second and third
argument identify the prefix. The fourth and fifth argument hold the
expected IAID and IAID found respectively.

% DHCP6_REQUIRED_OPTIONS_CHECK_FAIL %1 message received from %2 failed the following check: %3
This message indicates that received DHCPv6 packet is invalid.  This may be due
to a number of reasons, e.g. the mandatory client-id option is missing,
the server-id forbidden in that particular type of message is present,
there is more than one instance of client-id or server-id present,
etc. The exact reason for rejecting the packet is included in the message.

% DHCP6_RESPONSE_DATA responding with packet type %1 data is %2
A debug message listing the data returned to the client.

% DHCP6_SERVERID_GENERATED server-id %1 has been generated and will be stored in %2
This informational messages indicates that the server was not able to read
its server identifier (DUID) and has generated a new one. This server-id
will be stored in a file and will be read and used during next restart. It
is normal behavior when the server is started for the first time. If
this message is printed every start, please check that the server have
sufficient permission to write its server-id file and that the file is not
corrupt.

Changing the server identifier in a production environment is not
recommended as existing clients will not recognize the server and may go
through a rebind phase. However, they should be able to recover without
losing their leases.

% DHCP6_SERVERID_LOADED server-id %1 has been loaded from file %2
This debug message indicates that the server loaded its server identifier.
That value is sent in all server responses and clients use it to
discriminate between servers. This is a part of normal startup or
reconfiguration procedure.

% DHCP6_SERVERID_WRITE_FAIL server was not able to write its ID to file %1
This warning message indicates that server was not able to write its
server identifier (DUID) to a file. This likely indicates lack of write
permission to a given file or directory. This is not critical and the
server will continue to operate, but server will generate different DUID
during every start and clients will need to go through a rebind phase
to recover.

% DHCP6_SERVER_FAILED server failed: %1
The IPv6 DHCP server has encountered a fatal error and is terminating.
The reason for the failure is included in the message.

% DHCP6_SHUTDOWN server shutdown
The IPv6 DHCP server has terminated normally.

% DHCP6_SHUTDOWN_REQUEST shutdown of server requested
This debug message indicates that a shutdown of the IPv6 server has
been requested via a call to the 'shutdown' method of the core Dhcpv6Srv
object.

% DHCP6_SOCKET_UNICAST server is about to open socket on address %1 on interface %2
This is a debug message that inform that a unicast socket will be opened.

% DHCP6_SRV_CONSTRUCT_ERROR error creating Dhcpv6Srv object, reason: %1
This error message indicates that during startup, the construction of a
core component within the IPv6 DHCP server (the Dhcpv6 server object)
has failed.  As a result, the server will exit.  The reason for the
failure is given within the message.

% DHCP6_STANDALONE skipping message queue, running standalone
This is a debug message indicating that the IPv6 server is running in
standalone mode, not connected to the message queue.  Standalone mode
is only useful during program development, and should not be used in a
production environment.

% DHCP6_STARTED Kea DHCPv6 server version %1 started
This informational message indicates that the IPv6 DHCP server has
processed all configuration information and is ready to process
DHCPv6 packets.  The version is also printed.

% DHCP6_STARTING Kea DHCPv6 server version %1 starting
This informational message indicates that the IPv6 DHCP server has
processed any command-line switches and is starting. The version
is also printed.

% DHCP6_START_INFO pid: %1, port: %2, verbose: %3
This is a debug message issued during the IPv6 DHCP server startup.
It lists some information about the parameters with which the server
is running.

% DHCP6_SUBNET_DATA %1: the selected subnet details: %2
This debug message includes the details of the subnet selected for
the client. The first argument includes the client and the
transaction identification information. The second argument
includes the subnet details.

% DHCP6_SUBNET_SELECTED %1: the subnet with ID %2 was selected for client assignments
This is a debug message noting the selection of a subnet to be used for
address and option assignment. Subnet selection is one of the early
steps in the processing of incoming client message. The first
argument includes the client and the transaction identification
information. The second argument holds the selected subnet id.

% DHCP6_SUBNET_SELECTION_FAILED %1: failed to select subnet for the client
This debug message indicates that the server failed to select the
subnet for the client which has sent a message to the server.
The cause is likely due to a misconfiguration of the server. The packet
processing will continue, but the response will only contain generic
configuration and no addresses or prefixes. The argument includes
the client and the transaction identification information.

% DHCP6_UNKNOWN_MSG_RECEIVED received unknown message (type %d) on interface %2
This debug message is printed when server receives a message of unknown type.
That could either mean missing functionality or invalid or broken relay or client.
The list of formally defined message types is available here:
http://www.iana.org/assignments/dhcpv6-parameters.
<|MERGE_RESOLUTION|>--- conflicted
+++ resolved
@@ -522,7 +522,6 @@
 
 % DHCP6_PROCESS_IA_PD_REQUEST %1: server is processing IA_PD option with iaid=%2 and hint=%3
 This is a debug message that indicates a processing of received IA_PD
-<<<<<<< HEAD
 option. The first argument contains the client and the transaction
 identification information. The second argument holds the IAID of the
 IA_PD option. The third argument may hold the hint for the server
@@ -535,28 +534,14 @@
 argument includes the client and the transaction identification
 information.
 
-% DHCP6_RELEASE_NA %1: binding for address %2 and iaid=%3 was released properly
-=======
-option. It may optionally contain an prefix that may be used by the server
-as a hint for possible requested prefix.
-
-% DHCP6_QUERY_DATA received packet length %1, data length %2, data is %3
-A debug message listing the data received from the client or relay.
-
 % DHCP6_RAPID_COMMIT %1: Rapid Commit option received, following 2-way exchange
 This debug messgage is issued when the server found a Rapid Commit option
 in the client's message and 2-way exchanges are supported by the
 server for the subnet on which the client is connected. The argument
 specifies the client and transaction identification information.
 
-% DHCP6_RELEASE_MISSING_CLIENTID client (address=%1) sent RELEASE message without mandatory client-id
-This warning message indicates that client sent RELEASE message without
-mandatory client-id option. This is most likely caused by a buggy client
-(or a relay that malformed forwarded message). This request will not be
-processed and a response with error status code will be sent back.
-
-% DHCP6_RELEASE_NA address %1 belonging to client duid=%2, iaid=%3 was released properly
->>>>>>> 6c145e8c
+
+% DHCP6_RELEASE_NA %1: binding for address %2 and iaid=%3 was released properly
 This debug message indicates that an address was released properly. It
 is a normal operation during client shutdown.
 
