{
  "module_spec": {
    "module_name": "Dhcp6",
    "module_description": "DHCPv6 server daemon",
    "config_data": [
<<<<<<< HEAD
      {
        "item_name": "hooks-libraries",
        "item_type": "list",
        "item_optional": true,
        "item_default": [],
        "list_item_spec":
        {
          "item_name": "hooks-library",
          "item_type": "string",
          "item_optional": true,
        }
      },
 
      { "item_name": "interface",
=======
      { "item_name": "interfaces",
>>>>>>> c845a960
        "item_type": "list",
        "item_optional": false,
        "item_default": [ "*" ],
        "list_item_spec":
        {
          "item_name": "interface_name",
          "item_type": "string",
          "item_optional": false,
          "item_default": "*"
        }
      } ,

      { "item_name": "renew-timer",
        "item_type": "integer",
        "item_optional": false,
        "item_default": 1000
      },

      { "item_name": "rebind-timer",
        "item_type": "integer",
        "item_optional": false,
        "item_default": 2000
      },

      { "item_name": "preferred-lifetime",
        "item_type": "integer",
        "item_optional": false,
        "item_default": 3000
      },

      { "item_name": "valid-lifetime",
        "item_type": "integer",
        "item_optional": false,
        "item_default": 4000
      },

      { "item_name": "option-def",
        "item_type": "list",
        "item_optional": false,
        "item_default": [],
        "list_item_spec":
        {
          "item_name": "single-option-def",
          "item_type": "map",
          "item_optional": false,
          "item_default": {},
          "map_item_spec": [
          {
            "item_name": "name",
            "item_type": "string",
            "item_optional": false,
            "item_default": ""
          },

          { "item_name": "code",
            "item_type": "integer",
            "item_optional": false,
            "item_default": 0
          },

          { "item_name": "type",
            "item_type": "string",
            "item_optional": false,
            "item_default": ""
          },

          { "item_name": "array",
            "item_type": "boolean",
            "item_optional": false,
            "item_default": False
          },

          { "item_name": "record-types",
            "item_type": "string",
            "item_optional": false,
            "item_default": ""
          },

          { "item_name": "space",
            "item_type": "string",
            "item_optional": false,
            "item_default": ""
          },

          { "item_name": "encapsulate",
            "item_type": "string",
            "item_optional": false,
            "item_default": ""
          } ]
        }
      },

      { "item_name": "option-data",
        "item_type": "list",
        "item_optional": false,
        "item_default": [],
        "list_item_spec":
        {
          "item_name": "single-option-data",
          "item_type": "map",
          "item_optional": false,
          "item_default": {},
          "map_item_spec": [
          {
            "item_name": "name",
            "item_type": "string",
            "item_optional": false,
            "item_default": ""
          },

          { "item_name": "code",
            "item_type": "integer",
            "item_optional": false,
            "item_default": 0
          },
          { "item_name": "data",
            "item_type": "string",
            "item_optional": false,
            "item_default": ""
          },
          { "item_name": "csv-format",
            "item_type": "boolean",
            "item_optional": false,
            "item_default": False
          },
          { "item_name": "space",
            "item_type": "string",
            "item_optional": false,
            "item_default": "dhcp6"
          } ]
        }
      },

      { "item_name": "lease-database",
        "item_type": "map",
        "item_optional": false,
        "item_default": {"type": "memfile"},
        "map_item_spec": [
            {
                "item_name": "type",
                "item_type": "string",
                "item_optional": false,
                "item_default": ""
            },
            {
                "item_name": "name",
                "item_type": "string",
                "item_optional": true,
                "item_default": ""
            },
            {
                "item_name": "user",
                "item_type": "string",
                "item_optional": true,
                "item_default": ""
            },
            {
                "item_name": "host",
                "item_type": "string",
                "item_optional": true,
                "item_default": ""
            },
            {
                "item_name": "password",
                "item_type": "string",
                "item_optional": true,
                "item_default": ""
            }
        ]
      },

      { "item_name": "subnet6",
        "item_type": "list",
        "item_optional": false,
        "item_default": [],
        "list_item_spec":
        {
            "item_name": "single-subnet6",
            "item_type": "map",
            "item_optional": false,
            "item_default": {},
            "map_item_spec": [

                { "item_name": "subnet",
                  "item_type": "string",
                  "item_optional": false,
                  "item_default": ""
                },

                { "item_name": "interface",
                  "item_type": "string",
                  "item_optional": false,
                  "item_default": ""
                },

                { "item_name": "interface-id",
                  "item_type": "string",
                  "item_optional": false,
                  "item_default": ""
                },

                { "item_name": "renew-timer",
                  "item_type": "integer",
                  "item_optional": false,
                  "item_default": 1000
                },

                { "item_name": "rebind-timer",
                  "item_type": "integer",
                  "item_optional": false,
                  "item_default": 2000
                },

                { "item_name": "preferred-lifetime",
                  "item_type": "integer",
                  "item_optional": false,
                  "item_default": 3000
                },

                { "item_name": "valid-lifetime",
                  "item_type": "integer",
                  "item_optional": false,
                  "item_default": 7200
                },
                { "item_name": "pool",
                  "item_type": "list",
                  "item_optional": false,
                  "item_default": [],
                    "list_item_spec":
                    {
                        "item_name": "type",
                        "item_type": "string",
                        "item_optional": false,
                        "item_default": ""
                    }
                },
                { "item_name": "option-data",
                  "item_type": "list",
                  "item_optional": false,
                  "item_default": [],
                  "list_item_spec":
                  {
                    "item_name": "single-option-data",
                    "item_type": "map",
                    "item_optional": false,
                    "item_default": {},
                    "map_item_spec": [
                    {
                      "item_name": "name",
                      "item_type": "string",
                      "item_optional": false,
                      "item_default": ""
                    },
                    {
                      "item_name": "code",
                      "item_type": "integer",
                      "item_optional": false,
                      "item_default": 0
                    },
                    {
                      "item_name": "data",
                      "item_type": "string",
                      "item_optional": false,
                      "item_default": ""
                    },
                    { "item_name": "csv-format",
                      "item_type": "boolean",
                      "item_optional": false,
                      "item_default": False
                    },
                    { "item_name": "space",
                      "item_type": "string",
                      "item_optional": false,
                      "item_default": "dhcp6"
                    } ]
                  }
                } ]
            }
       }
    ],
    "commands": [
        {
            "command_name": "shutdown",
            "command_description": "Shuts down DHCPv6 server.",
            "command_args": [
                {
                    "item_name": "pid",
                    "item_type": "integer",
                    "item_optional": true
                }
            ]
        },

        {
            "command_name": "libreload",
            "command_description": "Reloads the current hooks libraries.", 
        }
    ]
  }
}<|MERGE_RESOLUTION|>--- conflicted
+++ resolved
@@ -3,7 +3,6 @@
     "module_name": "Dhcp6",
     "module_description": "DHCPv6 server daemon",
     "config_data": [
-<<<<<<< HEAD
       {
         "item_name": "hooks-libraries",
         "item_type": "list",
@@ -17,10 +16,7 @@
         }
       },
  
-      { "item_name": "interface",
-=======
       { "item_name": "interfaces",
->>>>>>> c845a960
         "item_type": "list",
         "item_optional": false,
         "item_default": [ "*" ],
