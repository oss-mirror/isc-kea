--- conflicted
+++ resolved
@@ -338,7 +338,6 @@
       </varlistentry><!-- end of zones -->
 
       <varlistentry>
-<<<<<<< HEAD
         <term>ixfr_running</term>
         <listitem><simpara>
           Number of IXFRs in progress
@@ -358,7 +357,8 @@
           Number of SOA queries in progress
         </simpara></listitem>
       </varlistentry>
-=======
+
+      <varlistentry>
         <term>socket</term>
         <listitem><simpara>
           A directory name of socket statistics
@@ -439,7 +439,6 @@
           </variablelist>
         </listitem>
       </varlistentry><!-- end of socket -->
->>>>>>> 46b7d9d9
 
     </variablelist>
 
