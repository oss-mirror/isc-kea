--- conflicted
+++ resolved
@@ -53,11 +53,7 @@
 
 #include <auth/common.h>
 #include <auth/auth_srv.h>
-<<<<<<< HEAD
-#include <auth/asio_link.h>
 #include <auth/query.h>
-=======
->>>>>>> b5ff3f23
 
 using namespace std;
 
@@ -110,13 +106,6 @@
 
     bool xfrout_connected_;
     AbstractXfroutClient& xfrout_client_;
-<<<<<<< HEAD
-
-    /// Currently non-configurable, but will be.
-    static const uint16_t DEFAULT_LOCAL_UDPSIZE = 4096;
-
-    /// Hot spot cache
-    isc::datasrc::HotCache cache_;
 
     // enable memory data source
     bool use_memory_datasrc_;
@@ -124,8 +113,6 @@
     /// because the interface is so different, so we use a separate variable
     /// here.
     isc::datasrc::MemoryDataSrc memory_datasrc_;
-=======
->>>>>>> b5ff3f23
 };
 
 AuthSrvImpl::AuthSrvImpl(const bool use_cache,
@@ -418,7 +405,6 @@
     }
 
     try {
-<<<<<<< HEAD
         // If a memory data source is configured call the separate
         // Query::process()
         if (use_memory_datasrc_) {
@@ -428,13 +414,9 @@
             isc::auth::Query query(memory_datasrc_, qname, qtype, message);
             query.process();
         } else {
-            isc::datasrc::Query query(message, cache_, dnssec_ok);
+            isc::datasrc::Query query(*message, cache_, dnssec_ok);
             data_sources_.doQuery(query);
         }
-=======
-        Query query(*message, cache_, dnssec_ok);
-        data_sources_.doQuery(query);
->>>>>>> b5ff3f23
     } catch (const Exception& ex) {
         if (verbose_mode_) {
             cerr << "[b10-auth] Internal error, returning SERVFAIL: " <<
