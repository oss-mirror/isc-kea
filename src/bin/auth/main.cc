--- conflicted
+++ resolved
@@ -94,24 +94,6 @@
                      const isc::config::ConfigData&)
 {
     assert(server != NULL);
-<<<<<<< HEAD
-    if (config->contains("classes")) {
-        isc::datasrc::ClientListMapPtr lists;
-
-        if (*first_time) {
-            // HACK: The default is not passed to the handler in the first
-            // callback. This one will get the default (or, current value).
-            // Further updates will work the usual way.
-            assert(config_session != NULL);
-            *first_time = false;
-            lists = configureDataSource(
-                config_session->getRemoteConfigValue("data_sources",
-                                                     "classes"));
-        } else {
-            lists = configureDataSource(config->get("classes"));
-        }
-=======
->>>>>>> 44fab0f5
 
     // Note: remote config handler is requested to be exception free.
     // While the code below is not 100% exception free, such an exception
