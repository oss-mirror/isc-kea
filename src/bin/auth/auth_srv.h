--- conflicted
+++ resolved
@@ -44,18 +44,15 @@
     ///
     /// \name Constructors, Assignment Operator and Destructor.
     ///
-    /// Note: The copy constructor and the assignment operator are intentionally
-    /// defined as private.
+    /// Note: The copy constructor and the assignment operator are
+    /// intentionally defined as private.
     //@{
 private:
     AuthSrv(const AuthSrv& source);
     AuthSrv& operator=(const AuthSrv& source);
 public:
-<<<<<<< HEAD
-    explicit AuthSrv(const bool use_cache);
-=======
-    AuthSrv(isc::xfr::AbstractXfroutClient& xfrout_client);
->>>>>>> 567266e3
+    AuthSrv(const bool use_cache,
+            isc::xfr::AbstractXfroutClient& xfrout_client);
     ~AuthSrv();
     //@}
     /// \return \c true if the \message contains a response to be returned;
@@ -65,11 +62,24 @@
                         isc::dns::MessageRenderer& response_renderer);
     void setVerbose(bool on);
     bool getVerbose() const;
-    void serve(std::string zone_name);
     isc::data::ElementPtr updateConfig(isc::data::ElementPtr config);
-    void setSession(isc::cc::AbstractSession* session);
     isc::config::ModuleCCSession* configSession() const;
-    void setConfigSession(isc::config::ModuleCCSession* cs);
+    void setConfigSession(isc::config::ModuleCCSession* config_session);
+
+    ///
+    /// Note: this interface is tentative.  We'll revisit the ASIO and session
+    /// frameworks, at which point the session will probably be passed on
+    /// construction of the server.
+    ///
+    /// \param xfrin_session A Session object over which NOTIFY message
+    /// information is exchanged with a XFRIN handler.
+    /// The session must be established before setting in the server
+    /// object.
+    /// Ownership isn't transferred: the caller is responsible for keeping
+    /// this object to be valid while the server object is working and for
+    /// disconnecting the session and destroying the object when the server
+    ///
+    void setXfrinSession(isc::cc::AbstractSession* xfrin_session);
 private:
     AuthSrvImpl* impl_;
 };
