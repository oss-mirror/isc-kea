{
<<<<<<< HEAD
  "data_specification": {
    "module_name": "Auth"
=======
  "module_spec": {
    "module_name": "Auth",
    "config_data": [
      { "item_name": "default_name",
        "item_type": "string",
        "item_optional": False,
        "item_default": "Hello, world!"
      },
      { "item_name": "zone_list",
        "item_type": "list",
        "item_optional": False,
        "item_default": [],
        "list_item_spec":
          { "item_name": "zone_name",
            "item_type": "string",
            "item_optional": True,
            "item_default": ""
          }
      }
    ],
    "commands": [
      {
        "command_name": "print_message",
        "command_description": "Print the given message to stdout",
        "command_args": [ {
          "item_name": "message",
          "item_type": "string",
          "item_optional": False,
          "item_default": ""
        } ]
      },
      {
        "command_name": "shutdown",
        "command_description": "Shut down BIND 10",
        "command_args": []
      }
    ]
>>>>>>> 33f2f0f5
  }
}
<|MERGE_RESOLUTION|>--- conflicted
+++ resolved
@@ -1,8 +1,4 @@
 {
-<<<<<<< HEAD
-  "data_specification": {
-    "module_name": "Auth"
-=======
   "module_spec": {
     "module_name": "Auth",
     "config_data": [
@@ -40,6 +36,5 @@
         "command_args": []
       }
     ]
->>>>>>> 33f2f0f5
   }
 }
