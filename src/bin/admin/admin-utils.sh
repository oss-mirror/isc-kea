--- conflicted
+++ resolved
@@ -1,4 +1,4 @@
-# Copyright (C) 2014-2017 Internet Systems Consortium, Inc. ("ISC")
+# Copyright (C) 2014-2018 Internet Systems Consortium, Inc. ("ISC")
 #
 # This Source Code Form is subject to the terms of the Mozilla Public
 # License, v. 2.0. If a copy of the MPL was not distributed with this
@@ -140,16 +140,9 @@
 }
 
 cql_version() {
-<<<<<<< HEAD
     version=$(cql_execute "SELECT version, minor FROM schema_version" "$@")
-    version=$(echo "$version" | grep -A 1 "+" | grep -v "+" | tr -d ' ' | cut -d "|" -f 1-2 --output-delimiter=".")
-    echo "${version}"
-    return $?
-=======
-  version=$(cql_execute "SELECT version, minor FROM schema_version" "$@")
-  error=$?
-  version=$(echo "$version" | grep -A 1 "+" | grep -v "+" | tr -d ' ' | cut -d "|" -f 1-2 | tr "|" ".")
-  echo "$version"
-  return $error
->>>>>>> 198716a9
+    error=$?
+    version=$(echo "$version" | grep -A 1 "+" | grep -v "+" | tr -d ' ' | cut -d "|" -f 1-2 | tr "|" ".")
+    echo "$version"
+    return $error
 }